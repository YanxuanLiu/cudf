--- conflicted
+++ resolved
@@ -147,7 +147,6 @@
 
 
 @pytest.mark.parametrize(
-<<<<<<< HEAD
     "field",
     ["total_seconds", "total_milliseconds", "total_microseconds", "total_nanoseconds"],
 )
@@ -169,7 +168,10 @@
         }
     )
     q = ldf.select(getattr(pl.col("durations").dt, field)())
-=======
+    assert_gpu_result_equal(q)
+
+
+@pytest.mark.parametrize(
     "dtype", [pl.Date(), pl.Datetime("ms"), pl.Datetime("us"), pl.Datetime("ns")]
 )
 def test_datetime_month_start(dtype):
@@ -214,7 +216,6 @@
     ).lazy()
 
     q = data.select(pl.col("dates").dt.month_end())
->>>>>>> f516c6a5
     assert_gpu_result_equal(q)
 
 
