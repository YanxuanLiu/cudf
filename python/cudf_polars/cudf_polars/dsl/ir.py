--- conflicted
+++ resolved
@@ -1315,11 +1315,7 @@
         right: DataFrame,
     ) -> DataFrame:
         """Evaluate and return a dataframe."""
-<<<<<<< HEAD
-        how, join_nulls, zlice, suffix, coalesce, maintain_order = options
-=======
-        how, nulls_equal, zlice, suffix, coalesce, _ = options
->>>>>>> df189bf3
+        how, nulls_equal, zlice, suffix, coalesce, maintain_order = options
         if how == "Cross":
             # Separate implementation, since cross_join returns the
             # result, not the gather maps
