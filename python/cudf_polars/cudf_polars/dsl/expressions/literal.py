--- conflicted
+++ resolved
@@ -17,8 +17,6 @@
 
 if TYPE_CHECKING:
     from collections.abc import Hashable
-
-    import polars as pl
 
     from cudf_polars.containers import DataFrame
 
@@ -60,11 +58,7 @@
     _non_child = ("dtype", "value")
     value: pl.PySeries
 
-<<<<<<< HEAD
-    def __init__(self, dtype: plc.DataType, value: pl.Series) -> None:
-=======
-    def __init__(self, dtype: DataType, value: pa.Array) -> None:
->>>>>>> 2b3409b9
+    def __init__(self, dtype: DataType, value: pl.Series) -> None:
         self.dtype = dtype
         self.value = value
         self.children = ()
