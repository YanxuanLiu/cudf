--- conflicted
+++ resolved
@@ -122,7 +122,8 @@
         Name.Microsecond: plc.datetime.DatetimeComponent.MICROSECOND,
         Name.Nanosecond: plc.datetime.DatetimeComponent.NANOSECOND,
     }
-    _SUPPORTED_DURATION_COMPONENTS: ClassVar[list[Name]] = [
+
+    _ADDITIONAL_COMPONENTS: ClassVar[list[Name]] = [
         Name.TotalDays,
         Name.TotalSeconds,
         Name.TotalMicroseconds,
@@ -130,6 +131,12 @@
         Name.TotalNanoseconds,
         Name.TotalHours,
         Name.TotalMinutes,
+    ]
+
+    _valid_ops: ClassVar[list[Name]] = [
+        *_COMPONENT_MAP.keys(),
+        *_ADDITIONAL_COMPONENTS,
+        Name.OrdinalDay,
     ]
 
     def __init__(
@@ -144,14 +151,7 @@
         self.name = name
         self.children = children
         self.is_pointwise = True
-        if (
-            self.name not in self._COMPONENT_MAP
-<<<<<<< HEAD
-            and self.name not in self._SUPPORTED_DURATION_COMPONENTS
-=======
-            and self.name is not self.Name.OrdinalDay
->>>>>>> 6f594474
-        ):
+        if self.name not in self._valid_ops:
             raise NotImplementedError(f"Temporal function {self.name}")
 
     def do_evaluate(
@@ -167,8 +167,7 @@
             for child in self.children
         ]
         (column,) = columns
-<<<<<<< HEAD
-        if self.name in self._SUPPORTED_DURATION_COMPONENTS:
+        if self.name in self._ADDITIONAL_COMPONENTS:
             # inspired by cuDF algorithm
             if self.name == TemporalFunction.Name.TotalSeconds:
                 denom = 1e9
@@ -178,12 +177,20 @@
                 denom = 1e3
             elif self.name == TemporalFunction.Name.TotalNanoseconds:
                 denom = 1
-
             conversion = _unit_to_nanoseconds_conversion[column.obj.type().id()] / denom
             seconds = plc.binaryop.binary_operation(
                 plc.unary.cast(column.obj, plc.DataType(plc.TypeId.INT64)),
                 plc.interop.from_arrow(pa.scalar(conversion, type=pa.float64())),
-=======
+                plc.binaryop.BinaryOperator.MUL,
+                plc.DataType(plc.TypeId.INT64),
+            )
+            decimal = plc.unary.cast(seconds, plc.DataType(plc.TypeId.DECIMAL128))
+            factor = abs(int(math.log10(conversion)))
+            result = plc.round.round(
+                decimal, factor, plc.round.RoundingMethod.HALF_EVEN
+            )
+            return Column(plc.unary.cast(result, plc.DataType(plc.TypeId.INT64)))
+
         if self.name is TemporalFunction.Name.OrdinalDay:
             return Column(plc.datetime.day_of_year(column.obj))
         if self.name is TemporalFunction.Name.Microsecond:
@@ -225,16 +232,22 @@
             micros_as_nanos = plc.binaryop.binary_operation(
                 micros,
                 plc.interop.from_arrow(pa.scalar(1_000, type=pa.int32())),
->>>>>>> 6f594474
                 plc.binaryop.BinaryOperator.MUL,
-                plc.DataType(plc.TypeId.INT64),
-            )
-            decimal = plc.unary.cast(seconds, plc.DataType(plc.TypeId.DECIMAL128))
-            factor = abs(int(math.log10(conversion)))
-            result = plc.round.round(
-                decimal, factor, plc.round.RoundingMethod.HALF_EVEN
-            )
-            return Column(plc.unary.cast(result, plc.DataType(plc.TypeId.INT64)))
+                plc.types.DataType(plc.types.TypeId.INT32),
+            )
+            total_nanos = plc.binaryop.binary_operation(
+                nanos,
+                millis_as_nanos,
+                plc.binaryop.BinaryOperator.ADD,
+                plc.types.DataType(plc.types.TypeId.INT32),
+            )
+            total_nanos = plc.binaryop.binary_operation(
+                total_nanos,
+                micros_as_nanos,
+                plc.binaryop.BinaryOperator.ADD,
+                plc.types.DataType(plc.types.TypeId.INT32),
+            )
+            return Column(total_nanos)
 
         else:
             if self.name is TemporalFunction.Name.Microsecond:
