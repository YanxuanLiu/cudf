--- conflicted
+++ resolved
@@ -123,7 +123,6 @@
         Name.Nanosecond: plc.datetime.DatetimeComponent.NANOSECOND,
     }
 
-<<<<<<< HEAD
     _ADDITIONAL_COMPONENTS: ClassVar[list[Name]] = [
         Name.TotalDays,
         Name.TotalSeconds,
@@ -134,18 +133,12 @@
         Name.TotalMinutes,
     ]
 
-    _valid_ops: ClassVar[list[Name]] = [
-        *_COMPONENT_MAP.keys(),
-        *_ADDITIONAL_COMPONENTS,
-        Name.OrdinalDay,
-    ]
-=======
     _valid_ops: ClassVar[set[Name]] = {
         *_COMPONENT_MAP.keys(),
         Name.IsLeapYear,
         Name.OrdinalDay,
+        *_ADDITIONAL_COMPONENTS,
     }
->>>>>>> 73306c92
 
     def __init__(
         self,
@@ -175,7 +168,6 @@
             for child in self.children
         ]
         (column,) = columns
-<<<<<<< HEAD
         if self.name in self._ADDITIONAL_COMPONENTS:
             # inspired by cuDF algorithm
             if self.name == TemporalFunction.Name.TotalSeconds:
@@ -200,12 +192,10 @@
             )
             return Column(plc.unary.cast(result, plc.DataType(plc.TypeId.INT64)))
 
-=======
         if self.name is TemporalFunction.Name.IsLeapYear:
             return Column(
                 plc.datetime.is_leap_year(column.obj),
             )
->>>>>>> 73306c92
         if self.name is TemporalFunction.Name.OrdinalDay:
             return Column(plc.datetime.day_of_year(column.obj))
         if self.name is TemporalFunction.Name.Microsecond:
