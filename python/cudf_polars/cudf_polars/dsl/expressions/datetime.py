# SPDX-FileCopyrightText: Copyright (c) 2024-2025, NVIDIA CORPORATION & AFFILIATES.
# SPDX-License-Identifier: Apache-2.0
# TODO: remove need for this
# ruff: noqa: D101
"""DSL nodes for datetime operations."""

from __future__ import annotations

import math
from enum import IntEnum, auto
from typing import TYPE_CHECKING, Any, ClassVar

import pyarrow as pa

import pylibcudf as plc

from cudf_polars.containers import Column
from cudf_polars.dsl.expressions.base import ExecutionContext, Expr

if TYPE_CHECKING:
    from collections.abc import Mapping

    from typing_extensions import Self

    from polars.polars import _expr_nodes as pl_expr

    from cudf_polars.containers import DataFrame

__all__ = ["TemporalFunction"]

_unit_to_nanoseconds_conversion_strs = {
    "ns": 1,
    "us": 1_000,
    "ms": 1_000_000,
    "s": 1_000_000_000,
    "m": 60_000_000_000,
    "h": 3_600_000_000_000,
    "D": 86_400_000_000_000,
}

_unit_to_nanoseconds_conversion = {
    plc.TypeId.DURATION_NANOSECONDS: 1,
    plc.TypeId.DURATION_MICROSECONDS: 1_000,
    plc.TypeId.DURATION_MILLISECONDS: 1_000_000,
    plc.TypeId.DURATION_SECONDS: 1_000_000_000,
    plc.TypeId.DURATION_DAYS: 86_400_000_000_000,
}


class TemporalFunction(Expr):
    class Name(IntEnum):
        """Internal and picklable representation of polars' `TemporalFunction`."""

        BaseUtcOffset = auto()
        CastTimeUnit = auto()
        Century = auto()
        Combine = auto()
        ConvertTimeZone = auto()
        DSTOffset = auto()
        Date = auto()
        Datetime = auto()
        DatetimeFunction = auto()
        Day = auto()
        Duration = auto()
        Hour = auto()
        IsLeapYear = auto()
        IsoYear = auto()
        Microsecond = auto()
        Millennium = auto()
        Millisecond = auto()
        Minute = auto()
        Month = auto()
        MonthEnd = auto()
        MonthStart = auto()
        Nanosecond = auto()
        OffsetBy = auto()
        OrdinalDay = auto()
        Quarter = auto()
        Replace = auto()
        ReplaceTimeZone = auto()
        Round = auto()
        Second = auto()
        Time = auto()
        TimeStamp = auto()
        ToString = auto()
        TotalDays = auto()
        TotalHours = auto()
        TotalMicroseconds = auto()
        TotalMilliseconds = auto()
        TotalMinutes = auto()
        TotalNanoseconds = auto()
        TotalSeconds = auto()
        Truncate = auto()
        Week = auto()
        WeekDay = auto()
        WithTimeUnit = auto()
        Year = auto()

        @classmethod
        def from_polars(cls, obj: pl_expr.TemporalFunction) -> Self:
            """Convert from polars' `TemporalFunction`."""
            try:
                function, name = str(obj).split(".", maxsplit=1)
            except ValueError:
                # Failed to unpack string
                function = None
            if function != "TemporalFunction":
                raise ValueError("TemporalFunction required")
            return getattr(cls, name)

    __slots__ = ("name", "options")
    _non_child = ("dtype", "name", "options")
    _COMPONENT_MAP: ClassVar[dict[Name, plc.datetime.DatetimeComponent]] = {
        Name.Year: plc.datetime.DatetimeComponent.YEAR,
        Name.Month: plc.datetime.DatetimeComponent.MONTH,
        Name.Day: plc.datetime.DatetimeComponent.DAY,
        Name.WeekDay: plc.datetime.DatetimeComponent.WEEKDAY,
        Name.Hour: plc.datetime.DatetimeComponent.HOUR,
        Name.Minute: plc.datetime.DatetimeComponent.MINUTE,
        Name.Second: plc.datetime.DatetimeComponent.SECOND,
        Name.Millisecond: plc.datetime.DatetimeComponent.MILLISECOND,
        Name.Microsecond: plc.datetime.DatetimeComponent.MICROSECOND,
        Name.Nanosecond: plc.datetime.DatetimeComponent.NANOSECOND,
    }

    _ADDITIONAL_COMPONENTS: ClassVar[list[Name]] = [
        Name.TotalDays,
        Name.TotalSeconds,
        Name.TotalMicroseconds,
        Name.TotalMilliseconds,
        Name.TotalNanoseconds,
        Name.TotalHours,
        Name.TotalMinutes,
    ]

    _valid_ops: ClassVar[set[Name]] = {
        *_COMPONENT_MAP.keys(),
        Name.IsLeapYear,
        Name.OrdinalDay,
<<<<<<< HEAD
        *_ADDITIONAL_COMPONENTS,
=======
        Name.MonthStart,
        Name.MonthEnd,
>>>>>>> f516c6a5
    }

    def __init__(
        self,
        dtype: plc.DataType,
        name: TemporalFunction.Name,
        options: tuple[Any, ...],
        *children: Expr,
    ) -> None:
        self.dtype = dtype
        self.options = options
        self.name = name
        self.children = children
        self.is_pointwise = True
        if self.name not in self._valid_ops:
            raise NotImplementedError(f"Temporal function {self.name}")

    def do_evaluate(
        self,
        df: DataFrame,
        *,
        context: ExecutionContext = ExecutionContext.FRAME,
        mapping: Mapping[Expr, Column] | None = None,
    ) -> Column:
        """Evaluate this expression given a dataframe for context."""
        columns = [
            child.evaluate(df, context=context, mapping=mapping)
            for child in self.children
        ]
        (column,) = columns
<<<<<<< HEAD
        if self.name in self._ADDITIONAL_COMPONENTS:
            # inspired by cuDF algorithm
            if self.name == TemporalFunction.Name.TotalSeconds:
                denom = 1e9
            elif self.name == TemporalFunction.Name.TotalMilliseconds:
                denom = 1e6
            elif self.name == TemporalFunction.Name.TotalMicroseconds:
                denom = 1e3
            elif self.name == TemporalFunction.Name.TotalNanoseconds:
                denom = 1
            conversion = _unit_to_nanoseconds_conversion[column.obj.type().id()] / denom
            seconds = plc.binaryop.binary_operation(
                plc.unary.cast(column.obj, plc.DataType(plc.TypeId.INT64)),
                plc.interop.from_arrow(pa.scalar(conversion, type=pa.float64())),
                plc.binaryop.BinaryOperator.MUL,
                plc.DataType(plc.TypeId.INT64),
            )
            decimal = plc.unary.cast(seconds, plc.DataType(plc.TypeId.DECIMAL128))
            factor = abs(int(math.log10(conversion)))
            result = plc.round.round(
                decimal, factor, plc.round.RoundingMethod.HALF_EVEN
            )
            return Column(plc.unary.cast(result, plc.DataType(plc.TypeId.INT64)))

=======
        if self.name is TemporalFunction.Name.MonthStart:
            ends = plc.datetime.last_day_of_month(column.obj)
            days_to_subtract = plc.datetime.days_in_month(column.obj)
            # must subtract 1 to avoid rolling over to the previous month
            days_to_subtract = plc.binaryop.binary_operation(
                days_to_subtract,
                plc.interop.from_arrow(pa.scalar(1, type=pa.int32())),
                plc.binaryop.BinaryOperator.SUB,
                plc.DataType(plc.TypeId.DURATION_DAYS),
            )
            result = plc.binaryop.binary_operation(
                ends,
                days_to_subtract,
                plc.binaryop.BinaryOperator.SUB,
                column.obj.type(),
            )

            return Column(result)
        if self.name is TemporalFunction.Name.MonthEnd:
            return Column(
                plc.unary.cast(
                    plc.datetime.last_day_of_month(column.obj), column.obj.type()
                )
            )
>>>>>>> f516c6a5
        if self.name is TemporalFunction.Name.IsLeapYear:
            return Column(
                plc.datetime.is_leap_year(column.obj),
            )
        if self.name is TemporalFunction.Name.OrdinalDay:
            return Column(plc.datetime.day_of_year(column.obj))
        if self.name is TemporalFunction.Name.Microsecond:
            millis = plc.datetime.extract_datetime_component(
                column.obj, plc.datetime.DatetimeComponent.MILLISECOND
            )
            micros = plc.datetime.extract_datetime_component(
                column.obj, plc.datetime.DatetimeComponent.MICROSECOND
            )
            millis_as_micros = plc.binaryop.binary_operation(
                millis,
                plc.interop.from_arrow(pa.scalar(1_000, type=pa.int32())),
                plc.binaryop.BinaryOperator.MUL,
                plc.DataType(plc.TypeId.INT32),
            )
            total_micros = plc.binaryop.binary_operation(
                micros,
                millis_as_micros,
                plc.binaryop.BinaryOperator.ADD,
                plc.types.DataType(plc.types.TypeId.INT32),
            )
            return Column(total_micros)
        elif self.name is TemporalFunction.Name.Nanosecond:
            millis = plc.datetime.extract_datetime_component(
                column.obj, plc.datetime.DatetimeComponent.MILLISECOND
            )
            micros = plc.datetime.extract_datetime_component(
                column.obj, plc.datetime.DatetimeComponent.MICROSECOND
            )
            nanos = plc.datetime.extract_datetime_component(
                column.obj, plc.datetime.DatetimeComponent.NANOSECOND
            )
            millis_as_nanos = plc.binaryop.binary_operation(
                millis,
                plc.interop.from_arrow(pa.scalar(1_000_000, type=pa.int32())),
                plc.binaryop.BinaryOperator.MUL,
                plc.types.DataType(plc.types.TypeId.INT32),
            )
            micros_as_nanos = plc.binaryop.binary_operation(
                micros,
                plc.interop.from_arrow(pa.scalar(1_000, type=pa.int32())),
                plc.binaryop.BinaryOperator.MUL,
                plc.types.DataType(plc.types.TypeId.INT32),
            )
            total_nanos = plc.binaryop.binary_operation(
                nanos,
                millis_as_nanos,
                plc.binaryop.BinaryOperator.ADD,
                plc.types.DataType(plc.types.TypeId.INT32),
            )
            total_nanos = plc.binaryop.binary_operation(
                total_nanos,
                micros_as_nanos,
                plc.binaryop.BinaryOperator.ADD,
                plc.types.DataType(plc.types.TypeId.INT32),
            )
            return Column(total_nanos)

        else:
            if self.name is TemporalFunction.Name.Microsecond:
                millis = plc.datetime.extract_datetime_component(
                    column.obj, plc.datetime.DatetimeComponent.MILLISECOND
                )
                micros = plc.datetime.extract_datetime_component(
                    column.obj, plc.datetime.DatetimeComponent.MICROSECOND
                )
                millis_as_micros = plc.binaryop.binary_operation(
                    millis,
                    plc.interop.from_arrow(pa.scalar(1_000, type=pa.int32())),
                    plc.binaryop.BinaryOperator.MUL,
                    plc.DataType(plc.TypeId.INT32),
                )
                total_micros = plc.binaryop.binary_operation(
                    micros,
                    millis_as_micros,
                    plc.binaryop.BinaryOperator.ADD,
                    plc.types.DataType(plc.types.TypeId.INT32),
                )
                return Column(total_micros)
            elif self.name is TemporalFunction.Name.Nanosecond:
                millis = plc.datetime.extract_datetime_component(
                    column.obj, plc.datetime.DatetimeComponent.MILLISECOND
                )
                micros = plc.datetime.extract_datetime_component(
                    column.obj, plc.datetime.DatetimeComponent.MICROSECOND
                )
                nanos = plc.datetime.extract_datetime_component(
                    column.obj, plc.datetime.DatetimeComponent.NANOSECOND
                )
                millis_as_nanos = plc.binaryop.binary_operation(
                    millis,
                    plc.interop.from_arrow(pa.scalar(1_000_000, type=pa.int32())),
                    plc.binaryop.BinaryOperator.MUL,
                    plc.types.DataType(plc.types.TypeId.INT32),
                )
                micros_as_nanos = plc.binaryop.binary_operation(
                    micros,
                    plc.interop.from_arrow(pa.scalar(1_000, type=pa.int32())),
                    plc.binaryop.BinaryOperator.MUL,
                    plc.types.DataType(plc.types.TypeId.INT32),
                )
                total_nanos = plc.binaryop.binary_operation(
                    nanos,
                    millis_as_nanos,
                    plc.binaryop.BinaryOperator.ADD,
                    plc.types.DataType(plc.types.TypeId.INT32),
                )
                total_nanos = plc.binaryop.binary_operation(
                    total_nanos,
                    micros_as_nanos,
                    plc.binaryop.BinaryOperator.ADD,
                    plc.types.DataType(plc.types.TypeId.INT32),
                )
                return Column(total_nanos)

            return Column(
                plc.datetime.extract_datetime_component(
                    column.obj,
                    self._COMPONENT_MAP[self.name],
                )
            )<|MERGE_RESOLUTION|>--- conflicted
+++ resolved
@@ -137,12 +137,9 @@
         *_COMPONENT_MAP.keys(),
         Name.IsLeapYear,
         Name.OrdinalDay,
-<<<<<<< HEAD
-        *_ADDITIONAL_COMPONENTS,
-=======
         Name.MonthStart,
         Name.MonthEnd,
->>>>>>> f516c6a5
+        *_ADDITIONAL_COMPONENTS,
     }
 
     def __init__(
@@ -173,7 +170,6 @@
             for child in self.children
         ]
         (column,) = columns
-<<<<<<< HEAD
         if self.name in self._ADDITIONAL_COMPONENTS:
             # inspired by cuDF algorithm
             if self.name == TemporalFunction.Name.TotalSeconds:
@@ -198,7 +194,6 @@
             )
             return Column(plc.unary.cast(result, plc.DataType(plc.TypeId.INT64)))
 
-=======
         if self.name is TemporalFunction.Name.MonthStart:
             ends = plc.datetime.last_day_of_month(column.obj)
             days_to_subtract = plc.datetime.days_in_month(column.obj)
@@ -215,7 +210,6 @@
                 plc.binaryop.BinaryOperator.SUB,
                 column.obj.type(),
             )
-
             return Column(result)
         if self.name is TemporalFunction.Name.MonthEnd:
             return Column(
@@ -223,7 +217,6 @@
                     plc.datetime.last_day_of_month(column.obj), column.obj.type()
                 )
             )
->>>>>>> f516c6a5
         if self.name is TemporalFunction.Name.IsLeapYear:
             return Column(
                 plc.datetime.is_leap_year(column.obj),
@@ -250,7 +243,7 @@
                 plc.types.DataType(plc.types.TypeId.INT32),
             )
             return Column(total_micros)
-        elif self.name is TemporalFunction.Name.Nanosecond:
+        if self.name is TemporalFunction.Name.Nanosecond:
             millis = plc.datetime.extract_datetime_component(
                 column.obj, plc.datetime.DatetimeComponent.MILLISECOND
             )
@@ -287,62 +280,6 @@
             return Column(total_nanos)
 
         else:
-            if self.name is TemporalFunction.Name.Microsecond:
-                millis = plc.datetime.extract_datetime_component(
-                    column.obj, plc.datetime.DatetimeComponent.MILLISECOND
-                )
-                micros = plc.datetime.extract_datetime_component(
-                    column.obj, plc.datetime.DatetimeComponent.MICROSECOND
-                )
-                millis_as_micros = plc.binaryop.binary_operation(
-                    millis,
-                    plc.interop.from_arrow(pa.scalar(1_000, type=pa.int32())),
-                    plc.binaryop.BinaryOperator.MUL,
-                    plc.DataType(plc.TypeId.INT32),
-                )
-                total_micros = plc.binaryop.binary_operation(
-                    micros,
-                    millis_as_micros,
-                    plc.binaryop.BinaryOperator.ADD,
-                    plc.types.DataType(plc.types.TypeId.INT32),
-                )
-                return Column(total_micros)
-            elif self.name is TemporalFunction.Name.Nanosecond:
-                millis = plc.datetime.extract_datetime_component(
-                    column.obj, plc.datetime.DatetimeComponent.MILLISECOND
-                )
-                micros = plc.datetime.extract_datetime_component(
-                    column.obj, plc.datetime.DatetimeComponent.MICROSECOND
-                )
-                nanos = plc.datetime.extract_datetime_component(
-                    column.obj, plc.datetime.DatetimeComponent.NANOSECOND
-                )
-                millis_as_nanos = plc.binaryop.binary_operation(
-                    millis,
-                    plc.interop.from_arrow(pa.scalar(1_000_000, type=pa.int32())),
-                    plc.binaryop.BinaryOperator.MUL,
-                    plc.types.DataType(plc.types.TypeId.INT32),
-                )
-                micros_as_nanos = plc.binaryop.binary_operation(
-                    micros,
-                    plc.interop.from_arrow(pa.scalar(1_000, type=pa.int32())),
-                    plc.binaryop.BinaryOperator.MUL,
-                    plc.types.DataType(plc.types.TypeId.INT32),
-                )
-                total_nanos = plc.binaryop.binary_operation(
-                    nanos,
-                    millis_as_nanos,
-                    plc.binaryop.BinaryOperator.ADD,
-                    plc.types.DataType(plc.types.TypeId.INT32),
-                )
-                total_nanos = plc.binaryop.binary_operation(
-                    total_nanos,
-                    micros_as_nanos,
-                    plc.binaryop.BinaryOperator.ADD,
-                    plc.types.DataType(plc.types.TypeId.INT32),
-                )
-                return Column(total_nanos)
-
             return Column(
                 plc.datetime.extract_datetime_component(
                     column.obj,
