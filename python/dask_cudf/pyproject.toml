# Copyright (c) 2021-2025, NVIDIA CORPORATION.

[build-system]
build-backend = "rapids_build_backend.build"
requires = [
    "rapids-build-backend>=0.3.0,<0.4.0.dev0",
    "setuptools",
    "wheel",
] # This list was generated by `rapids-dependency-file-generator`. To make changes, edit ../../dependencies.yaml and run `rapids-dependency-file-generator`.

[project]
name = "dask-cudf"
dynamic = ["version"]
description = "Utilities for Dask and cuDF interactions"
readme = { file = "README.md", content-type = "text/markdown" }
authors = [
    { name = "NVIDIA Corporation" },
]
license = { text = "Apache-2.0" }
requires-python = ">=3.10"
dependencies = [
    "cudf==25.8.*,>=0.0.0a0",
    "cupy-cuda11x>=12.0.0",
    "fsspec>=0.6.0",
    "numpy>=1.23,<3.0a0",
    "pandas>=2.0,<2.2.4dev0",
    "pynvml>=12.0.0,<13.0.0a0",
    "rapids-dask-dependency==25.8.*,>=0.0.0a0",
] # This list was generated by `rapids-dependency-file-generator`. To make changes, edit ../../dependencies.yaml and run `rapids-dependency-file-generator`.
classifiers = [
    "Intended Audience :: Developers",
    "Topic :: Database",
    "Topic :: Scientific/Engineering",
    "License :: OSI Approved :: Apache Software License",
    "Programming Language :: Python",
    "Programming Language :: Python :: 3.10",
    "Programming Language :: Python :: 3.11",
    "Programming Language :: Python :: 3.12",
    "Programming Language :: Python :: 3.13",
]

[project.entry-points."dask.dataframe.backends"]
cudf = "dask_cudf.backends:CudfBackendEntrypoint"

[project.entry-points."dask_expr.dataframe.backends"]
cudf = "dask_cudf.backends:CudfBackendEntrypoint"

[project.optional-dependencies]
test = [
<<<<<<< HEAD
    "dask-cuda==25.8.*,>=0.0.0a0",
    "numba-cuda>=0.9.0,!=0.10.0",
=======
    "dask-cuda==25.6.*,>=0.0.0a0",
    "numba-cuda>=0.10.1,<0.11.0a0",
>>>>>>> c1ca525d
    "numba>=0.59.1,<0.62.0a0",
    "pytest-cov",
    "pytest-xdist",
    "pytest<8",
] # This list was generated by `rapids-dependency-file-generator`. To make changes, edit ../../dependencies.yaml and run `rapids-dependency-file-generator`.

[project.urls]
Homepage = "https://github.com/rapidsai/cudf"

[tool.rapids-build-backend]
build-backend = "setuptools.build_meta"
dependencies-file = "../../dependencies.yaml"
matrix-entry = "cuda_suffixed=true"

[tool.setuptools]
license-files = ["LICENSE"]

[tool.setuptools.dynamic]
version = {file = "dask_cudf/VERSION"}

[tool.setuptools.packages.find]
exclude = ["*tests*"]

[tool.ruff]
extend = "../../pyproject.toml"

[tool.ruff.lint.isort]
combine-as-imports = true
known-first-party = ["dask_cudf"]
section-order = ["future", "standard-library", "third-party", "dask", "rapids", "first-party", "local-folder"]

[tool.ruff.lint.isort.sections]
dask = ["dask", "distributed", "dask_cuda"]
rapids = ["rmm", "cudf"]

[tool.pydistcheck]
select = [
    "distro-too-large-compressed",
]

# PyPI limit is 100 MiB, fail CI before we get too close to that
max_allowed_size_compressed = '75M'

[tool.pytest.ini_options]
addopts = "--tb=native --strict-config --strict-markers"
empty_parameter_set_mark = "fail_at_collect"
filterwarnings = [
    "error::FutureWarning",
    "error::DeprecationWarning",
    # some third-party dependencies (e.g. 'boto3') still using datetime.datetime.utcnow()
    "ignore:.*datetime.*utcnow.*scheduled for removal:DeprecationWarning:botocore",
    "ignore:create_block_manager_from_blocks is deprecated and will be removed in a future version. Use public APIs instead.:DeprecationWarning",
    # https://github.com/dask/partd/blob/main/partd/pandas.py#L198
    "ignore:Passing a BlockManager to DataFrame is deprecated and will raise in a future version. Use public APIs instead.:DeprecationWarning",
    "ignore:String support for `aggregate_files` is experimental. Behavior may change in the future.:FutureWarning:dask",
]
xfail_strict = true<|MERGE_RESOLUTION|>--- conflicted
+++ resolved
@@ -47,13 +47,8 @@
 
 [project.optional-dependencies]
 test = [
-<<<<<<< HEAD
     "dask-cuda==25.8.*,>=0.0.0a0",
-    "numba-cuda>=0.9.0,!=0.10.0",
-=======
-    "dask-cuda==25.6.*,>=0.0.0a0",
     "numba-cuda>=0.10.1,<0.11.0a0",
->>>>>>> c1ca525d
     "numba>=0.59.1,<0.62.0a0",
     "pytest-cov",
     "pytest-xdist",
