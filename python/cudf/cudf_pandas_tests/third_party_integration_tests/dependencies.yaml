# Copyright (c) 2023-2024, NVIDIA CORPORATION.
# Dependency list for https://github.com/rapidsai/dependency-file-generator
files:
  checks:
    output: none
    includes:
      - develop
      - py_version
  test_dask:
    output: none
    includes:
      - cuda_version
      - py_version
      - test_base
      - test_dask
  test_matplotlib:
    output: none
    includes:
      - cuda_version
      - py_version
      - test_base
      - test_matplotlib
  test_numpy:
    output: none
    includes:
      - cuda_version
      - py_version
      - test_base
      - test_numpy
  test_pytorch:
    output: none
    includes:
      - cuda_version
      - py_version
      - test_base
      - test_pytorch
  test_seaborn:
    output: none
    includes:
      - cuda_version
      - py_version
      - test_base
      - test_seaborn
  test_scipy:
    output: none
    includes:
      - cuda_version
      - py_version
      - test_base
      - test_scipy
  test_sklearn:
    output: none
    includes:
      - cuda_version
      - py_version
      - test_base
      - test_sklearn
  test_stumpy:
    output: none
    includes:
      - cuda_version
      - py_version
      - test_base
      - test_stumpy
  test_tensorflow:
    output: none
    includes:
      - cuda_version
      - py_version
      - test_base
      - test_tensorflow
  test_xgboost:
    output: none
    includes:
      - cuda_version
      - py_version
      - test_base
      - test_xgboost
  test_catboost:
    output: none
    includes:
      - cuda_version
      - py_version
      - test_base
      - test_catboost
  test_cuml:
    output: none
    includes:
      - cuda_version
      - py_version
      - test_base
      - test_cuml
  test_cugraph:
    output: none
    includes:
      - cuda_version
      - py_version
      - test_base
      - test_cugraph
  test_ibis:
    output: none
    includes:
      - cuda_version
      - py_version
      - test_base
      - test_ibis
  test_hvplot:
    output: none
    includes:
      - cuda_version
      - py_version
      - test_base
      - test_hvplot
  test_holoviews:
    output: none
    includes:
      - cuda_version
      - py_version
      - test_base
      - test_holoviews
  test_plotly:
    output: none
    includes:
      - cuda_version
      - py_version
      - test_base
      - test_plotly

channels:
  - rapidsai-nightly
  - rapidsai
  - conda-forge
  - nvidia

dependencies:
  develop:
    common:
      - output_types: conda
        packages:
          - pre-commit
  cuda_version:
    specific:
      - output_types: conda
        matrices:
          - matrix:
              cuda: "11"
            packages:
              - cuda-version=11.8
          - matrix:
              cuda: "11.8"
            packages:
              - cuda-version=11.8
          - matrix:
              cuda: "12.0"
            packages:
              - cuda-version=12.0
          - matrix:
              cuda: "12.2"
            packages:
              - cuda-version=12.2
          - matrix:
              cuda: "12.5"
            packages:
              - cuda-version=12.5
          - matrix:
              cuda: "12.8"
            packages:
              - cuda-version=12.8
  py_version:
    specific:
      - output_types: conda
        matrices:
          - matrix:
              py: "3.10"
            packages:
              - python=3.10
          - matrix:
              py: "3.11"
            packages:
              - python=3.11
          - matrix:
              py: "3.12"
            packages:
              - python=3.12
          - matrix:
            packages:
              - python>=3.10,<3.13
  test_base:
    common:
      - output_types: conda
        packages:
<<<<<<< HEAD
          - cudf==25.2.*
=======
          - cudf==25.4.*,>=0.0.0a0
>>>>>>> 1397b6a1
          - pandas
          - pytest
          - pytest-xdist
  test_dask:
    common:
      - output_types: conda
        packages:
          - dask
  test_matplotlib:
    common:
      - output_types: conda
        packages:
          - matplotlib-base
  test_numpy:
    common:
      - output_types: conda
        packages:
          - numpy
  test_pytorch:
    common:
      - output_types: conda
        packages:
          - numpy
          - pytorch>=2.4.0
  test_seaborn:
    common:
      - output_types: conda
        packages:
          - seaborn
  test_scipy:
    common:
      - output_types: conda
        packages:
          - scipy
  test_sklearn:
    common:
      - output_types: conda
        packages:
          - scikit-learn
  test_stumpy:
    common:
      - output_types: conda
        packages:
          - dask
          - stumpy
  test_tensorflow:
    common:
      - output_types: conda
        packages:
          - tensorflow
  test_xgboost:
    common:
      - output_types: conda
        packages:
          - hypothesis
          - numpy
          - scipy
          - scikit-learn
          - pip
          - xgboost>=2.0.1
  test_catboost:
    common:
      - output_types: conda
        packages:
        # TODO: Remove numpy pinning once https://github.com/catboost/catboost/issues/2671 is resolved
          - numpy>=1.23,<2.0.0
          - scipy
          - scikit-learn
          - catboost
  test_cuml:
    common:
      - output_types: conda
        packages:
<<<<<<< HEAD
          - cuml==25.2.*
=======
          - cuml==25.4.*,>=0.0.0a0
>>>>>>> 1397b6a1
          - scikit-learn
  test_cugraph:
    common:
      - output_types: conda
        packages:
<<<<<<< HEAD
          - cugraph==25.2.*
=======
          - cugraph==25.4.*,>=0.0.0a0
>>>>>>> 1397b6a1
          - networkx
  test_ibis:
    common:
      - output_types: conda
        packages:
          - pip
          - pip:
              - ibis-framework[duckdb]
  test_hvplot:
    common:
      - output_types: conda
        packages:
          - hvplot
  test_holoviews:
    common:
      - output_types: conda
        packages:
          - holoviews
  test_plotly:
    common:
      - output_types: conda
        packages:
          - plotly<|MERGE_RESOLUTION|>--- conflicted
+++ resolved
@@ -189,11 +189,7 @@
     common:
       - output_types: conda
         packages:
-<<<<<<< HEAD
-          - cudf==25.2.*
-=======
           - cudf==25.4.*,>=0.0.0a0
->>>>>>> 1397b6a1
           - pandas
           - pytest
           - pytest-xdist
@@ -267,21 +263,13 @@
     common:
       - output_types: conda
         packages:
-<<<<<<< HEAD
-          - cuml==25.2.*
-=======
           - cuml==25.4.*,>=0.0.0a0
->>>>>>> 1397b6a1
           - scikit-learn
   test_cugraph:
     common:
       - output_types: conda
         packages:
-<<<<<<< HEAD
-          - cugraph==25.2.*
-=======
           - cugraph==25.4.*,>=0.0.0a0
->>>>>>> 1397b6a1
           - networkx
   test_ibis:
     common:
