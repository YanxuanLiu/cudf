--- conflicted
+++ resolved
@@ -19,19 +19,8 @@
     from_booleans as cpp_from_booleans,
     to_booleans as cpp_to_booleans,
 )
-<<<<<<< HEAD
 from pylibcudf.libcudf.strings.convert.convert_datetime cimport (
-    from_timestamps as cpp_from_timestamps,
     is_timestamp as cpp_is_timestamp,
-    to_timestamps as cpp_to_timestamps,
-)
-from pylibcudf.libcudf.strings.convert.convert_durations cimport (
-    from_durations as cpp_from_durations,
-    to_durations as cpp_to_durations,
-=======
-from cudf._lib.pylibcudf.libcudf.strings.convert.convert_datetime cimport (
-    is_timestamp as cpp_is_timestamp,
->>>>>>> 26075373
 )
 from pylibcudf.libcudf.strings.convert.convert_floats cimport (
     from_floats as cpp_from_floats,
