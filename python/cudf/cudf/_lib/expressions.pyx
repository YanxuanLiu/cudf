# Copyright (c) 2022-2023, NVIDIA CORPORATION.

from enum import Enum

from cython.operator cimport dereference
from libc.stdint cimport int64_t
<<<<<<< HEAD
from libcpp.memory cimport unique_ptr
from libcpp.utility cimport move
=======
from libcpp.memory cimport make_unique, unique_ptr
from libcpp.string cimport string
>>>>>>> 5600f198

from cudf._lib.cpp cimport expressions as libcudf_exp
from cudf._lib.cpp.libcpp.memory cimport make_unique
from cudf._lib.cpp.types cimport size_type

# Necessary for proper casting, see below.
ctypedef int32_t underlying_type_ast_operator


# Aliases for simplicity
ctypedef unique_ptr[libcudf_exp.expression] expression_ptr


class ASTOperator(Enum):
    ADD = libcudf_exp.ast_operator.ADD
    SUB = libcudf_exp.ast_operator.SUB
    MUL = libcudf_exp.ast_operator.MUL
    DIV = libcudf_exp.ast_operator.DIV
    TRUE_DIV = libcudf_exp.ast_operator.TRUE_DIV
    FLOOR_DIV = libcudf_exp.ast_operator.FLOOR_DIV
    MOD = libcudf_exp.ast_operator.MOD
    PYMOD = libcudf_exp.ast_operator.PYMOD
    POW = libcudf_exp.ast_operator.POW
    EQUAL = libcudf_exp.ast_operator.EQUAL
    NULL_EQUAL = libcudf_exp.ast_operator.NULL_EQUAL
    NOT_EQUAL = libcudf_exp.ast_operator.NOT_EQUAL
    LESS = libcudf_exp.ast_operator.LESS
    GREATER = libcudf_exp.ast_operator.GREATER
    LESS_EQUAL = libcudf_exp.ast_operator.LESS_EQUAL
    GREATER_EQUAL = libcudf_exp.ast_operator.GREATER_EQUAL
    BITWISE_AND = libcudf_exp.ast_operator.BITWISE_AND
    BITWISE_OR = libcudf_exp.ast_operator.BITWISE_OR
    BITWISE_XOR = libcudf_exp.ast_operator.BITWISE_XOR
    LOGICAL_AND = libcudf_exp.ast_operator.LOGICAL_AND
    NULL_LOGICAL_AND = libcudf_exp.ast_operator.NULL_LOGICAL_AND
    LOGICAL_OR = libcudf_exp.ast_operator.LOGICAL_OR
    NULL_LOGICAL_OR = libcudf_exp.ast_operator.NULL_LOGICAL_OR
    # Unary operators
    IDENTITY = libcudf_exp.ast_operator.IDENTITY
    IS_NULL = libcudf_exp.ast_operator.IS_NULL
    SIN = libcudf_exp.ast_operator.SIN
    COS = libcudf_exp.ast_operator.COS
    TAN = libcudf_exp.ast_operator.TAN
    ARCSIN = libcudf_exp.ast_operator.ARCSIN
    ARCCOS = libcudf_exp.ast_operator.ARCCOS
    ARCTAN = libcudf_exp.ast_operator.ARCTAN
    SINH = libcudf_exp.ast_operator.SINH
    COSH = libcudf_exp.ast_operator.COSH
    TANH = libcudf_exp.ast_operator.TANH
    ARCSINH = libcudf_exp.ast_operator.ARCSINH
    ARCCOSH = libcudf_exp.ast_operator.ARCCOSH
    ARCTANH = libcudf_exp.ast_operator.ARCTANH
    EXP = libcudf_exp.ast_operator.EXP
    LOG = libcudf_exp.ast_operator.LOG
    SQRT = libcudf_exp.ast_operator.SQRT
    CBRT = libcudf_exp.ast_operator.CBRT
    CEIL = libcudf_exp.ast_operator.CEIL
    FLOOR = libcudf_exp.ast_operator.FLOOR
    ABS = libcudf_exp.ast_operator.ABS
    RINT = libcudf_exp.ast_operator.RINT
    BIT_INVERT = libcudf_exp.ast_operator.BIT_INVERT
    NOT = libcudf_exp.ast_operator.NOT


class TableReference(Enum):
    LEFT = libcudf_exp.table_reference.LEFT
    RIGHT = libcudf_exp.table_reference.RIGHT


# Note that this function only currently supports numeric literals. libcudf
# expressions don't really support other types yet though, so this isn't
# restrictive at the moment.
cdef class Literal(Expression):
    def __cinit__(self, value):
        if isinstance(value, int):
            self.c_scalar.reset(new numeric_scalar[int64_t](value, True))
            self.c_obj = <expression_ptr> move(make_unique[libcudf_exp.literal](
                <numeric_scalar[int64_t] &>dereference(self.c_scalar)
            ))
        elif isinstance(value, float):
            self.c_scalar.reset(new numeric_scalar[double](value, True))
            self.c_obj = <expression_ptr> move(make_unique[libcudf_exp.literal](
                <numeric_scalar[double] &>dereference(self.c_scalar)
            ))
        elif isinstance(value, str):
            self.c_scalar.reset(new string_scalar(value.encode(), True))
            self.c_obj = <expression_ptr> move(make_unique[libcudf_exp.literal](
                <string_scalar &>dereference(self.c_scalar)
            ))


cdef class ColumnReference(Expression):
    def __cinit__(self, size_type index):
        self.c_obj = <expression_ptr>move(make_unique[libcudf_exp.column_reference](
            index
        ))


cdef class Operation(Expression):
    def __cinit__(self, op, Expression left, Expression right=None):
        cdef libcudf_exp.ast_operator op_value = <libcudf_exp.ast_operator>(
            <underlying_type_ast_operator> op.value
        )

        if right is None:
            self.c_obj = <expression_ptr> move(make_unique[libcudf_exp.operation](
                op_value, dereference(left.c_obj)
            ))
        else:
            self.c_obj = <expression_ptr> move(make_unique[libcudf_exp.operation](
                op_value, dereference(left.c_obj), dereference(right.c_obj)
<<<<<<< HEAD
            ))
=======
            )

cdef class ColumnNameReference(Expression):
    def __cinit__(self, string name):
        self.c_obj = <expression_ptr> \
            make_unique[libcudf_exp.column_name_reference](name)
>>>>>>> 5600f198
<|MERGE_RESOLUTION|>--- conflicted
+++ resolved
@@ -4,13 +4,9 @@
 
 from cython.operator cimport dereference
 from libc.stdint cimport int64_t
-<<<<<<< HEAD
 from libcpp.memory cimport unique_ptr
+from libcpp.string cimport string
 from libcpp.utility cimport move
-=======
-from libcpp.memory cimport make_unique, unique_ptr
-from libcpp.string cimport string
->>>>>>> 5600f198
 
 from cudf._lib.cpp cimport expressions as libcudf_exp
 from cudf._lib.cpp.libcpp.memory cimport make_unique
@@ -122,13 +118,9 @@
         else:
             self.c_obj = <expression_ptr> move(make_unique[libcudf_exp.operation](
                 op_value, dereference(left.c_obj), dereference(right.c_obj)
-<<<<<<< HEAD
             ))
-=======
-            )
 
 cdef class ColumnNameReference(Expression):
     def __cinit__(self, string name):
         self.c_obj = <expression_ptr> \
-            make_unique[libcudf_exp.column_name_reference](name)
->>>>>>> 5600f198
+            move(make_unique[libcudf_exp.column_name_reference](name))