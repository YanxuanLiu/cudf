--- conflicted
+++ resolved
@@ -100,11 +100,6 @@
 rmm.register_reinitialize_hook(clear_cache)
 
 
-<<<<<<< HEAD
-__version__ = "23.10.02"
-
-=======
->>>>>>> 8eacf8f2
 __all__ = [
     "BaseIndex",
     "CategoricalDtype",
