--- conflicted
+++ resolved
@@ -728,34 +728,6 @@
             "Cannot convert tz-naive timestamps, use tz_localize to localize"
         )
 
-<<<<<<< HEAD
-    def to_pandas(
-        self,
-        *,
-        nullable: bool = False,
-        arrow_type: bool = False,
-    ) -> pd.Index:
-        if arrow_type and nullable:
-            raise ValueError(
-                f"{arrow_type=} and {nullable=} cannot both be set."
-            )
-        if isinstance(self.dtype, pd.ArrowDtype) or arrow_type:
-            return super().to_pandas(nullable=nullable, arrow_type=arrow_type)
-
-        elif nullable:
-            raise NotImplementedError(f"{nullable=} is not implemented.")
-        pa_array = self.to_arrow()
-        if arrow_type:
-            return pd.Index(pd.arrays.ArrowExtensionArray(pa_array))
-        else:
-            # Workaround for datetime types until the following issue is fixed:
-            # https://github.com/apache/arrow/issues/45341
-            return pd.Index(
-                pa_array.to_numpy(zero_copy_only=False, writable=True)
-            )
-
-=======
->>>>>>> a02b4fa6
 
 class DatetimeTZColumn(DatetimeColumn):
     def __init__(
