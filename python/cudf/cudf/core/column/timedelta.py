# Copyright (c) 2020-2025, NVIDIA CORPORATION.

from __future__ import annotations

import functools
import math
from typing import TYPE_CHECKING, cast

import numpy as np
import pandas as pd
import pyarrow as pa

import pylibcudf as plc

import cudf
from cudf.core._internals import binaryop
from cudf.core.buffer import Buffer, acquire_spill_lock
from cudf.core.column.column import ColumnBase, as_column
from cudf.core.column.temporal_base import TemporalBaseColumn
from cudf.core.scalar import pa_scalar_to_plc_scalar
from cudf.utils.dtypes import (
    cudf_dtype_from_pa_type,
    cudf_dtype_to_pa_type,
    find_common_type,
)
from cudf.utils.temporal import unit_to_nanoseconds_conversion

if TYPE_CHECKING:
    from cudf._typing import (
        ColumnBinaryOperand,
        DatetimeLikeScalar,
    )
    from cudf.core.column.numerical import NumericalColumn
    from cudf.core.column.string import StringColumn


@functools.cache
def get_np_td_unit_conversion(
    reso: str, dtype: None | np.dtype
) -> np.timedelta64:
    td = np.timedelta64(unit_to_nanoseconds_conversion[reso], "ns")
    if dtype is not None:
        return td.astype(dtype)
    return td


class TimeDeltaColumn(TemporalBaseColumn):
    """
    Parameters
    ----------
    data : Buffer
        The Timedelta values
    dtype : np.dtype
        The data type
    size : int
        Size of memory allocation.
    mask : Buffer; optional
        The validity mask
    offset : int
        Data offset
    null_count : int, optional
        The number of null values.
        If None, it is calculated automatically.
    """

    _NP_SCALAR = np.timedelta64
    _PD_SCALAR = pd.Timedelta
    _VALID_BINARY_OPERATIONS = {
        "__eq__",
        "__ne__",
        "__lt__",
        "__le__",
        "__gt__",
        "__ge__",
        "__add__",
        "__sub__",
        "__mul__",
        "__mod__",
        "__truediv__",
        "__floordiv__",
        "__radd__",
        "__rsub__",
        "__rmul__",
        "__rmod__",
        "__rtruediv__",
        "__rfloordiv__",
    }

    def __init__(
        self,
        data: Buffer,
        size: int | None,
        dtype: np.dtype,
        mask: Buffer | None = None,
        offset: int = 0,
        null_count: int | None = None,
        children: tuple = (),
    ):
        if not (isinstance(dtype, np.dtype) and dtype.kind == "m"):
            raise ValueError("dtype must be a timedelta numpy dtype.")
        super().__init__(
            data=data,
            size=size,
            dtype=dtype,
            mask=mask,
            offset=offset,
            null_count=null_count,
            children=children,
        )

    def _clear_cache(self) -> None:
        super()._clear_cache()
        attrs = (
            "days",
            "seconds",
            "microseconds",
            "nanoseconds",
            "time_unit",
        )
        for attr in attrs:
            try:
                delattr(self, attr)
            except AttributeError:
                pass

    def __contains__(self, item: DatetimeLikeScalar) -> bool:
        try:
            item = self._NP_SCALAR(item, self.time_unit)
        except ValueError:
            # If item cannot be converted to duration type
            # np.timedelta64 raises ValueError, hence `item`
            # cannot exist in `self`.
            return False
<<<<<<< HEAD
        return item.view(np.dtype(np.int64)) in cast(
            "cudf.core.column.NumericalColumn", self.astype(np.dtype(np.int64))
        )

    def _validate_fillna_value(
        self, fill_value: ScalarLike | ColumnLike
    ) -> plc.Scalar | ColumnBase:
        """Align fill_value for .fillna based on column type."""
        if (
            isinstance(fill_value, np.timedelta64)
            and self.time_unit != np.datetime_data(fill_value)[0]
        ):
            fill_value = fill_value.astype(self.dtype)
        elif isinstance(fill_value, str) and fill_value.lower() == "nat":
            fill_value = np.timedelta64(fill_value, self.time_unit)
        return super()._validate_fillna_value(fill_value)

    @property
    def values(self):
        """
        Return a CuPy representation of the TimeDeltaColumn.
        """
        raise NotImplementedError(
            "TimeDelta Arrays is not yet implemented in cupy"
        )

    def element_indexing(self, index: int):
        result = super().element_indexing(index)
        if cudf.get_option("mode.pandas_compatible"):
            return pd.Timedelta(result)
        return result

    def to_pandas(
        self,
        *,
        nullable: bool = False,
        arrow_type: bool = False,
    ) -> pd.Index:
        if arrow_type and nullable:
            raise ValueError(
                f"{arrow_type=} and {nullable=} cannot both be set."
            )
        elif nullable:
            raise NotImplementedError(f"{nullable=} is not implemented.")
        pa_array = self.to_arrow()
        if (
            arrow_type or isinstance(self.dtype, pd.ArrowDtype)
            # or isinstance(self.dtype, pd.core.dtypes.dtypes.ExtensionDtype)
        ):
            return pd.Index(pd.arrays.ArrowExtensionArray(pa_array))
        else:
            # Workaround for timedelta types until the following issue is fixed:
            # https://github.com/apache/arrow/issues/45341
            return pd.Index(
                pa_array.to_numpy(zero_copy_only=False, writable=True)
            )
=======
        return super().__contains__(item.to_numpy())
>>>>>>> a02b4fa6

    def _binaryop(self, other: ColumnBinaryOperand, op: str) -> ColumnBase:
        reflect, op = self._check_reflected_op(op)
        other = self._normalize_binop_operand(other)
        if other is NotImplemented:
            return NotImplemented

        this: ColumnBinaryOperand = self
        out_dtype = None
        other_cudf_dtype = (
            cudf_dtype_from_pa_type(other.type)
            if isinstance(other, pa.Scalar)
            else other.dtype
        )

        if other_cudf_dtype.kind == "m":
            # TODO: pandas will allow these operators to work but return false
            # when comparing to non-timedelta dtypes. We should do the same.
            if op in {
                "__eq__",
                "__ne__",
                "__lt__",
                "__gt__",
                "__le__",
                "__ge__",
                "NULL_EQUALS",
                "NULL_NOT_EQUALS",
            }:
                out_dtype = np.dtype(np.bool_)
            elif op == "__mod__":
                out_dtype = find_common_type((self.dtype, other_cudf_dtype))
            elif op in {"__truediv__", "__floordiv__"}:
                common_dtype = find_common_type((self.dtype, other_cudf_dtype))
                out_dtype = (
                    np.dtype(np.float64)
                    if op == "__truediv__"
                    else self._UNDERLYING_DTYPE
                )
                this = self.astype(common_dtype).astype(out_dtype)
                if isinstance(other, pa.Scalar):
                    if other.is_valid:
                        # pyarrow.cast doesn't support casting duration to float
                        # so go through numpy
                        other_np = pa.array([other]).to_numpy(
                            zero_copy_only=False
                        )
                        other_np = other_np.astype(common_dtype).astype(
                            out_dtype
                        )
                        other = pa.array(other_np)[0]
                    else:
                        other = pa.scalar(
                            None, type=cudf_dtype_to_pa_type(out_dtype)
                        )
                else:
                    other = other.astype(common_dtype).astype(out_dtype)
            elif op in {"__add__", "__sub__"}:
                out_dtype = find_common_type((self.dtype, other_cudf_dtype))
        elif other_cudf_dtype.kind in {"f", "i", "u"}:
            if op in {"__mul__", "__mod__", "__truediv__", "__floordiv__"}:
                out_dtype = self.dtype
            elif op in {"__eq__", "__ne__", "NULL_EQUALS", "NULL_NOT_EQUALS"}:
                if isinstance(other, ColumnBase) and not isinstance(
                    other, TimeDeltaColumn
                ):
                    fill_value = op in ("__ne__", "NULL_NOT_EQUALS")
                    result = self._all_bools_with_nulls(
                        other,
                        bool_fill_value=fill_value,
                    )
                    if cudf.get_option("mode.pandas_compatible"):
                        result = result.fillna(fill_value)
                    return result

        if out_dtype is None:
            return NotImplemented
        elif isinstance(other, pa.Scalar):
            other = pa_scalar_to_plc_scalar(other)

        lhs, rhs = (other, this) if reflect else (this, other)

        result = binaryop.binaryop(lhs, rhs, op, out_dtype)
        if cudf.get_option("mode.pandas_compatible") and out_dtype.kind == "b":
            result = result.fillna(op == "__ne__")
        return result

    def total_seconds(self) -> ColumnBase:
        conversion = unit_to_nanoseconds_conversion[self.time_unit] / 1e9
        # Typecast to decimal128 to avoid floating point precision issues
        # https://github.com/rapidsai/cudf/issues/17664
        return (
            (self.astype(self._UNDERLYING_DTYPE) * conversion)
            .astype(
                cudf.Decimal128Dtype(cudf.Decimal128Dtype.MAX_PRECISION, 9)
            )
            .round(decimals=abs(int(math.log10(conversion))))
            .astype(np.dtype(np.float64))
        )

    def as_datetime_column(self, dtype: np.dtype) -> None:  # type: ignore[override]
        raise TypeError(
            f"cannot astype a timedelta from {self.dtype} to {dtype}"
        )

    def strftime(self, format: str) -> StringColumn:
        if len(self) == 0:
            return super().strftime(format)
        else:
            with acquire_spill_lock():
                return type(self).from_pylibcudf(  # type: ignore[return-value]
                    plc.strings.convert.convert_durations.from_durations(
                        self.to_pylibcudf(mode="read"), format
                    )
                )

    def as_string_column(self) -> StringColumn:
        return self.strftime("%D days %H:%M:%S")

    def as_timedelta_column(self, dtype: np.dtype) -> TimeDeltaColumn:
        if dtype == self.dtype:
            return self
        return self.cast(dtype=dtype)  # type: ignore[return-value]

    def sum(
        self,
        skipna: bool | None = None,
        min_count: int = 0,
    ) -> pd.Timedelta:
        return self._PD_SCALAR(
            # Since sum isn't overridden in Numerical[Base]Column, mypy only
            # sees the signature from Reducible (which doesn't have the extra
            # parameters from ColumnBase._reduce) so we have to ignore this.
            self.astype(self._UNDERLYING_DTYPE).sum(  # type: ignore
                skipna=skipna, min_count=min_count
            ),
            unit=self.time_unit,
        ).as_unit(self.time_unit)

    def components(self) -> dict[str, NumericalColumn]:
        """
        Return a Dataframe of the components of the Timedeltas.

        Returns
        -------
        DataFrame

        Examples
        --------
        >>> s = pd.Series(pd.to_timedelta(np.arange(5), unit='s'))
        >>> s = cudf.Series([12231312123, 1231231231, 1123236768712, 2135656,
        ...     3244334234], dtype='timedelta64[ms]')
        >>> s
        0      141 days 13:35:12.123
        1       14 days 06:00:31.231
        2    13000 days 10:12:48.712
        3        0 days 00:35:35.656
        4       37 days 13:12:14.234
        dtype: timedelta64[ms]
        >>> s.dt.components
            days  hours  minutes  seconds  milliseconds  microseconds  nanoseconds
        0    141     13       35       12           123             0            0
        1     14      6        0       31           231             0            0
        2  13000     10       12       48           712             0            0
        3      0      0       35       35           656             0            0
        4     37     13       12       14           234             0            0
        """
        date_meta = {
            "hours": ["D", "h"],
            "minutes": ["h", "m"],
            "seconds": ["m", "s"],
            "milliseconds": ["s", "ms"],
            "microseconds": ["ms", "us"],
            "nanoseconds": ["us", "ns"],
        }
        data = {"days": self.days}
        reached_self_unit = False
        for result_key, (mod_unit, div_unit) in date_meta.items():
            if not reached_self_unit:
                res_col = (
                    self % get_np_td_unit_conversion(mod_unit, self.dtype)
                ) // get_np_td_unit_conversion(div_unit, self.dtype)
                reached_self_unit = self.time_unit == div_unit
            else:
                res_col = as_column(
                    0, length=len(self), dtype=self._UNDERLYING_DTYPE
                )
                if self.nullable:
                    res_col = res_col.set_mask(self.mask)
            data[result_key] = res_col
        return data

    @functools.cached_property
    def days(self) -> NumericalColumn:
        """
        Number of days for each element.

        Returns
        -------
        NumericalColumn
        """
        return self // get_np_td_unit_conversion("D", self.dtype)

    @functools.cached_property
    def seconds(self) -> NumericalColumn:
        """
        Number of seconds (>= 0 and less than 1 day).

        Returns
        -------
        NumericalColumn
        """
        # This property must return the number of seconds (>= 0 and
        # less than 1 day) for each element, hence first performing
        # mod operation to remove the number of days and then performing
        # division operation to extract the number of seconds.

        return (
            self % get_np_td_unit_conversion("D", self.dtype)
        ) // get_np_td_unit_conversion("s", None)

    @functools.cached_property
    def microseconds(self) -> NumericalColumn:
        """
        Number of microseconds (>= 0 and less than 1 second).

        Returns
        -------
        NumericalColumn
        """
        # This property must return the number of microseconds (>= 0 and
        # less than 1 second) for each element, hence first performing
        # mod operation to remove the number of seconds and then performing
        # division operation to extract the number of microseconds.

        return (
            self % get_np_td_unit_conversion("s", self.dtype)
        ) // get_np_td_unit_conversion("us", None)

    @functools.cached_property
    def nanoseconds(self) -> NumericalColumn:
        """
        Return the number of nanoseconds (n), where 0 <= n < 1 microsecond.

        Returns
        -------
        NumericalColumn
        """
        # This property must return the number of nanoseconds (>= 0 and
        # less than 1 microsecond) for each element, hence first performing
        # mod operation to remove the number of microseconds and then
        # performing division operation to extract the number
        # of nanoseconds.

        if self.time_unit != "ns":
            res_col = as_column(
                0, length=len(self), dtype=self._UNDERLYING_DTYPE
            )
            if self.nullable:
                res_col = res_col.set_mask(self.mask)
            return cast("cudf.core.column.NumericalColumn", res_col)
        return (
            self % get_np_td_unit_conversion("us", None)
        ) // get_np_td_unit_conversion("ns", None)<|MERGE_RESOLUTION|>--- conflicted
+++ resolved
@@ -131,66 +131,7 @@
             # np.timedelta64 raises ValueError, hence `item`
             # cannot exist in `self`.
             return False
-<<<<<<< HEAD
-        return item.view(np.dtype(np.int64)) in cast(
-            "cudf.core.column.NumericalColumn", self.astype(np.dtype(np.int64))
-        )
-
-    def _validate_fillna_value(
-        self, fill_value: ScalarLike | ColumnLike
-    ) -> plc.Scalar | ColumnBase:
-        """Align fill_value for .fillna based on column type."""
-        if (
-            isinstance(fill_value, np.timedelta64)
-            and self.time_unit != np.datetime_data(fill_value)[0]
-        ):
-            fill_value = fill_value.astype(self.dtype)
-        elif isinstance(fill_value, str) and fill_value.lower() == "nat":
-            fill_value = np.timedelta64(fill_value, self.time_unit)
-        return super()._validate_fillna_value(fill_value)
-
-    @property
-    def values(self):
-        """
-        Return a CuPy representation of the TimeDeltaColumn.
-        """
-        raise NotImplementedError(
-            "TimeDelta Arrays is not yet implemented in cupy"
-        )
-
-    def element_indexing(self, index: int):
-        result = super().element_indexing(index)
-        if cudf.get_option("mode.pandas_compatible"):
-            return pd.Timedelta(result)
-        return result
-
-    def to_pandas(
-        self,
-        *,
-        nullable: bool = False,
-        arrow_type: bool = False,
-    ) -> pd.Index:
-        if arrow_type and nullable:
-            raise ValueError(
-                f"{arrow_type=} and {nullable=} cannot both be set."
-            )
-        elif nullable:
-            raise NotImplementedError(f"{nullable=} is not implemented.")
-        pa_array = self.to_arrow()
-        if (
-            arrow_type or isinstance(self.dtype, pd.ArrowDtype)
-            # or isinstance(self.dtype, pd.core.dtypes.dtypes.ExtensionDtype)
-        ):
-            return pd.Index(pd.arrays.ArrowExtensionArray(pa_array))
-        else:
-            # Workaround for timedelta types until the following issue is fixed:
-            # https://github.com/apache/arrow/issues/45341
-            return pd.Index(
-                pa_array.to_numpy(zero_copy_only=False, writable=True)
-            )
-=======
         return super().__contains__(item.to_numpy())
->>>>>>> a02b4fa6
 
     def _binaryop(self, other: ColumnBinaryOperand, op: str) -> ColumnBase:
         reflect, op = self._check_reflected_op(op)
