# Copyright (c) 2019-2020, NVIDIA CORPORATION.

import functools
import pickle
import warnings
from codecs import decode

import numpy as np
import pandas as pd
import pyarrow as pa

import nvstrings

<<<<<<< HEAD
from cudf.utils import cudautils

import cudf._libxx as libcudfxx
import cudf._libxx.string_casting as str_cast
from cudf._libxx.nvtext.generate_ngrams import (
=======
import cudf._lib as libcudf
import cudf._lib.string_casting as str_cast
from cudf._lib.nvtext.generate_ngrams import (
>>>>>>> 6c81dc6f
    generate_ngrams as cpp_generate_ngrams,
)
from cudf._lib.nvtext.ngrams_tokenize import (
    ngrams_tokenize as cpp_ngrams_tokenize,
)
from cudf._lib.nvtext.normalize import normalize_spaces as cpp_normalize_spaces
from cudf._lib.nvtext.tokenize import (
    count_tokens as cpp_count_tokens,
    tokenize as cpp_tokenize,
)
from cudf._lib.nvtx import (
    range_pop as nvtx_range_pop,
    range_push as nvtx_range_push,
)
from cudf._lib.strings.attributes import (
    code_points as cpp_code_points,
    count_characters as cpp_count_characters,
)
from cudf._lib.strings.capitalize import (
    capitalize as cpp_capitalize,
    title as cpp_title,
)
from cudf._lib.strings.case import (
    swapcase as cpp_swapcase,
    to_lower as cpp_to_lower,
    to_upper as cpp_to_upper,
)
from cudf._lib.strings.char_types import (
    is_alnum as cpp_is_alnum,
    is_alpha as cpp_is_alpha,
    is_decimal as cpp_is_decimal,
    is_digit as cpp_is_digit,
    is_lower as cpp_is_lower,
    is_numeric as cpp_is_numeric,
    is_space as cpp_isspace,
    is_upper as cpp_is_upper,
)
from cudf._lib.strings.combine import (
    concatenate as cpp_concatenate,
    join as cpp_join,
)
from cudf._lib.strings.contains import (
    contains_re as cpp_contains_re,
    count_re as cpp_count_re,
    match_re as cpp_match_re,
)
from cudf._lib.strings.convert.convert_urls import (
    url_decode as cpp_url_decode,
    url_encode as cpp_url_encode,
)
from cudf._lib.strings.extract import extract as cpp_extract
from cudf._lib.strings.find import (
    contains as cpp_contains,
    endswith as cpp_endswith,
    find as cpp_find,
    rfind as cpp_rfind,
    startswith as cpp_startswith,
)
from cudf._lib.strings.findall import findall as cpp_findall
from cudf._lib.strings.padding import (
    PadSide,
    center as cpp_center,
    ljust as cpp_ljust,
    pad as cpp_pad,
    rjust as cpp_rjust,
    zfill as cpp_zfill,
)
from cudf._lib.strings.replace import (
    insert as cpp_string_insert,
    replace as cpp_replace,
    replace_multi as cpp_replace_multi,
    slice_replace as cpp_slice_replace,
)
from cudf._lib.strings.replace_re import (
    replace_multi_re as cpp_replace_multi_re,
    replace_re as cpp_replace_re,
    replace_with_backrefs as cpp_replace_with_backrefs,
)
from cudf._lib.strings.split.partition import (
    partition as cpp_partition,
    rpartition as cpp_rpartition,
)
from cudf._lib.strings.split.split import (
    rsplit as cpp_rsplit,
    split as cpp_split,
)
from cudf._lib.strings.strip import (
    lstrip as cpp_lstrip,
    rstrip as cpp_rstrip,
    strip as cpp_strip,
)
from cudf._lib.strings.substring import (
    get as cpp_string_get,
    slice_from as cpp_slice_from,
    slice_strings as cpp_slice_strings,
)
from cudf._lib.strings.translate import translate as cpp_translate
from cudf._lib.strings.wrap import wrap as cpp_wrap
from cudf.core.buffer import Buffer
from cudf.core.column import column, column_empty
from cudf.utils import utils
from cudf.utils.dtypes import is_list_like, is_scalar

_str_to_numeric_typecast_functions = {
    np.dtype("int8"): str_cast.stoi8,
    np.dtype("int16"): str_cast.stoi16,
    np.dtype("int32"): str_cast.stoi,
    np.dtype("int64"): str_cast.stol,
    np.dtype("float32"): str_cast.stof,
    np.dtype("float64"): str_cast.stod,
    np.dtype("bool"): str_cast.to_booleans,
    # TODO: support Date32 UNIX days
    # np.dtype("datetime64[D]"): str_cast.timestamp2int,
    np.dtype("datetime64[s]"): str_cast.timestamp2int,
    np.dtype("datetime64[ms]"): str_cast.timestamp2int,
    np.dtype("datetime64[us]"): str_cast.timestamp2int,
    np.dtype("datetime64[ns]"): str_cast.timestamp2int,
}

_numeric_to_str_typecast_functions = {
    np.dtype("int8"): str_cast.i8tos,
    np.dtype("int16"): str_cast.i16tos,
    np.dtype("int32"): str_cast.itos,
    np.dtype("int64"): str_cast.ltos,
    np.dtype("float32"): str_cast.ftos,
    np.dtype("float64"): str_cast.dtos,
    np.dtype("bool"): str_cast.from_booleans,
    # TODO: support Date32 UNIX days
    # np.dtype("datetime64[D]"): str_cast.int2timestamp,
    np.dtype("datetime64[s]"): str_cast.int2timestamp,
    np.dtype("datetime64[ms]"): str_cast.int2timestamp,
    np.dtype("datetime64[us]"): str_cast.int2timestamp,
    np.dtype("datetime64[ns]"): str_cast.int2timestamp,
}


class StringMethods(object):
    """
    This mimicks pandas `df.str` interface.
    """

    def __init__(self, column, parent=None):
        self._column = column
        self._parent = parent

    def __getattr__(self, attr, *args, **kwargs):
        from cudf.core.series import Series

        # TODO: Remove when all needed string compute APIs are ported
        if hasattr(self._column.nvstrings, attr):
            passed_attr = getattr(self._column.nvstrings, attr)
            if callable(passed_attr):

                @functools.wraps(passed_attr)
                def wrapper(*args, **kwargs):
                    ret = passed_attr(*args, **kwargs)
                    if isinstance(ret, nvstrings.nvstrings):
                        ret = Series(
                            column.as_column(ret),
                            index=self._parent.index,
                            name=self._parent.name,
                        )
                    return ret

                return wrapper
            else:
                return passed_attr
        else:
            raise AttributeError(attr)

    def _return_or_inplace(self, new_col, **kwargs):
        """
        Returns an object of the type of the column owner or updates the column
        of the owner (Series or Index) to mimic an inplace operation
        """
        from cudf import Series, DataFrame, MultiIndex
        from cudf.core.index import Index, as_index

        inplace = kwargs.get("inplace", False)

        if inplace:
            self._parent._mimic_inplace(new_col, inplace=True)
        else:
            expand = kwargs.get("expand", False)
            if expand or isinstance(self._parent, (DataFrame, MultiIndex)):
                # This branch indicates the passed as new_col
                # is actually a table-like data
                table = new_col
                from cudf._lib.table import Table

                if isinstance(table, Table):
                    return self._parent._constructor_expanddim(
                        data=table._data, index=self._parent.index
                    )
                else:
                    return self._parent._constructor_expanddim(
                        {index: value for index, value in enumerate(table)},
                        index=self._parent.index,
                    )
            elif isinstance(self._parent, Series):
                retain_index = kwargs.get("retain_index", True)
                if retain_index:
                    return Series(
                        new_col,
                        name=self._parent.name,
                        index=self._parent.index,
                    )
                else:
                    return Series(new_col, name=self._parent.name)
            elif isinstance(self._parent, Index):
                return as_index(new_col, name=self._parent.name)
            else:
                if self._parent is None:
                    return new_col
                else:
                    return self._parent._mimic_inplace(new_col, inplace=False)

    def __dir__(self):
        keys = dir(type(self))
        # TODO: Remove along with `__getattr__` above when all is ported
        return set(keys + dir(self._column.nvstrings))

    def len(self, **kwargs):
        """
        Computes the length of each element in the Series/Index.

        Returns
        -------
          Series or Index of int: A Series or Index of integer values
            indicating the length of each element in the Series or Index.
        """

        return self._return_or_inplace(
            cpp_count_characters(self._column), **kwargs,
        )

    def cat(self, others=None, sep=None, na_rep=None, **kwargs):
        """
        Concatenate strings in the Series/Index with given separator.

        If *others* is specified, this function concatenates the Series/Index
        and elements of others element-wise. If others is not passed, then all
        values in the Series/Index are concatenated into a single string with
        a given sep.

        Parameters
        ----------
            others : Series or List of str
                Strings to be appended.
                The number of strings must match size() of this instance.
                This must be either a Series of string dtype or a Python
                list of strings.

            sep : str
                If specified, this separator will be appended to each string
                before appending the others.

            na_rep : str
                This character will take the place of any null strings
                (not empty strings) in either list.

                - If `na_rep` is None, and `others` is None, missing values in
                the Series/Index are omitted from the result.
                - If `na_rep` is None, and `others` is not None, a row
                containing a missing value in any of the columns (before
                concatenation) will have a missing value in the result.

        Returns
        -------
        concat : str or Series/Index of str dtype
            If `others` is None, `str` is returned, otherwise a `Series/Index`
            (same type as caller) of str dtype is returned.
        """
        from cudf.core import DataFrame

        if sep is None:
            sep = ""

        from cudf._lib.scalar import Scalar

        if others is None:
            data = cpp_join(self._column, Scalar(sep), Scalar(na_rep, "str"))
        else:
            other_cols = _get_cols_list(others)
            all_cols = [self._column] + other_cols
            data = cpp_concatenate(
                DataFrame(
                    {index: value for index, value in enumerate(all_cols)}
                ),
                Scalar(sep),
                Scalar(na_rep, "str"),
            )

        if len(data) == 1 and data.null_count == 1:
            data = [""]
        out = self._return_or_inplace(data, **kwargs)
        if len(out) == 1 and others is None:
            out = out[0]
        return out

    def join(self, sep):
        """
        Join lists contained as elements in the Series/Index with passed
        delimiter.
        """
        raise NotImplementedError(
            "Columns of arrays / lists are not yet " "supported"
        )

    def extract(self, pat, flags=0, expand=True, **kwargs):
        """
        Extract capture groups in the regex `pat` as columns in a DataFrame.

        For each subject string in the Series, extract groups from the first
        match of regular expression `pat`.

        Parameters
        ----------
        pat : str
            Regular expression pattern with capturing groups.
        expand : bool, default True
            If True, return DataFrame with on column per capture group.
            If False, return a Series/Index if there is one capture group or
            DataFrame if there are multiple capture groups.

        Returns
        -------
        DataFrame or Series/Index
            A DataFrame with one row for each subject string, and one column
            for each group. If `expand=False` and `pat` has only one capture
            group, then return a Series/Index.

        Notes
        -----
        The `flags` parameter is not yet supported and will raise a
        NotImplementedError if anything other than the default value is passed.
        """
        if flags != 0:
            raise NotImplementedError("`flags` parameter is not yet supported")

        out = cpp_extract(self._column, pat)
        if out._num_columns == 1 and expand is False:
            return self._return_or_inplace(out._columns[0], **kwargs)
        else:
            kwargs.setdefault("expand", expand)
            return self._return_or_inplace(out, **kwargs)

    def contains(
        self, pat, case=True, flags=0, na=np.nan, regex=True, **kwargs
    ):
        """
        Test if pattern or regex is contained within a string of a Series or
        Index.

        Return boolean Series or Index based on whether a given pattern or
        regex is contained within a string of a Series or Index.

        Parameters
        ----------
        pat : str
            Character sequence or regular expression.
        regex : bool, default True
            If True, assumes the pattern is a regular expression.
            If False, treats the pattern as a literal string.

        Returns
        -------
        Series/Index of bool dtype
            A Series/Index of boolean dtype indicating whether the given
            pattern is contained within the string of each element of the
            Series/Index.

        Notes
        -----
        The parameters `case`, `flags`, and `na` are not yet supported and
        will raise a NotImplementedError if anything other than the default
        value is set.
        """
        if case is not True:
            raise NotImplementedError("`case` parameter is not yet supported")
        elif flags != 0:
            raise NotImplementedError("`flags` parameter is not yet supported")
        elif na is not np.nan:
            raise NotImplementedError("`na` parameter is not yet supported")

        from cudf._lib.scalar import Scalar

        return self._return_or_inplace(
            cpp_contains_re(self._column, pat)
            if regex is True
            else cpp_contains(self._column, Scalar(pat, "str")),
            **kwargs,
        )

    def replace(
        self, pat, repl, n=-1, case=None, flags=0, regex=True, **kwargs
    ):
        """
        Replace occurences of pattern/regex in the Series/Index with some other
        string.

        Parameters
        ----------
        pat : str or list-like
            String(s) to be replaced as a character sequence or regular
            expression.
        repl : str or list-like
            String(s) to be used as replacement.
        n : int, default -1 (all)
            Number of replacements to make from the start.
        regex : bool, default True
            If True, assumes the pattern is a regular expression.
            If False, treats the pattern as a literal string.

        Returns
        -------
        Series/Index of str dtype
            A copy of the object with all matching occurrences of pat replaced
            by repl.

        Notes
        -----
        The parameters `case` and `flags` are not yet supported and will raise
        a NotImplementedError if anything other than the default value is set.
        """
        if case is not None:
            raise NotImplementedError("`case` parameter is not yet supported")
        elif flags != 0:
            raise NotImplementedError("`flags` parameter is not yet supported")
        from cudf.core import Series, Index

        if (
            is_list_like(pat)
            or isinstance(pat, (Series, Index, pd.Series, pd.Index))
        ) and (
            is_list_like(repl)
            or isinstance(repl, (Series, Index, pd.Series, pd.Index))
        ):
            warnings.warn(
                "`n` parameter is not supported when \
                `pat` and `repl` are list-like inputs"
            )

            return self._return_or_inplace(
                cpp_replace_multi_re(
                    self._column, pat, column.as_column(repl, dtype="str")
                )
                if regex
                else cpp_replace_multi(
                    self._column,
                    column.as_column(pat, dtype="str"),
                    column.as_column(repl, dtype="str"),
                ),
                **kwargs,
            )
        # Pandas treats 0 as all
        if n == 0:
            n = -1
        from cudf._lib.scalar import Scalar

        # Pandas forces non-regex replace when pat is a single-character
        return self._return_or_inplace(
            cpp_replace_re(self._column, pat, Scalar(repl, "str"), n)
            if regex is True and len(pat) > 1
            else cpp_replace(
                self._column, Scalar(pat, "str"), Scalar(repl, "str"), n
            ),
            **kwargs,
        )

    def replace_with_backrefs(self, pat, repl, **kwargs):
        """
        Use the `repl` back-ref template to create a new string
        with the extracted elements found using the `pat` expression.

        Parameters
        ----------
        pat : str
            Regex with groupings to identify extract sections.
            This should not be a compiled regex.
        repl : str
            String template containing back-reference indicators.

        Returns
        -------
        Series/Index of str dtype
        """
        return self._return_or_inplace(
            cpp_replace_with_backrefs(self._column, pat, repl), **kwargs
        )

    def slice(self, start=None, stop=None, step=None, **kwargs):
        """
        Slice substrings from each element in the Series or Index.

        Parameters
        ----------
        start : int
            Start position for slice operation.
        stop : int
            Stop position for slice operation.
        step : int
            Step size for slice operation.

        Returns
        -------
        Series/Index of str dtype
            Series or Index from sliced substring from
            original string object.

        """

        return self._return_or_inplace(
            cpp_slice_strings(self._column, start, stop, step), **kwargs,
        )

    def isdecimal(self, **kwargs):
        """
        Returns a Series/Column/Index of boolean values with True for strings
        that contain only decimal characters -- those that can be used
        to extract base10 numbers.

        Returns
        -------
        Series/Index of bool dtype

        """
        return self._return_or_inplace(cpp_is_decimal(self._column), **kwargs)

    def isalnum(self, **kwargs):
        """
        Returns a Series/Index of boolean values with True for strings
        that contain only alpha-numeric characters.
        Equivalent to: isalpha() or isdigit() or isnumeric() or isdecimal()

        Returns
        -------
        Series/Index of bool dtype

        """
        return self._return_or_inplace(cpp_is_alnum(self._column), **kwargs)

    def isalpha(self, **kwargs):
        """
        Returns a Series/Index of boolean values with True for strings
        that contain only alphabetic characters.

        Returns
        -------
        Series/Index of bool dtype

        """
        return self._return_or_inplace(cpp_is_alpha(self._column), **kwargs)

    def isdigit(self, **kwargs):
        """
        Returns a Series/Index of boolean values with True for strings
        that contain only decimal and digit characters.

        Returns
        -------
        Series/Index of bool dtype

        """
        return self._return_or_inplace(cpp_is_digit(self._column), **kwargs)

    def isnumeric(self, **kwargs):
        """
        Returns a Series/Index of boolean values with True for strings
        that contain only numeric characters. These include digit and
        numeric characters.

        Returns
        -------
        Series/Index of bool dtype

        """
        return self._return_or_inplace(cpp_is_numeric(self._column), **kwargs)

    def isupper(self, **kwargs):
        """
        Returns a Series/Index of boolean values with True for strings
        that contain only upper-case characters.

        Returns
        -------
        Series/Index of bool dtype

        Notes
        -----
        Results are incompatible with standard python string logic. Use caution
        when operating on data which contains non-alphabetical characters.
        """
        warnings.warn(
            "isupper currently returns False for non-cased characters whereas"
            + "Pandas returns True, this will be fixed in the near future"
        )

        return self._return_or_inplace(cpp_is_upper(self._column), **kwargs)

    def islower(self, **kwargs):
        """
        Returns a Series/Index of boolean values with True for strings
        that contain only lower-case characters.

        Returns
        -------
        Series/Index of bool dtype

        Notes
        -----
        Results are incompatible with standard python string logic. Use caution
        when operating on data which contains non-alphabetical characters.
        """
        warnings.warn(
            "islower currently returns False for non-cased characters whereas"
            + "Pandas returns True, this will be fixed in the near future"
        )

        return self._return_or_inplace(cpp_is_lower(self._column), **kwargs)

    def lower(self, **kwargs):
        """
        Convert strings in the Series/Index to lowercase.

        Returns
        -------
        Series/Index of str dtype
            A copy of the object with all strings converted to lowercase.

        """
        return self._return_or_inplace(cpp_to_lower(self._column), **kwargs)

    def upper(self, **kwargs):
        """
        Convert each string to uppercase.
        This only applies to ASCII characters at this time.

        Examples
        --------
        >>> import cudf
        >>> s = cudf.Series(["Hello, friend","Goodbye, friend"])
        >>> print(s.str.upper())
        ['HELLO, FRIEND', 'GOODBYE, FRIEND']

        """
        return self._return_or_inplace(cpp_to_upper(self._column), **kwargs)

    def capitalize(self, **kwargs):
        """
        Capitalize first character of each string.
        This only applies to ASCII characters at this time.

        Examples
        --------
        >>> import cudf
        >>> s = cudf.Series(["hello, friend","goodbye, friend"])
        >>> print(s.str.capitalize())
        ['Hello, friend", "Goodbye, friend"]

        """
        return self._return_or_inplace(cpp_capitalize(self._column), **kwargs)

    def swapcase(self, **kwargs):
        """
        Change each lowercase character to uppercase and vice versa.
        This only applies to ASCII characters at this time.

        Examples
        --------
        >>> import cudf
        >>> s = cudf.Series(["Hello, Friend","Goodbye, Friend"])
        >>> print(s.str.swapcase())
        ['hELLO, fRIEND', 'gOODBYE, fRIEND']

        """
        return self._return_or_inplace(cpp_swapcase(self._column), **kwargs)

    def title(self, **kwargs):
        """
        Uppercase the first letter of each letter after a space
        and lowercase the rest.
        This only applies to ASCII characters at this time.

        Examples
        --------
        >>> import cudf
        >>> s = cudf.Series(["Hello friend","goodnight moon"])
        >>> print(s.str.title())
        ['Hello Friend', 'Goodnight Moon']

        """
        return self._return_or_inplace(cpp_title(self._column), **kwargs)

    def slice_from(self, starts=0, stops=0, **kwargs):
        """
        Return substring of each string using positions for each string.

        The starts and stops parameters are of Column type.

        Parameters
        ----------
        starts : Column
            Beginning position of each the string to extract.
            Default is beginning of the each string.
        stops : Column
            Ending position of the each string to extract.
            Default is end of each string.
            Use -1 to specify to the end of that string.

        Returns
        -------
        Series/Index of str dtype
            A substring of each string using positions for each string.

        """

        return self._return_or_inplace(
            cpp_slice_from(self._column, starts, stops), **kwargs
        )

    def slice_replace(self, start=None, stop=None, repl=None, **kwargs):
        """
        Replace the specified section of each string with a new string.

        Parameters
        ----------
        start : int
            Beginning position of the string to replace.
            Default is beginning of the each string.
        stop : int
            Ending position of the string to replace.
            Default is end of each string.
        repl : str
            String to insert into the specified position values.

        Returns
        -------
        Series/Index of str dtype
            A new string with the specified section of the string
            replaced with `repl` string.

        """
        if start is None:
            start = 0

        if stop is None:
            stop = -1

        if repl is None:
            repl = ""

        from cudf._lib.scalar import Scalar

        return self._return_or_inplace(
            cpp_slice_replace(self._column, start, stop, Scalar(repl)),
            **kwargs,
        )

    def insert(self, start=0, repl=None, **kwargs):
        """
        Insert the specified string into each string in the specified
        position.

        Parameters
        ----------
        start : int
            Beginning position of the string to replace.
            Default is beginning of the each string.
            Specify -1 to insert at the end of each string.
        repl : str
            String to insert into the specified position valus.

        Returns
        -------
        Series/Index of str dtype
            A new string series with the specified string
            inserted at the specified position.

        """
        if repl is None:
            repl = ""

        from cudf._lib.scalar import Scalar

        return self._return_or_inplace(
            cpp_string_insert(self._column, start, Scalar(repl)), **kwargs
        )

    def get(self, i=0, **kwargs):
        """
        Extract element from each component at specified position.

        Parameters
        ----------
        i : int
            Position of element to extract.

        Returns
        -------
        Series/Index of str dtype

        """

        return self._return_or_inplace(
            cpp_string_get(self._column, i), **kwargs
        )

    def split(self, pat=None, n=-1, expand=True, **kwargs):
        """
        Split strings around given separator/delimiter.

        Splits the string in the Series/Index from the beginning, at the
        specified delimiter string.

        Parameters
        ----------
        pat : str, default ' ' (space)
            String to split on, does not yet support regular expressions.
        n : int, default -1 (all)
            Limit number of splits in output. `None`, 0, and -1 will all be
            interpreted as "all splits".

        Returns
        -------
        DataFrame
            Returns a DataFrame with each split as a column.

        Notes
        -----
        The parameter `expand` is not yet supported and will raise a
        NotImplementedError if anything other than the default value is set.
        """
        if expand is not True:
            raise NotImplementedError("`expand` parameter is not supported")

        # Pandas treats 0 as all
        if n == 0:
            n = -1

        kwargs.setdefault("expand", expand)
        if pat is None:
            pat = ""

        from cudf._lib.scalar import Scalar

        result_table = cpp_split(self._column, Scalar(pat, "str"), n)
        if len(result_table._data) == 1:
            if result_table._data[0].null_count == len(self._column):
                result_table = []
            elif self._column.null_count == len(self._column):
                result_table = [self._column.copy()]

        return self._return_or_inplace(result_table, **kwargs,)

    def rsplit(self, pat=None, n=-1, expand=True, **kwargs):
        """
        Split strings around given separator/delimiter.

        Splits the string in the Series/Index from the end, at the
        specified delimiter string.

        Parameters
        ----------
        pat : str, default ' ' (space)
            String to split on, does not yet support regular expressions.
        n : int, default -1 (all)
            Limit number of splits in output. `None`, 0, and -1 will all be
            interpreted as "all splits".

        Returns
        -------
        DataFrame
            Returns a DataFrame with each split as a column.

        Notes
        -----
        The parameter `expand` is not yet supported and will raise a
        NotImplementedError if anything other than the default value is set.
        """
        if expand is not True:
            raise NotImplementedError("`expand=False` is not yet supported")

        # Pandas treats 0 as all
        if n == 0:
            n = -1

        kwargs.setdefault("expand", expand)
        if pat is None:
            pat = ""

        from cudf._lib.scalar import Scalar

        result_table = cpp_rsplit(self._column, Scalar(pat), n)
        if len(result_table._data) == 1:
            if result_table._data[0].null_count == len(self._parent):
                result_table = []
            elif self._parent.null_count == len(self._parent):
                result_table = [self._column.copy()]

        return self._return_or_inplace(result_table, **kwargs)

    def partition(self, sep=" ", expand=True, **kwargs):
        """
        Split the string at the first occurrence of sep.

        This method splits the string at the first occurrence
        of sep, and returns 3 elements containing the part
        before the separator, the separator itself, and the
        part after the separator. If the separator is not found,
        return 3 elements containing the string itself, followed
        by two empty strings.

        Parameters
        ----------
        sep : str, default ' ' (whitespace)
            String to split on.

        Returns
        -------
        DataFrame
            Returns a DataFrame

        Notes
        -----
        The parameter `expand` is not yet supported and will raise a
        NotImplementedError if anything other than the default value is set.
        """
        if expand is not True:
            raise NotImplementedError(
                "`expand=False` is currently not supported"
            )

        kwargs.setdefault("expand", expand)
        if sep is None:
            sep = " "

        from cudf._lib.scalar import Scalar

        return self._return_or_inplace(
            cpp_partition(self._column, Scalar(sep)), **kwargs
        )

    def rpartition(self, sep=" ", expand=True, **kwargs):
        """
        Split the string at the last occurrence of sep.

        This method splits the string at the last occurrence
        of sep, and returns 3 elements containing the part
        before the separator, the separator itself, and the
        part after the separator. If the separator is not
        found, return 3 elements containing two empty strings,
        followed by the string itself.

        Parameters
        ----------
        sep : str, default ' ' (whitespace)
            String to split on.

        Returns
        -------
        DataFrame
            Returns a DataFrame

        Notes
        -----
        The parameter `expand` is not yet supported and will raise a
        NotImplementedError if anything other than the default value is set.
        """
        if expand is not True:
            raise NotImplementedError(
                "`expand=False` is currently not supported"
            )

        kwargs.setdefault("expand", expand)
        if sep is None:
            sep = " "

        from cudf._lib.scalar import Scalar

        return self._return_or_inplace(
            cpp_rpartition(self._column, Scalar(sep)), **kwargs
        )

    def pad(self, width, side="left", fillchar=" ", **kwargs):
        """
        Pad strings in the Series/Index up to width.

        Parameters
        ----------
        width : int
            Minimum width of resulting string;
            additional characters will be filled with
            character defined in fillchar.

        side : {‘left’, ‘right’, ‘both’}, default ‘left’
            Side from which to fill resulting string.

        fillchar : str,  default ' ' (whitespace)
            Additional character for filling, default is whitespace.

        Returns
        -------
        Series/Index of str dtype
            Returns Series or Index with minimum number
            of char in object.

        """
        if not isinstance(fillchar, str):
            msg = (
                f"fillchar must be a character, not {type(fillchar).__name__}"
            )
            raise TypeError(msg)

        if len(fillchar) != 1:
            raise TypeError("fillchar must be a character, not str")

        if not pd.api.types.is_integer(width):
            msg = f"width must be of integer type, not {type(width).__name__}"
            raise TypeError(msg)

        try:
            side = PadSide[side.upper()]
        except KeyError:
            raise ValueError(
                "side has to be either one of {‘left’, ‘right’, ‘both’}"
            )

        return self._return_or_inplace(
            cpp_pad(self._column, width, fillchar, side), **kwargs
        )

    def zfill(self, width, **kwargs):
        """
        Pad strings in the Series/Index by prepending ‘0’ characters.

        Parameters
        ----------
        width : int
            Minimum length of resulting string;
            strings with length less than width
            be prepended with ‘0’ characters.

        Returns
        -------
        Series/Index of str dtype
            Returns Series or Index with prepended ‘0’ characters.

        """
        if not pd.api.types.is_integer(width):
            msg = f"width must be of integer type, not {type(width).__name__}"
            raise TypeError(msg)

        return self._return_or_inplace(
            cpp_zfill(self._column, width), **kwargs
        )

    def center(self, width, fillchar=" ", **kwargs):
        """
        Filling left and right side of strings in the Series/Index with an
        additional character.

        Parameters
        ----------
        width : int
            Minimum width of resulting string;
            additional characters will be filled
            with fillchar.

        fillchar : str, default ' ' (whitespace)
            Additional character for filling, default is whitespace.

        Returns
        -------
        Series/Index of str dtype
            Returns Series or Index.

        """
        if not isinstance(fillchar, str):
            msg = (
                f"fillchar must be a character, not {type(fillchar).__name__}"
            )
            raise TypeError(msg)

        if len(fillchar) != 1:
            raise TypeError("fillchar must be a character, not str")

        if not pd.api.types.is_integer(width):
            msg = f"width must be of integer type, not {type(width).__name__}"
            raise TypeError(msg)

        return self._return_or_inplace(
            cpp_center(self._column, width, fillchar), **kwargs
        )

    def ljust(self, width, fillchar=" ", **kwargs):
        """
        Filling right side of strings in the Series/Index with an additional
        character.

        Parameters
        ----------
        width : int
            Minimum width of resulting string;
            additional characters will be filled
            with fillchar.

        fillchar : str, default ' ' (whitespace)
            Additional character for filling, default is whitespace.

        Returns
        -------
        Series/Index of str dtype
            Returns Series or Index.

        """
        if not isinstance(fillchar, str):
            msg = (
                f"fillchar must be a character, not {type(fillchar).__name__}"
            )
            raise TypeError(msg)

        if len(fillchar) != 1:
            raise TypeError("fillchar must be a character, not str")

        if not pd.api.types.is_integer(width):
            msg = f"width must be of integer type, not {type(width).__name__}"
            raise TypeError(msg)

        return self._return_or_inplace(
            cpp_ljust(self._column, width, fillchar), **kwargs
        )

    def rjust(self, width, fillchar=" ", **kwargs):
        """
        Filling left side of strings in the Series/Index with an additional
        character.

        Parameters
        ----------
        width : int
            Minimum width of resulting string;
            additional characters will be filled
            with fillchar.

        fillchar : str, default ' ' (whitespace)
            Additional character for filling, default is whitespace.

        Returns
        -------
        Series/Index of str dtype
            Returns Series or Index.

        """
        if not isinstance(fillchar, str):
            msg = (
                f"fillchar must be a character, not {type(fillchar).__name__}"
            )
            raise TypeError(msg)

        if len(fillchar) != 1:
            raise TypeError("fillchar must be a character, not str")

        if not pd.api.types.is_integer(width):
            msg = f"width must be of integer type, not {type(width).__name__}"
            raise TypeError(msg)

        return self._return_or_inplace(
            cpp_rjust(self._column, width, fillchar), **kwargs
        )

    def strip(self, to_strip=None, **kwargs):
        """
        Remove leading and trailing characters.

        Strip whitespaces (including newlines) or a set of
        specified characters from each string in the Series/Index
        from left and right sides.

        Parameters
        ----------
        to_strip : str or None, default None
            Specifying the set of characters to be removed.
            All combinations of this set of characters
            will be stripped. If None then whitespaces are removed.

        Returns
        -------
        Series/Index of str dtype
            Returns Series or Index.

        """
        if to_strip is None:
            to_strip = ""

        from cudf._lib.scalar import Scalar

        return self._return_or_inplace(
            cpp_strip(self._column, Scalar(to_strip)), **kwargs
        )

    def lstrip(self, to_strip=None, **kwargs):
        """
        Remove leading and trailing characters.

        Strip whitespaces (including newlines)
        or a set of specified characters from
        each string in the Series/Index from left side.

        Parameters
        ----------
        to_strip : str or None, default None
            Specifying the set of characters to be removed.
            All combinations of this set of characters will
            be stripped. If None then whitespaces are removed.

        Returns
        -------
        Series/Index of str dtype
            Returns Series or Index.

        """
        if to_strip is None:
            to_strip = ""

        from cudf._lib.scalar import Scalar

        return self._return_or_inplace(
            cpp_lstrip(self._column, Scalar(to_strip)), **kwargs
        )

    def rstrip(self, to_strip=None, **kwargs):
        """
        Remove leading and trailing characters.

        Strip whitespaces (including newlines)
        or a set of specified characters from each
        string in the Series/Index from right side.

        Parameters
        ----------
        to_strip : str or None, default None
            Specifying the set of characters to
            be removed. All combinations of this
            set of characters will be stripped.
            If None then whitespaces are removed.

        Returns
        -------
        Series/Index of str dtype
            Returns Series or Index.

        """
        if to_strip is None:
            to_strip = ""

        from cudf._lib.scalar import Scalar

        return self._return_or_inplace(
            cpp_rstrip(self._column, Scalar(to_strip)), **kwargs
        )

    def wrap(self, width, **kwargs):
        """
        Wrap long strings in the Series/Index to be formatted in
        paragraphs with length less than a given width.

        Parameters
        ----------
        width : int
            Maximum line width.

        Returns
        -------
        Series or Index

        Notes
        -----
        The parameters `expand_tabsbool`, `replace_whitespace`,
        `drop_whitespace`, `break_long_words`, `break_on_hyphens`,
        `expand_tabsbool` are not yet supported and will raise a
        NotImplementedError if they are set to any value.

        This method currently achieves behavior matching R’s
        stringr library str_wrap function, the equivalent
        pandas implementation can be obtained using the
        following parameter setting:

            expand_tabs = False

            replace_whitespace = True

            drop_whitespace = True

            break_long_words = False

            break_on_hyphens = False
        """
        if not pd.api.types.is_integer(width):
            msg = f"width must be of integer type, not {type(width).__name__}"
            raise TypeError(msg)

        expand_tabs = kwargs.get("expand_tabs", None)
        if expand_tabs is True:
            raise NotImplementedError("`expand_tabs=True` is not supported")
        elif expand_tabs is None:
            warnings.warn(
                "wrap current implementation defaults to `expand_tabs`=False"
            )

        replace_whitespace = kwargs.get("replace_whitespace", True)
        if not replace_whitespace:
            raise NotImplementedError(
                "`replace_whitespace=False` is not supported"
            )

        drop_whitespace = kwargs.get("drop_whitespace", True)
        if not drop_whitespace:
            raise NotImplementedError(
                "`drop_whitespace=False` is not supported"
            )

        break_long_words = kwargs.get("break_long_words", None)
        if break_long_words is True:
            raise NotImplementedError(
                "`break_long_words=True` is not supported"
            )
        elif break_long_words is None:
            warnings.warn(
                "wrap current implementation defaults to \
                    `break_long_words`=False"
            )

        break_on_hyphens = kwargs.get("break_on_hyphens", None)
        if break_long_words is True:
            raise NotImplementedError(
                "`break_on_hyphens=True` is not supported"
            )
        elif break_on_hyphens is None:
            warnings.warn(
                "wrap current implementation defaults to \
                    `break_on_hyphens`=False"
            )

        return self._return_or_inplace(cpp_wrap(self._column, width), **kwargs)

    def count(self, pat, flags=0, **kwargs):
        """
        Count occurrences of pattern in each string of the Series/Index.

        This function is used to count the number of times a particular
        regex pattern is repeated in each of the string elements of the Series.

        Parameters
        ----------
        pat : str
            Valid regular expression.

        Returns
        -------
        Series or Index

        """
        if flags != 0:
            raise NotImplementedError("`flags` parameter is not yet supported")

        return self._return_or_inplace(
            cpp_count_re(self._column, pat), **kwargs
        )

    def findall(self, pat, flags=0, **kwargs):
        """
        Find all occurrences of pattern or regular expression in the
        Series/Index.

        Parameters
        ----------
        pat : str
            Pattern or regular expression.

        Returns
        -------
        DataFrame
            All non-overlapping matches of pattern or
            regular expression in each string of this Series/Index.

        """
        if flags != 0:
            raise NotImplementedError("`flags` parameter is not yet supported")

        kwargs.setdefault("expand", True)
        return self._return_or_inplace(
            cpp_findall(self._column, pat), **kwargs
        )

    def isempty(self, **kwargs):
        """
        Check whether each string is a an empty string.

        Returns : Series or Index of bool
            Series or Index of boolean values with the same length as
            the original Series/Index.
        """
        return self._return_or_inplace(
            (self._parent == "").fillna(False), **kwargs
        )

    def isspace(self, **kwargs):
        """
        Check whether all characters in each string are whitespace.

        Returns : Series or Index of bool
            Series or Index of boolean values with the same length as
            the original Series/Index.
        """
        return self._return_or_inplace(cpp_isspace(self._column), **kwargs)

    def endswith(self, pat, **kwargs):
        """
        Test if the end of each string element matches a pattern.

        Parameters
        ----------
        pat : str
            Character sequence. Regular expressions are not accepted.

        Returns
        -------
        Series or Index of bool
            A Series of booleans indicating whether the given
            pattern matches the end of each string element.

        """
        if "na" in kwargs:
            warnings.warn(
                "`na` parameter is not yet supported, \
                as cudf uses native strings instead of Python objects"
            )

        if pat is None:
            result_col = column.column_empty(
                len(self._column), dtype="bool", masked=True
            )
        else:
            from cudf._lib.scalar import Scalar

            result_col = cpp_endswith(self._column, Scalar(pat, "str"))

        return self._return_or_inplace(result_col, **kwargs)

    def startswith(self, pat, **kwargs):
        """
        Test if the start of each string element matches a pattern.

        Parameters
        ----------
        pat : str
            Character sequence. Regular expressions are not accepted.

        Returns
        -------
        Series or Index of bool
            A Series of booleans indicating whether the given
            pattern matches the start of each string element.

        """
        if "na" in kwargs:
            warnings.warn(
                "`na` parameter is not yet supported, \
                as cudf uses native strings instead of Python objects"
            )

        if pat is None:
            result_col = column.column_empty(
                len(self._column), dtype="bool", masked=True
            )
        else:
            from cudf._lib.scalar import Scalar

            result_col = cpp_startswith(self._column, Scalar(pat, "str"))

        return self._return_or_inplace(result_col, **kwargs)

    def find(self, sub, start=0, end=None, **kwargs):
        """
        Return lowest indexes in each strings in the Series/Index
        where the substring is fully contained between [start:end].
        Return -1 on failure.

        Parameters
        ----------
        sub : str
            Substring being searched.

        start : int
            Left edge index.

        end : int
            Right edge index.

        Returns
        -------
        Series or Index of int

        """
        if not isinstance(sub, str):
            msg = "expected a string object, not {0}"
            raise TypeError(msg.format(type(sub).__name__))

        from cudf._lib.scalar import Scalar

        if end is None:
            end = -1

        result_col = cpp_find(self._column, Scalar(sub, "str"), start, end)

        return self._return_or_inplace(result_col, **kwargs)

    def rfind(self, sub, start=0, end=None, **kwargs):
        """
        Return highest indexes in each strings in the Series/Index
        where the substring is fully contained between [start:end].
        Return -1 on failure.

        Parameters
        ----------
        sub : str
            Substring being searched.

        start : int
            Left edge index.

        end : int
            Right edge index.

        Returns
        -------
        Series or Index of int

        """
        if not isinstance(sub, str):
            msg = "expected a string object, not {0}"
            raise TypeError(msg.format(type(sub).__name__))

        from cudf._lib.scalar import Scalar

        if end is None:
            end = -1

        result_col = cpp_rfind(self._column, Scalar(sub, "str"), start, end)

        return self._return_or_inplace(result_col, **kwargs)

    def index(self, sub, start=0, end=None, **kwargs):
        """
        Return lowest indexes in each strings where the substring
        is fully contained between [start:end]. This is the same
        as str.find except instead of returning -1, it raises a ValueError
        when the substring is not found.

        Parameters
        ----------
        sub : str
            Substring being searched.

        start : int
            Left edge index.

        end : int
            Right edge index.

        Returns
        -------
        Series or Index of object

        """
        if not isinstance(sub, str):
            msg = "expected a string object, not {0}"
            raise TypeError(msg.format(type(sub).__name__))

        from cudf._lib.scalar import Scalar

        if end is None:
            end = -1

        result_col = cpp_find(self._column, Scalar(sub, "str"), start, end)

        result = self._return_or_inplace(result_col, **kwargs)

        if (result == -1).any():
            raise ValueError("substring not found")
        else:
            return result

    def rindex(self, sub, start=0, end=None, **kwargs):
        """
        Return highest indexes in each strings where the substring
        is fully contained between [start:end]. This is the same
        as str.rfind except instead of returning -1, it raises a ValueError
        when the substring is not found.

        Parameters
        ----------
        sub : str
            Substring being searched.

        start : int
            Left edge index.

        end : int
            Right edge index.

        Returns
        -------
        Series or Index of object

        """
        if not isinstance(sub, str):
            msg = "expected a string object, not {0}"
            raise TypeError(msg.format(type(sub).__name__))

        from cudf._lib.scalar import Scalar

        if end is None:
            end = -1

        result_col = cpp_rfind(self._column, Scalar(sub, "str"), start, end)

        result = self._return_or_inplace(result_col, **kwargs)

        if (result == -1).any():
            raise ValueError("substring not found")
        else:
            return result

    def match(self, pat, case=True, flags=0, **kwargs):
        """
        Determine if each string matches a regular expression.

        Parameters
        ----------
        pat : str
            Character sequence or regular expression.

        Returns
        -------
        Series or Index of boolean values.

        """
        if case is not True:
            raise NotImplementedError("`case` parameter is not yet supported")
        elif flags != 0:
            raise NotImplementedError("`flags` parameter is not yet supported")

        if "na" in kwargs:
            warnings.warn(
                "`na` parameter is not yet supported, \
                as cudf uses native strings instead of Python objects"
            )

        return self._return_or_inplace(
            cpp_match_re(self._column, pat), **kwargs
        )

    def url_decode(self, **kwargs):
        """
        Returns a URL-decoded format of each string.
        No format checking is performed. All characters
        are expected to be encoded as UTF-8 hex values.

        Returns
        -------
        Series or Index.

        """

        return self._return_or_inplace(cpp_url_decode(self._column), **kwargs)

    def url_encode(self, **kwargs):
        """
        Returns a URL-encoded format of each string.
        No format checking is performed.
        All characters are encoded except for ASCII letters,
        digits, and these characters: ‘.’,’_’,’-‘,’~’.
        Encoding converts to hex using UTF-8 encoded bytes.

        Returns
        -------
        Series or Index.

        """
        return self._return_or_inplace(cpp_url_encode(self._column), **kwargs)

    def code_points(self, **kwargs):
        """
        Returns an array by filling it with the UTF-8 code point
        values for each character of each string.
        This function uses the len() method to determine
        the size of each sub-array of integers.

        Returns
        -------
        Series or Index.
        """
        from cudf.core.series import Series, Index

        new_col = cpp_code_points(self._column)
        if self._parent is None:
            return new_col
        elif isinstance(self._parent, Series):
            return Series(new_col, name=self._parent.name)
        elif isinstance(self._parent, Index):
            return column.as_index(new_col, name=self._parent.name)

    def translate(self, table, **kwargs):
        """
        Map all characters in the string through the given
        mapping table.

        Parameters
        ----------
        table : dict
            Table is a mapping of Unicode ordinals to Unicode
            ordinals, strings, or None.
            Unmapped characters are left untouched.
            str.maketrans() is a helper function for making translation tables.

        Returns
        -------
        Series or Index.
        """
        table = str.maketrans(table)
        return self._return_or_inplace(
            cpp_translate(self._column, table), **kwargs
        )

    def normalize_spaces(self, **kwargs):
        return self._return_or_inplace(
            cpp_normalize_spaces(self._column), **kwargs
        )

    def tokenize(self, delimiter="", **kwargs):
        delimiter = _massage_string_arg(delimiter, "delimiter", allow_col=True)
        kwargs.setdefault("retain_index", False)
        return self._return_or_inplace(
            cpp_tokenize(self._column, delimiter), **kwargs
        )

    def token_count(self, delimiter="", **kwargs):
        delimiter = _massage_string_arg(delimiter, "delimiter", allow_col=True)
        return self._return_or_inplace(
            cpp_count_tokens(self._column, delimiter), **kwargs
        )

    def ngrams(self, n=2, separator="_", **kwargs):
        separator = _massage_string_arg(separator, "separator")
        kwargs.setdefault("retain_index", False)
        return self._return_or_inplace(
            cpp_generate_ngrams(self._column, n, separator), **kwargs
        )

    def ngrams_tokenize(self, n=2, delimiter="", separator="_", **kwargs):
        delimiter = _massage_string_arg(delimiter, "delimiter")
        separator = _massage_string_arg(separator, "separator")
        kwargs.setdefault("retain_index", False)
        return self._return_or_inplace(
            cpp_ngrams_tokenize(self._column, n, delimiter, separator),
            **kwargs,
        )


def _massage_string_arg(value, name, allow_col=False):
    from cudf._lib.scalar import Scalar
    from cudf._lib.column import Column
    from cudf.utils.dtypes import is_string_dtype

    if isinstance(value, str):
        return Scalar(value, dtype="str")

    if isinstance(value, Scalar) and is_string_dtype(value.dtype):
        return value

    allowed_types = ["Scalar"]

    if allow_col:
        if isinstance(value, list):
            return column.as_column(value, dtype="str")

        if isinstance(value, Column) and is_string_dtype(value.dtype):
            return value

        allowed_types.append("Column")

    raise ValueError(
        "Expected {} for {} but got {}".format(
            _expected_types_format(allowed_types), name, type(value)
        )
    )


def _expected_types_format(types):
    if len(types) == 1:
        return types[0]

    return ", ".join(types[:-1]) + ", or " + types[-1]


class StringColumn(column.ColumnBase):
    """Implements operations for Columns of String type
    """

    def __init__(self, mask=None, size=None, offset=0, children=()):
        """
        Parameters
        ----------
        mask : Buffer
            The validity mask
        offset : int
            Data offset
        children : Tuple[Column]
            Two non-null columns containing the string data and offsets
            respectively
        """
        dtype = np.dtype("object")

        if size is None:
            for child in children:
                assert child.offset == 0

            if len(children) == 0:
                size = 0
            elif children[0].size == 0:
                size = 0
            else:
                # one less because the last element of offsets is the number of
                # bytes in the data buffer
                size = children[0].size - 1
            size = size - offset

        super().__init__(
            None, size, dtype, mask=mask, offset=offset, children=children
        )

        # TODO: Remove these once NVStrings is fully deprecated / removed
        self._nvstrings = None
        self._nvcategory = None
        self._indices = None

    @property
    def base_size(self):
        if len(self.base_children) == 0:
            return 0
        else:
            return int(
                (self.base_children[0].size - 1)
                / self.base_children[0].dtype.itemsize
            )

    def set_base_data(self, value):
        if value is not None:
            raise RuntimeError(
                "StringColumns do not use data attribute of Column, use "
                "`set_base_children` instead"
            )
        else:
            super().set_base_data(value)

    def set_base_mask(self, value):
        super().set_base_mask(value)

        # TODO: Remove these once NVStrings is fully deprecated / removed
        self._indices = None
        self._nvcategory = None
        self._nvstrings = None

    def set_base_children(self, value):
        # TODO: Implement dtype validation of the children here somehow
        super().set_base_children(value)

        # TODO: Remove these once NVStrings is fully deprecated / removed
        self._indices = None
        self._nvcategory = None
        self._nvstrings = None

    @property
    def children(self):
        if self._children is None:
            if len(self.base_children) == 0:
                self._children = ()
            elif self.offset == 0 and self.base_children[0].size == (
                self.size + 1
            ):
                self._children = self.base_children
            else:
                # First get the base columns for chars and offsets
                chars_column = self.base_children[1]
                offsets_column = self.base_children[0]

                # Shift offsets column by the parent offset.
                offsets_column = column.build_column(
                    data=offsets_column.base_data,
                    dtype=offsets_column.dtype,
                    mask=offsets_column.base_mask,
                    size=self.size + 1,
                    offset=self.offset,
                )

                # Now run a subtraction binary op to shift all of the offsets
                # by the respective number of characters relative to the
                # parent offset
                chars_offset = offsets_column[0]
                offsets_column = offsets_column.binary_operator(
                    "sub", offsets_column.dtype.type(chars_offset)
                )

                # Shift the chars offset by the new first element of the
                # offsets column
                chars_size = offsets_column[self.size]
                chars_column = column.build_column(
                    data=chars_column.base_data,
                    dtype=chars_column.dtype,
                    mask=chars_column.base_mask,
                    size=chars_size,
                    offset=chars_offset,
                )

                self._children = (offsets_column, chars_column)
        return self._children

    def __contains__(self, item):
        return True in self.str().contains(f"^{item}$")

    def __reduce__(self):
        mask = None
        if self.null_count > 0:
            mask = self.mask

        return column.build_column, (None, "str", mask, None, 0, self.children)

    def str(self, parent=None):
        return StringMethods(self, parent=parent)

    def __sizeof__(self):
        n = 0
        if len(self.base_children) == 2:
            n += (
                self.base_children[0].__sizeof__()
                + self.base_children[1].__sizeof__()
            )
        if self.base_mask is not None:
            n += self.base_mask.size
        return n

    def _memory_usage(self, deep=False):
        if deep:
            return self.__sizeof__()
        else:
            return self.str().size() * self.dtype.itemsize

    def __len__(self):
        return self.size

    # TODO: Remove this once NVStrings is fully deprecated / removed
    @property
    def nvstrings(self):
        if self._nvstrings is None:
            if self.nullable:
                mask_ptr = self.mask_ptr
            else:
                mask_ptr = None
            if self.size == 0:
                self._nvstrings = nvstrings.to_device([])
            else:
                self._nvstrings = nvstrings.from_offsets(
                    self.children[1].data_ptr,
                    self.children[0].data_ptr,
                    self.size,
                    mask_ptr,
                    ncount=self.null_count,
                    bdevmem=True,
                )
        return self._nvstrings

    # TODO: Remove these once NVStrings is fully deprecated / removed
    @property
    def nvcategory(self):
        if self._nvcategory is None:
            import nvcategory as nvc

            self._nvcategory = nvc.from_strings(self.nvstrings)
        return self._nvcategory

    # TODO: Remove these once NVStrings is fully deprecated / removed
    @nvcategory.setter
    def nvcategory(self, nvc):
        self._nvcategory = nvc

    def _set_mask(self, value):
        # TODO: Remove these once NVStrings is fully deprecated / removed
        self._nvstrings = None
        self._nvcategory = None
        self._indices = None

        super()._set_mask(value)

    # TODO: Remove these once NVStrings is fully deprecated / removed
    @property
    def indices(self):
        if self._indices is None:
            out_col = column_empty(self.nvcategory.size(), dtype="int32")
            ptr = out_col.data_ptr
            self.nvcategory.values(devptr=ptr)
            self._indices = out_col.data_array_view
        return self._indices

    @property
    def _nbytes(self):
        if self.size == 0:
            return 0
        else:
            return self.children[1].size

    def as_numerical_column(self, dtype, **kwargs):

        mem_dtype = np.dtype(dtype)
        str_dtype = mem_dtype
        out_dtype = mem_dtype

        if mem_dtype.type is np.datetime64:
            if "format" not in kwargs:
                if len(self) > 0:
                    # infer on host from the first not na element
                    fmt = pd.core.tools.datetimes._guess_datetime_format(
                        self[self.notna()][0]
                    )
                    kwargs.update(format=fmt)
        kwargs.update(dtype=out_dtype)

        return _str_to_numeric_typecast_functions[str_dtype](self, **kwargs)

    def as_datetime_column(self, dtype, **kwargs):
        return self.as_numerical_column(dtype, **kwargs)

    def as_string_column(self, dtype, **kwargs):
        return self

    def to_arrow(self):
        if len(self) == 0:
            sbuf = np.empty(0, dtype="int8")
            obuf = np.empty(0, dtype="int32")
            nbuf = None
        else:
            sbuf = self.children[1].data.to_host_array().view("int8")
            obuf = self.children[0].data.to_host_array().view("int32")
            nbuf = None
            if self.null_count > 0:
                nbuf = self.mask.to_host_array().view("int8")
                nbuf = pa.py_buffer(nbuf)

        sbuf = pa.py_buffer(sbuf)
        obuf = pa.py_buffer(obuf)

        if self.null_count == len(self):
            return pa.NullArray.from_buffers(
                pa.null(), len(self), [pa.py_buffer((b""))], self.null_count
            )
        else:
            return pa.StringArray.from_buffers(
                len(self), obuf, sbuf, nbuf, self.null_count
            )

    def to_pandas(self, index=None):
        pd_series = self.to_arrow().to_pandas().astype(pd.StringDtype())
        if self.nullable:
            mask_bytes = (
                cudautils.expand_mask_bits(len(self), self.mask_array_view)
                .copy_to_host()
                .astype(bool)
            )
            pd_series[~mask_bytes] = pd.NA
        if index is not None:
            pd_series.index = index
        return pd_series

    def to_array(self, fillna=None):
        """Get a dense numpy array for the data.

        Notes
        -----

        if ``fillna`` is ``None``, null values are skipped.  Therefore, the
        output size could be smaller.

        Raises
        ------
        ``NotImplementedError`` if there are nulls
        """
        if fillna is not None:
            warnings.warn("fillna parameter not supported for string arrays")

        return self.to_arrow().to_pandas().values

    def serialize(self):
        header = {"null_count": self.null_count}
        header["type-serialized"] = pickle.dumps(type(self))
        frames = []
        sub_headers = []

        for item in self.children:
            sheader, sframes = item.serialize()
            sub_headers.append(sheader)
            frames.extend(sframes)

        if self.null_count > 0:
            frames.append(self.mask)

        header["subheaders"] = sub_headers
        header["frame_count"] = len(frames)
        return header, frames

    @classmethod
    def deserialize(cls, header, frames):
        # Deserialize the mask, value, and offset frames
        buffers = [Buffer(each_frame) for each_frame in frames]

        if header["null_count"] > 0:
            nbuf = buffers[2]
        else:
            nbuf = None

        children = []
        for h, b in zip(header["subheaders"], buffers[:2]):
            column_type = pickle.loads(h["type-serialized"])
            children.append(column_type.deserialize(h, [b]))

        col = column.build_column(
            data=None, dtype="str", mask=nbuf, children=tuple(children)
        )
        return col

    def find_and_replace(self, to_replace, replacement, all_nan):
        """
        Return col with *to_replace* replaced with *value*
        """
        to_replace = column.as_column(to_replace, dtype=self.dtype)
        replacement = column.as_column(replacement, dtype=self.dtype)
        return libcudf.replace.replace(self, to_replace, replacement)

    def fillna(self, fill_value):
        if not is_scalar(fill_value):
            fill_value = column.as_column(fill_value, dtype=self.dtype)
        return libcudf.replace.replace_nulls(self, fill_value)

    def _find_first_and_last(self, value):
        found_indices = self.str().contains(f"^{value}$")
        found_indices = libcudf.unary.cast(found_indices, dtype=np.int32)
        first = column.as_column(found_indices).find_first_value(1)
        last = column.as_column(found_indices).find_last_value(1)
        return first, last

    def find_first_value(self, value, closest=False):
        return self._find_first_and_last(value)[0]

    def find_last_value(self, value, closest=False):
        return self._find_first_and_last(value)[1]

    def normalize_binop_value(self, other):
        if isinstance(other, column.Column):
            return other.astype(self.dtype)
        elif isinstance(other, str) or other is None:
            col = utils.scalar_broadcast_to(
                other, size=len(self), dtype="object"
            )
            return col
        else:
            raise TypeError("cannot broadcast {}".format(type(other)))

    def default_na_value(self):
        return None

    def binary_operator(self, op, rhs, reflect=False):
        lhs = self
        if reflect:
            lhs, rhs = rhs, lhs
        if isinstance(rhs, StringColumn) and op == "add":
            return lhs.str().cat(others=rhs)
        elif op in ("eq", "ne", "gt", "lt", "ge", "le"):
            return _string_column_binop(self, rhs, op=op, out_dtype="bool")
        else:
            msg = "{!r} operator not supported between {} and {}"
            raise TypeError(msg.format(op, type(self), type(rhs)))

    def sum(self, dtype=None):
        # Should we be raising here? Pandas can't handle the mix of strings and
        # None and throws, but we already have a test that looks to ignore
        # nulls and returns anyway.

        # if self.null_count > 0:
        #     raise ValueError("Cannot get sum of string column with nulls")

        if len(self) == 0:
            return ""
        return decode(self.children[1].data.to_host_array(), encoding="utf-8")

    @property
    def is_unique(self):
        return len(self.unique()) == len(self)

    @property
    def __cuda_array_interface__(self):
        raise NotImplementedError(
            "Strings are not yet supported via `__cuda_array_interface__`"
        )

    def _mimic_inplace(self, other_col, inplace=False):
        out = super()._mimic_inplace(other_col, inplace=inplace)
        if inplace:
            # TODO: Remove these once NVStrings is fully deprecated / removed
            self._nvstrings = other_col._nvstrings
            self._nvcategory = other_col._nvcategory
            self._indices = other_col._indices

        return out


def _string_column_binop(lhs, rhs, op, out_dtype):
    nvtx_range_push("CUDF_BINARY_OP", "orange")
    out = libcudf.binaryop.binaryop(lhs=lhs, rhs=rhs, op=op, dtype=out_dtype)
    nvtx_range_pop()
    return out


def _get_cols_list(others):
    from cudf.core import Series, Index
    from cudf.core.column import as_column

    if (
        is_list_like(others)
        and len(others) > 0
        and (
            is_list_like(others[0])
            or isinstance(others[0], (Series, Index, pd.Series, pd.Index))
        )
    ):
        """
        If others is a list-like object (in our case lists & tuples)
        just another Series/Index, great go ahead with concatenation.
        """
        cols_list = [as_column(frame, dtype="str") for frame in others]
        return cols_list
    elif others is not None:
        return [as_column(others, dtype="str")]
    else:
        raise TypeError(
            "others must be Series, Index, DataFrame, np.ndarrary "
            "or list-like (either containing only strings or "
            "containing only objects of type Series/Index/"
            "np.ndarray[1-dim])"
        )<|MERGE_RESOLUTION|>--- conflicted
+++ resolved
@@ -11,17 +11,14 @@
 
 import nvstrings
 
-<<<<<<< HEAD
 from cudf.utils import cudautils
 
 import cudf._libxx as libcudfxx
 import cudf._libxx.string_casting as str_cast
 from cudf._libxx.nvtext.generate_ngrams import (
-=======
 import cudf._lib as libcudf
 import cudf._lib.string_casting as str_cast
 from cudf._lib.nvtext.generate_ngrams import (
->>>>>>> 6c81dc6f
     generate_ngrams as cpp_generate_ngrams,
 )
 from cudf._lib.nvtext.ngrams_tokenize import (
