# Copyright (c) 2018-2025, NVIDIA CORPORATION.

from __future__ import annotations

import warnings
from collections import abc
from collections.abc import MutableSequence, Sequence
from functools import cached_property
from itertools import chain
from types import SimpleNamespace
from typing import TYPE_CHECKING, Any, Literal, cast

import cupy
import numpy as np
import pandas as pd
import pyarrow as pa
import pyarrow.compute as pc
from numba import cuda
from pandas.core.arrays.arrow.extension_types import ArrowIntervalType
from typing_extensions import Self

import pylibcudf as plc
import rmm

import cudf
from cudf.api.types import (
    _is_categorical_dtype,
    infer_dtype,
    is_dtype_equal,
    is_scalar,
)
from cudf.core._compat import PANDAS_GE_210
from cudf.core._internals import (
    aggregation,
    copying,
    search,
    sorting,
    stream_compaction,
)
from cudf.core._internals.timezones import get_compatible_timezone
from cudf.core.abc import Serializable
from cudf.core.buffer import (
    Buffer,
    acquire_spill_lock,
    as_buffer,
    cuda_array_interface_wrapper,
)
from cudf.core.copy_types import GatherMap
from cudf.core.dtypes import (
    CategoricalDtype,
    DecimalDtype,
    IntervalDtype,
    ListDtype,
    StructDtype,
)
from cudf.core.mixins import BinaryOperand, Reducible
from cudf.core.scalar import pa_scalar_to_plc_scalar
from cudf.errors import MixedTypeError
from cudf.utils.dtypes import (
    CUDF_STRING_DTYPE,
    SIZE_TYPE_DTYPE,
    _get_nan_for_dtype,
    _maybe_convert_to_default_type,
    cudf_dtype_from_pa_type,
    cudf_dtype_to_pa_type,
    dtype_from_pylibcudf_column,
    dtype_to_pylibcudf_type,
    find_common_type,
    is_column_like,
    is_dtype_obj_numeric,
    is_mixed_with_object_dtype,
    is_pandas_nullable_extension_dtype,
    min_signed_type,
    min_unsigned_type,
    np_dtypes_to_pandas_dtypes,
)
from cudf.utils.utils import (
    _array_ufunc,
    _is_null_host_scalar,
    is_na_like,
)

if TYPE_CHECKING:
    import builtins

    from cudf._typing import ColumnLike, Dtype, DtypeObj, ScalarLike
    from cudf.core.column.categorical import CategoricalColumn
    from cudf.core.column.numerical import NumericalColumn
    from cudf.core.column.strings import StringColumn
    from cudf.core.index import BaseIndex

if PANDAS_GE_210:
    NumpyExtensionArray = pd.arrays.NumpyExtensionArray
else:
    NumpyExtensionArray = pd.arrays.PandasArray


def _can_values_be_equal(left: DtypeObj, right: DtypeObj) -> bool:
    """
    Given 2 possibly not equal dtypes, can they both hold equivalent values.

    Helper function for .equals when check_dtypes is False.
    """
    if left == right:
        return True
    if isinstance(left, CategoricalDtype):
        return _can_values_be_equal(left.categories.dtype, right)
    elif isinstance(right, CategoricalDtype):
        return _can_values_be_equal(left, right.categories.dtype)
    elif is_dtype_obj_numeric(left) and is_dtype_obj_numeric(right):
        return True
    elif left.kind == right.kind and left.kind in "mM":
        return True
    return False


def pa_mask_buffer_to_mask(mask_buf: pa.Buffer, size: int) -> Buffer:
    """
    Convert PyArrow mask buffer to cuDF mask buffer
    """
    mask_size = plc.null_mask.bitmask_allocation_size_bytes(size)
    if mask_buf.size < mask_size:
        dbuf = rmm.DeviceBuffer(size=mask_size)
        dbuf.copy_from_host(np.asarray(mask_buf).view("u1"))
        return as_buffer(dbuf)
    return as_buffer(mask_buf)


class ColumnBase(Serializable, BinaryOperand, Reducible):
    """
    A ColumnBase stores columnar data in device memory.

    A ColumnBase may be composed of:

    * A *data* Buffer
    * One or more (optional) *children* Columns
    * An (optional) *mask* Buffer representing the nullmask

    The *dtype* indicates the ColumnBase's element type.
    """

    _VALID_REDUCTIONS = {
        "any",
        "all",
        "max",
        "min",
    }

    _PANDAS_NA_REPR = str(pd.NA)

    def __init__(
        self,
        data: None | Buffer,
        size: int,
        dtype,
        mask: None | Buffer = None,
        offset: int = 0,
        null_count: int | None = None,
        children: tuple[ColumnBase, ...] = (),
    ) -> None:
        if size < 0:
            raise ValueError("size must be >=0")
        self._size = size
        self._distinct_count: dict[bool, int] = {}
        self._dtype = dtype
        self._offset = offset
        self._null_count = null_count
        self._mask = None
        self._base_mask = None
        self._data = None
        self._children = None
        self.set_base_children(children)
        self.set_base_data(data)
        self.set_base_mask(mask)

    @property
    def base_size(self) -> int:
        return int(self.base_data.size / self.dtype.itemsize)  # type: ignore[union-attr]

    @property
    def dtype(self):
        return self._dtype

    @property
    def size(self) -> int:
        return self._size

    @property
    def base_data(self) -> None | Buffer:
        return self._base_data  # type: ignore[has-type]

    @property
    def data(self) -> None | Buffer:
        if self.base_data is None:
            return None
        if self._data is None:  # type: ignore[has-type]
            start = self.offset * self.dtype.itemsize
            end = start + self.size * self.dtype.itemsize
            self._data = self.base_data[start:end]  # type: ignore[assignment]
        return self._data

    @property
    def data_ptr(self) -> int:
        if self.data is None:
            return 0
        else:
            # Save the original ptr
            original_ptr = self.data.get_ptr(mode="read")

            # Get the pointer which may trigger a copy due to copy-on-write
            ptr = self.data.get_ptr(mode="write")

            # Check if a new buffer was created or if the underlying data was modified
            # This happens both when the buffer object is replaced and when
            # ExposureTrackedBuffer.make_single_owner_inplace() is called
            if cudf.get_option("copy_on_write") and (ptr != original_ptr):
                # Update base_data to match the new data buffer
                self.set_base_data(self.data)

            return ptr

    def set_base_data(self, value: None | Buffer) -> None:
        if value is not None and not isinstance(value, Buffer):
            raise TypeError(
                "Expected a Buffer or None for data, "
                f"got {type(value).__name__}"
            )

        self._data = None  # type: ignore[assignment]
        self._base_data = value

    @property
    def nullable(self) -> bool:
        return self.base_mask is not None

    def has_nulls(self, include_nan: bool = False) -> bool:
        return int(self.null_count) != 0

    @property
    def base_mask(self) -> None | Buffer:
        return self._base_mask  # type: ignore[has-type]

    @property
    def mask(self) -> None | Buffer:
        if self._mask is None:  # type: ignore[has-type]
            if self.base_mask is None or self.offset == 0:
                self._mask = self.base_mask  # type: ignore[assignment]
            else:
                with acquire_spill_lock():
                    self._mask = as_buffer(  # type: ignore[assignment]
                        plc.null_mask.copy_bitmask(
                            self.to_pylibcudf(mode="read")
                        )
                    )
        return self._mask

    @property
    def mask_ptr(self) -> int:
        if self.mask is None:
            return 0
        else:
            # Save the original ptr
            original_ptr = self.mask.get_ptr(mode="read")

            # Get the pointer which may trigger a copy due to copy-on-write
            ptr = self.mask.get_ptr(mode="write")

            # Check if a new buffer was created or if the underlying data was modified
            # This happens both when the buffer object is replaced and when
            # ExposureTrackedBuffer.make_single_owner_inplace() is called
            if cudf.get_option("copy_on_write") and (ptr != original_ptr):
                # Update base_data to match the new data buffer
                self.set_base_mask(self.mask)

            return ptr

    def set_base_mask(self, value: None | Buffer) -> None:
        """
        Replaces the base mask buffer of the column inplace. This does not
        modify size or offset in any way, so the passed mask is expected to be
        compatible with the current offset.
        """
        if value is not None and not isinstance(value, Buffer):
            raise TypeError(
                "Expected a Buffer or None for mask, "
                f"got {type(value).__name__}"
            )

        if value is not None:
            # bitmask size must be relative to offset = 0 data.
            required_size = plc.null_mask.bitmask_allocation_size_bytes(
                self.base_size
            )
            if value.size < required_size:
                error_msg = (
                    "The Buffer for mask is smaller than expected, "
                    f"got {value.size} bytes, expected {required_size} bytes."
                )
                if self.offset > 0 or self.size < self.base_size:
                    error_msg += (
                        "\n\nNote: The mask is expected to be sized according "
                        "to the base allocation as opposed to the offsetted or"
                        " sized allocation."
                    )
                raise ValueError(error_msg)

        self._mask = None
        self._children = None
        self._base_mask = value  # type: ignore[assignment]
        self._clear_cache()

    def _clear_cache(self) -> None:
        self._distinct_count.clear()
        attrs = (
            "memory_usage",
            "is_monotonic_increasing",
            "is_monotonic_decreasing",
        )
        for attr in attrs:
            try:
                delattr(self, attr)
            except AttributeError:
                # attr was not called yet, so ignore.
                pass
        self._null_count = None

    def set_mask(self, value) -> Self:
        """
        Replaces the mask buffer of the column and returns a new column. This
        will zero the column offset, compute a new mask buffer if necessary,
        and compute new data Buffers zero-copy that use pointer arithmetic to
        properly adjust the pointer.
        """
        mask_size = plc.null_mask.bitmask_allocation_size_bytes(self.size)
        required_num_bytes = -(-self.size // 8)  # ceiling divide
        error_msg = (
            "The value for mask is smaller than expected, got {} bytes, "
            f"expected {required_num_bytes} bytes."
        )
        if value is None:
            mask = None
        elif hasattr(value, "__cuda_array_interface__"):
            if value.__cuda_array_interface__["typestr"] not in ("|i1", "|u1"):
                if isinstance(value, ColumnBase):
                    value = value.data_array_view(mode="write")
                value = cupy.asarray(value).view("|u1")
            mask = as_buffer(value)
            if mask.size < required_num_bytes:
                raise ValueError(error_msg.format(str(value.size)))
            if mask.size < mask_size:
                dbuf = rmm.DeviceBuffer(size=mask_size)
                dbuf.copy_from_device(value)
                mask = as_buffer(dbuf)
        elif hasattr(value, "__array_interface__"):
            value = np.asarray(value).view("u1")[:mask_size]
            if value.size < required_num_bytes:
                raise ValueError(error_msg.format(str(value.size)))
            dbuf = rmm.DeviceBuffer(size=mask_size)
            dbuf.copy_from_host(value)
            mask = as_buffer(dbuf)
        else:
            try:
                value = memoryview(value)
            except TypeError as err:
                raise TypeError(
                    f"Expected a Buffer object or None for mask, got {type(value).__name__}"
                ) from err
            else:
                value = np.asarray(value).view("u1")[:mask_size]
                if value.size < required_num_bytes:
                    raise ValueError(error_msg.format(str(value.size)))
                dbuf = rmm.DeviceBuffer(size=mask_size)
                dbuf.copy_from_host(value)
                mask = as_buffer(dbuf)

        return build_column(  # type: ignore[return-value]
            data=self.data,
            dtype=self.dtype,
            mask=mask,
            size=self.size,
            offset=0,
            children=self.children,
        )

    @property
    def null_count(self) -> int:
        if self._null_count is None:
            if not self.nullable or self.size == 0:
                self._null_count = 0
            else:
                with acquire_spill_lock():
                    self._null_count = plc.null_mask.null_count(
                        plc.gpumemoryview(self.base_mask),  # type: ignore[union-attr]
                        self.offset,
                        self.offset + self.size,
                    )
        return self._null_count

    @property
    def offset(self) -> int:
        return self._offset

    @property
    def base_children(self) -> tuple[ColumnBase, ...]:
        return self._base_children  # type: ignore[has-type]

    @property
    def children(self) -> tuple[ColumnBase, ...]:
        if self.offset == 0 and self.size == self.base_size:
            self._children = self.base_children  # type: ignore[assignment]
        if self._children is None:
            if not self.base_children:
                self._children = ()  # type: ignore[assignment]
            else:
                # Compute children from the column view (children factoring self.size)
                children = ColumnBase.from_pylibcudf(
                    self.to_pylibcudf(mode="read").copy()
                ).base_children
                dtypes = (
                    base_child.dtype for base_child in self.base_children
                )
                self._children = tuple(  # type: ignore[assignment]
                    child._with_type_metadata(dtype)
                    for child, dtype in zip(children, dtypes)
                )
        return self._children  # type: ignore[return-value]

    def set_base_children(self, value: tuple[ColumnBase, ...]) -> None:
        if not isinstance(value, tuple):
            raise TypeError(
                f"Expected a tuple of Columns for children, got {type(value).__name__}"
            )
        if any(not isinstance(child, ColumnBase) for child in value):
            raise TypeError("All children must be Columns.")

        self._children = None
        self._base_children = value

    def _mimic_inplace(
        self, other_col: Self, inplace: bool = False
    ) -> None | Self:
        """
        Given another column, update the attributes of this column to mimic an
        inplace operation. This does not modify the memory of Buffers, but
        instead replaces the Buffers and other attributes underneath the column
        object with the Buffers and attributes from the other column.
        """
        if inplace:
            self._offset = other_col.offset
            self._size = other_col.size
            self._dtype = other_col._dtype
            self.set_base_data(other_col.base_data)
            self.set_base_children(other_col.base_children)
            self.set_base_mask(other_col.base_mask)
            # TODO: self._clear_cache here?
            return None
        else:
            return other_col

    # TODO: Consider whether this function should support some sort of `copy`
    # parameter. Not urgent until this functionality is moved up to the Frame
    # layer and made public. This function will also need to mark the
    # underlying buffers as exposed before this function can itself be exposed
    # publicly.  User requests to convert to pylibcudf must assume that the
    # data may be modified afterwards.
    def to_pylibcudf(self, mode: Literal["read", "write"]) -> plc.Column:
        """Convert this Column to a pylibcudf.Column.

        This function will generate a pylibcudf Column pointing to the same
        data, mask, and children as this one.

        Parameters
        ----------
        mode : str
            Supported values are {"read", "write"} If "write", the data pointed
            to may be modified by the caller. If "read", the data pointed to
            must not be modified by the caller.  Failure to fulfill this
            contract will cause incorrect behavior.

        Returns
        -------
        pylibcudf.Column
            A new pylibcudf.Column referencing the same data.
        """

        # TODO: Categoricals will need to be treated differently eventually.
        # There is no 1-1 correspondence between cudf and libcudf for
        # categoricals because cudf supports ordered and unordered categoricals
        # while libcudf supports only unordered categoricals (see
        # https://github.com/rapidsai/cudf/pull/8567).
        if isinstance(self.dtype, cudf.CategoricalDtype):
            col = self.base_children[0]
        else:
            col = self

        dtype = dtype_to_pylibcudf_type(col.dtype)

        data = None
        if col.base_data is not None:
            cai = cuda_array_interface_wrapper(
                ptr=col.base_data.get_ptr(mode=mode),
                size=col.base_data.size,
                owner=col.base_data,
            )
            data = plc.gpumemoryview(cai)

        mask = None
        if self.nullable:
            # TODO: Are we intentionally use self's mask instead of col's?
            # Where is the mask stored for categoricals?
            cai = cuda_array_interface_wrapper(
                ptr=self.base_mask.get_ptr(mode=mode),  # type: ignore[union-attr]
                size=self.base_mask.size,  # type: ignore[union-attr]
                owner=self.base_mask,
            )
            mask = plc.gpumemoryview(cai)

        children = []
        if col.base_children:
            children = [
                child_column.to_pylibcudf(mode=mode)
                for child_column in col.base_children
            ]

        return plc.Column(
            dtype,
            self.size,
            data,
            mask,
            self.null_count,
            self.offset,
            children,
        )

    @classmethod
    def from_pylibcudf(
        cls, col: plc.Column, data_ptr_exposed: bool = False
    ) -> Self:
        """Create a Column from a pylibcudf.Column.

        This function will generate a Column pointing to the provided pylibcudf
        Column.  It will directly access the data and mask buffers of the
        pylibcudf Column, so the newly created object is not tied to the
        lifetime of the original pylibcudf.Column.

        Parameters
        ----------
        col : pylibcudf.Column
            The object to copy.
        data_ptr_exposed : bool
            Whether the data buffer is exposed.

        Returns
        -------
        pylibcudf.Column
            A new pylibcudf.Column referencing the same data.
        """
        if col.type().id() == plc.TypeId.TIMESTAMP_DAYS:
            col = plc.unary.cast(
                col, plc.DataType(plc.TypeId.TIMESTAMP_SECONDS)
            )
        elif col.type().id() == plc.TypeId.EMPTY:
            new_dtype = plc.DataType(plc.TypeId.INT8)

            col = plc.column_factories.make_numeric_column(
                new_dtype, col.size(), plc.column_factories.MaskState.ALL_NULL
            )

        dtype = dtype_from_pylibcudf_column(col)

        return build_column(  # type: ignore[return-value]
            data=as_buffer(col.data().obj, exposed=data_ptr_exposed)
            if col.data() is not None
            else None,
            dtype=dtype,
            size=col.size(),
            mask=as_buffer(col.null_mask().obj, exposed=data_ptr_exposed)
            if col.null_mask() is not None
            else None,
            offset=col.offset(),
            null_count=col.null_count(),
            children=tuple(
                cls.from_pylibcudf(child, data_ptr_exposed=data_ptr_exposed)
                for child in col.children()
            ),
        )

    @classmethod
    def from_scalar(cls, slr: cudf.Scalar, size: int) -> Self:
        return cls.from_pylibcudf(
            plc.Column.from_scalar(slr.device_value, size)
        )

    def data_array_view(
        self, *, mode: Literal["write", "read"] = "write"
    ) -> "cuda.devicearray.DeviceNDArray":
        """
        View the data as a device array object

        Parameters
        ----------
        mode : str, default 'write'
            Supported values are {'read', 'write'}
            If 'write' is passed, a device array object
            with readonly flag set to False in CAI is returned.
            If 'read' is passed, a device array object
            with readonly flag set to True in CAI is returned.
            This also means, If the caller wishes to modify
            the data returned through this view, they must
            pass mode="write", else pass mode="read".

        Returns
        -------
        numba.cuda.cudadrv.devicearray.DeviceNDArray
        """
        if self.data is not None:
            if mode == "read":
                obj = cuda_array_interface_wrapper(
                    ptr=self.data.get_ptr(mode="read"),
                    size=self.data.size,
                    owner=self.data,
                )
            elif mode == "write":
                obj = self.data
            else:
                raise ValueError(f"Unsupported mode: {mode}")
        else:
            obj = None
        return cuda.as_cuda_array(obj).view(self.dtype)

    def mask_array_view(
        self, *, mode: Literal["write", "read"] = "write"
    ) -> "cuda.devicearray.DeviceNDArray":
        """
        View the mask as a device array

        Parameters
        ----------
        mode : str, default 'write'
            Supported values are {'read', 'write'}
            If 'write' is passed, a device array object
            with readonly flag set to False in CAI is returned.
            If 'read' is passed, a device array object
            with readonly flag set to True in CAI is returned.
            This also means, If the caller wishes to modify
            the data returned through this view, they must
            pass mode="write", else pass mode="read".

        Returns
        -------
        numba.cuda.cudadrv.devicearray.DeviceNDArray
        """
        if self.mask is not None:
            if mode == "read":
                obj = cuda_array_interface_wrapper(
                    ptr=self.mask.get_ptr(mode="read"),
                    size=self.mask.size,
                    owner=self.mask,
                )
            elif mode == "write":
                obj = self.mask
            else:
                raise ValueError(f"Unsupported mode: {mode}")
        else:
            obj = None
        return cuda.as_cuda_array(obj).view(SIZE_TYPE_DTYPE)

    def __len__(self) -> int:
        return self.size

    def __repr__(self):
        return (
            f"{object.__repr__(self)}\n"
            f"{self.to_arrow().to_string()}\n"
            f"dtype: {self.dtype}"
        )

    def _prep_pandas_compat_repr(self) -> StringColumn | Self:
        """
        Preprocess Column to be compatible with pandas repr, namely handling nulls.

        * null (datetime/timedelta) = str(pd.NaT)
        * null (other types)= str(pd.NA)
        """
        if self.has_nulls():
            return self.astype(CUDF_STRING_DTYPE).fillna(self._PANDAS_NA_REPR)
        return self

    def to_pandas(
        self,
        *,
        nullable: bool = False,
        arrow_type: bool = False,
    ) -> pd.Index:
        """Convert object to pandas type.

        The default implementation falls back to PyArrow for the conversion.
        """
        # This default implementation does not handle nulls in any meaningful
        # way
        if arrow_type and nullable:
            raise ValueError(
                f"{arrow_type=} and {nullable=} cannot both be set."
            )
        pa_array = self.to_arrow()

        # Check if dtype is an ArrowDtype or pd.ExtensionDtype subclass
        if arrow_type or isinstance(self.dtype, pd.ArrowDtype):
            return pd.Index(pd.arrays.ArrowExtensionArray(pa_array))
        elif (
            (
                nullable
                or isinstance(self.dtype, pd.core.dtypes.dtypes.ExtensionDtype)
            )
            and isinstance(
                pandas_nullable_dtype := np_dtypes_to_pandas_dtypes.get(
                    self.dtype, self.dtype
                ),
                pd.core.dtypes.dtypes.ExtensionDtype,
            )
            and hasattr(pandas_nullable_dtype, "__from_arrow__")
        ):
            pandas_array = pandas_nullable_dtype.__from_arrow__(pa_array)
            return pd.Index(pandas_array, copy=False)
        else:
            return pd.Index(pa_array.to_pandas())

    @property
    def values_host(self) -> np.ndarray:
        """
        Return a numpy representation of the Column.
        """
        if len(self) == 0:
            return np.array([], dtype=self.dtype)

        if self.has_nulls():
            raise ValueError("Column must have no nulls.")

        with acquire_spill_lock():
            return self.data_array_view(mode="read").copy_to_host()

    @property
    def values(self) -> cupy.ndarray:
        """
        Return a CuPy representation of the Column.
        """
        if len(self) == 0:
            return cupy.array([], dtype=self.dtype)

        if self.has_nulls():
            raise ValueError("Column must have no nulls.")

        return cupy.asarray(self.data_array_view(mode="write"))

    def find_and_replace(
        self,
        to_replace: ColumnLike,
        replacement: ColumnLike,
        all_nan: bool = False,
    ) -> Self:
        raise NotImplementedError

    @acquire_spill_lock()
    def clip(self, lo: ScalarLike, hi: ScalarLike) -> Self:
        plc_column = plc.replace.clamp(
            self.to_pylibcudf(mode="read"),
            pa_scalar_to_plc_scalar(
                pa.scalar(lo, type=cudf_dtype_to_pa_type(self.dtype))
            ),
            pa_scalar_to_plc_scalar(
                pa.scalar(hi, type=cudf_dtype_to_pa_type(self.dtype))
            ),
        )
        return type(self).from_pylibcudf(plc_column)  # type: ignore[return-value]

    def equals(self, other: ColumnBase, check_dtypes: bool = False) -> bool:
        if not isinstance(other, ColumnBase) or len(self) != len(other):
            return False
        elif self is other:
            return True
        elif check_dtypes and self.dtype != other.dtype:
            return False
        elif not check_dtypes and not _can_values_be_equal(
            self.dtype, other.dtype
        ):
            return False
        elif self.null_count != other.null_count:
            return False
        ret = self._binaryop(other, "NULL_EQUALS")
        if ret is NotImplemented:
            return False
        return ret.all()

    def all(self, skipna: bool = True) -> bool:
        # The skipna argument is only used for numerical columns.
        # If all entries are null the result is True, including when the column
        # is empty.
        if self.null_count == self.size:
            return True
        return bool(self.reduce("all"))

    def any(self, skipna: bool = True) -> bool:
        # Early exit for fast cases.
        if not skipna and self.has_nulls():
            return True
        elif skipna and self.null_count == self.size:
            return False
        return self.reduce("any")

    def dropna(self) -> Self:
        if self.has_nulls():
            return ColumnBase.from_pylibcudf(
                stream_compaction.drop_nulls([self])[0]
            )._with_type_metadata(self.dtype)  # type: ignore[return-value]
        else:
            return self.copy()

    @acquire_spill_lock()
    def to_arrow(self) -> pa.Array:
        """Convert to PyArrow Array

        Examples
        --------
        >>> import cudf
        >>> col = cudf.core.column.as_column([1, 2, 3, 4])
        >>> col.to_arrow()
        <pyarrow.lib.Int64Array object at 0x7f886547f830>
        [
          1,
          2,
          3,
          4
        ]
        """
        return plc.interop.to_arrow(self.to_pylibcudf(mode="read"))

    @classmethod
    def from_arrow(cls, array: pa.Array) -> ColumnBase:
        """
        Convert PyArrow Array/ChunkedArray to column

        Parameters
        ----------
        array : PyArrow Array/ChunkedArray

        Returns
        -------
        column

        Examples
        --------
        >>> import pyarrow as pa
        >>> import cudf
        >>> cudf.core.column.ColumnBase.from_arrow(pa.array([1, 2, 3, 4]))
        <cudf.core.column.numerical.NumericalColumn object at 0x7f8865497ef0>
        [
          1,
          2,
          3,
          4
        ]
        dtype: int8
        """
        if not isinstance(array, (pa.Array, pa.ChunkedArray)):
            raise TypeError("array should be PyArrow array or chunked array")
        elif pa.types.is_float16(array.type):
            raise NotImplementedError(
                "Type casting from `float16` to `float32` is not "
                "yet supported in pyarrow, see: "
                "https://github.com/apache/arrow/issues/20213"
            )
        elif isinstance(array.type, ArrowIntervalType):
            return cudf.core.column.IntervalColumn.from_arrow(array)

        data = pa.table([array], [None])

        if isinstance(array.type, pa.DictionaryType):
            indices_table = pa.table(
                [
                    pa.chunked_array(
                        [chunk.indices for chunk in data.column(0).chunks],
                        type=array.type.index_type,
                    )
                ],
                [None],
            )
            dictionaries_table = pa.table(
                [
                    pa.chunked_array(
                        [chunk.dictionary for chunk in data.column(0).chunks],
                        type=array.type.value_type,
                    )
                ],
                [None],
            )
            with acquire_spill_lock():
                codes = cls.from_pylibcudf(
                    plc.interop.from_arrow(indices_table).columns()[0]
                )
                categories = cls.from_pylibcudf(
                    plc.interop.from_arrow(dictionaries_table).columns()[0]
                )
            codes = cudf.core.column.categorical.as_unsigned_codes(
                len(categories),
                codes,  # type: ignore[arg-type]
            )
            return cudf.core.column.CategoricalColumn(
                data=None,
                size=codes.size,
                dtype=CategoricalDtype(
                    categories=categories, ordered=array.type.ordered
                ),
                mask=codes.base_mask,
                children=(codes,),
            )
        else:
            result = cls.from_pylibcudf(
                plc.interop.from_arrow(data).columns()[0]
            )

            # Special handling for pandas dtypes
            if hasattr(array, "_pandas_type"):
                if isinstance(array._pandas_type, pd.ArrowDtype):
                    result._dtype = array._pandas_type
                elif isinstance(
                    array._pandas_type, pd.core.dtypes.dtypes.ExtensionDtype
                ):
                    result._dtype = array._pandas_type
                return result

            # Return a column with the appropriately converted dtype
            return result._with_type_metadata(
                cudf_dtype_from_pa_type(array.type)
            )

    @acquire_spill_lock()
    def _get_mask_as_column(self) -> ColumnBase:
        plc_column = plc.transform.mask_to_bools(
            self.base_mask.get_ptr(mode="read"),  # type: ignore[union-attr]
            self.offset,
            self.offset + len(self),
        )
        return type(self).from_pylibcudf(plc_column)

    @cached_property
    def memory_usage(self) -> int:
        n = 0
        if self.data is not None:
            n += self.data.size
        if self.nullable:
            n += plc.null_mask.bitmask_allocation_size_bytes(self.size)
        return n

    def _fill(
        self,
        fill_value: plc.Scalar,
        begin: int,
        end: int,
        inplace: bool = False,
    ) -> Self | None:
        if end <= begin or begin >= self.size:
            return self if inplace else self.copy()

        if not inplace or self.dtype == CUDF_STRING_DTYPE:
            with acquire_spill_lock():
                result = type(self).from_pylibcudf(
                    plc.filling.fill(
                        self.to_pylibcudf(mode="read"),
                        begin,
                        end,
                        fill_value,
                    )
                )
            if self.dtype == CUDF_STRING_DTYPE:
                return self._mimic_inplace(result, inplace=True)
            return result  # type: ignore[return-value]

        if not fill_value.is_valid() and not self.nullable:
            mask = as_buffer(
                plc.null_mask.create_null_mask(
                    self.size, plc.null_mask.MaskState.ALL_VALID
                )
            )
            self.set_base_mask(mask)

        with acquire_spill_lock():
            plc.filling.fill_in_place(
                self.to_pylibcudf(mode="write"),
                begin,
                end,
                fill_value,
            )
        return self

    @acquire_spill_lock()
    def shift(self, offset: int, fill_value: ScalarLike) -> Self:
        plc_fill_value = self._scalar_to_plc_scalar(fill_value)
        plc_col = plc.copying.shift(
            self.to_pylibcudf(mode="read"),
            offset,
            plc_fill_value,
        )
        return type(self).from_pylibcudf(plc_col)  # type: ignore[return-value]

    @property
    def nullmask(self) -> Buffer:
        """The gpu buffer for the null-mask"""
        if not self.nullable:
            raise ValueError("Column has no null mask")
        return self.mask_array_view(mode="read")

    def copy(self, deep: bool = True) -> Self:
        """
        Makes a copy of the Column.

        Parameters
        ----------
        deep : bool, default True
            If True, a true physical copy of the column
            is made.
            If False and `copy_on_write` is False, the same
            memory is shared between the buffers of the Column
            and changes made to one Column will propagate to
            its copy and vice-versa.
            If False and `copy_on_write` is True, the same
            memory is shared between the buffers of the Column
            until there is a write operation being performed on
            them.
        """
        if deep:
            with acquire_spill_lock():
                result = type(self).from_pylibcudf(
                    self.to_pylibcudf(mode="read").copy()
                )
            return result._with_type_metadata(self.dtype)  # type: ignore[return-value]
        else:
            return cast(
                Self,
                build_column(
                    data=self.base_data
                    if self.base_data is None
                    else self.base_data.copy(deep=False),
                    dtype=self.dtype,
                    mask=self.base_mask
                    if self.base_mask is None
                    else self.base_mask.copy(deep=False),
                    size=self.size,
                    offset=self.offset,
                    children=tuple(
                        col.copy(deep=False) for col in self.base_children
                    ),
                ),
            )

    def view(self, dtype: DtypeObj) -> ColumnBase:
        """
        View the data underlying a column as different dtype.
        The source column must divide evenly into the size of
        the desired data type. Columns with nulls may only be
        viewed as dtypes with size equal to source dtype size

        Parameters
        ----------
        dtype : Dtype object
            The dtype to view the data as
        """
        if dtype.kind in ("o", "u", "s"):
            raise TypeError(
                "Bytes viewed as str without metadata is ambiguous"
            )

        if self.dtype.itemsize == dtype.itemsize:
            return build_column(
                self.base_data,
                dtype=dtype,
                mask=self.base_mask,
                size=self.size,
                offset=self.offset,
            )

        else:
            if self.null_count > 0:
                raise ValueError(
                    "Can not produce a view of a column with nulls"
                )

            if (self.size * self.dtype.itemsize) % dtype.itemsize:
                raise ValueError(
                    f"Can not divide {self.size * self.dtype.itemsize}"
                    + f" total bytes into {dtype} with size {dtype.itemsize}"
                )

            # This assertion prevents mypy errors below.
            assert self.base_data is not None

            start = self.offset * self.dtype.itemsize
            end = start + self.size * self.dtype.itemsize
            return build_column(self.base_data[start:end], dtype=dtype)

    def element_indexing(self, index: int):
        """Default implementation for indexing to an element

        Raises
        ------
        ``IndexError`` if out-of-bound
        """
        idx = np.int32(index)
        if idx < 0:
            idx = len(self) + idx
        if idx > len(self) - 1 or idx < 0:
            raise IndexError("single positional indexer is out-of-bounds")
        with acquire_spill_lock():
            plc_scalar = plc.copying.get_element(
                self.to_pylibcudf(mode="read"),
                idx,
            )
        return cudf.Scalar.from_pylibcudf(plc_scalar).value

    def slice(self, start: int, stop: int, stride: int | None = None) -> Self:
        stride = 1 if stride is None else stride
        if start < 0:
            start = start + len(self)
        if stop < 0 and not (stride < 0 and stop == -1):
            stop = stop + len(self)
        if (stride > 0 and start >= stop) or (stride < 0 and start <= stop):
            return cast(Self, column_empty(0, self.dtype))
        # compute mask slice
        if stride == 1:
            with acquire_spill_lock():
                result = [
                    type(self).from_pylibcudf(col)
                    for col in plc.copying.slice(
                        self.to_pylibcudf(mode="read"),
                        [start, stop],
                    )
                ]
            return result[0]._with_type_metadata(self.dtype)  # type: ignore[return-value]
        else:
            # Need to create a gather map for given slice with stride
            gather_map = as_column(
                range(start, stop, stride),
                dtype=np.dtype(np.int32),
            )
            return self.take(gather_map)

    def _cast_setitem_value(self, value: Any) -> plc.Scalar | ColumnBase:
        if is_scalar(value):
            if value is cudf.NA:
                value = None
            try:
                pa_scalar = pa.scalar(
                    value, type=cudf_dtype_to_pa_type(self.dtype)
                )
            except ValueError as err:
                raise TypeError(
                    f"Cannot set value of type {type(value)} to column of type {self.dtype}"
                ) from err
            return pa_scalar_to_plc_scalar(pa_scalar)
        else:
            return as_column(value, dtype=self.dtype)

    def __setitem__(self, key: Any, value: Any) -> None:
        """
        Set the value of ``self[key]`` to ``value``.

        If ``value`` and ``self`` are of different types, ``value`` is coerced
        to ``self.dtype``. Assumes ``self`` and ``value`` are index-aligned.
        """
        value_normalized = self._cast_setitem_value(value)
        if isinstance(key, slice):
            out: ColumnBase | None = self._scatter_by_slice(
                key, value_normalized
            )
        else:
            key = as_column(key)
            if len(key) == 0:
                key = key.astype(SIZE_TYPE_DTYPE)
            if not is_dtype_obj_numeric(key.dtype):
                raise ValueError(f"Invalid scatter map type {key.dtype}.")
            out = self._scatter_by_column(key, value_normalized)

        if out:
            self._mimic_inplace(out, inplace=True)

    def _normalize_binop_operand(self, other: Any) -> pa.Scalar | ColumnBase:
        if is_na_like(other):
            return pa.scalar(None, type=cudf_dtype_to_pa_type(self.dtype))
        return NotImplemented

    def _scatter_by_slice(
        self,
        key: builtins.slice,
        value: plc.Scalar | ColumnBase,
    ) -> Self | None:
        """If this function returns None, it's either a no-op (slice is empty),
        or the inplace replacement is already performed (fill-in-place).
        """
        start, stop, step = key.indices(len(self))
        if start >= stop:
            return None
        rng = range(start, stop, step)
        num_keys = len(rng)

        self._check_scatter_key_length(num_keys, value)

        if step == 1 and not isinstance(
            self.dtype, (cudf.StructDtype, cudf.ListDtype)
        ):
            # NOTE: List & Struct dtypes aren't supported by both
            # inplace & out-of-place fill. Hence we need to use scatter for
            # these two types.
            if isinstance(value, plc.Scalar):
                return self._fill(value, start, stop, inplace=True)
            else:
                with acquire_spill_lock():
                    return type(self).from_pylibcudf(  # type: ignore[return-value]
                        plc.copying.copy_range(
                            value.to_pylibcudf(mode="read"),
                            self.to_pylibcudf(mode="read"),
                            0,
                            num_keys,
                            start,
                        )
                    )

        # step != 1, create a scatter map with arange
        scatter_map = cast(
            cudf.core.column.NumericalColumn,
            as_column(
                rng,
                dtype=np.dtype(np.int32),
            ),
        )

        return self._scatter_by_column(scatter_map, value)

    def _scatter_by_column(
        self,
        key: cudf.core.column.NumericalColumn,
        value: plc.Scalar | ColumnBase,
        bounds_check: bool = True,
    ) -> Self:
        if key.dtype.kind == "b":
            # `key` is boolean mask
            if len(key) != len(self):
                raise ValueError(
                    "Boolean mask must be of same length as column"
                )
            if isinstance(value, ColumnBase) and len(self) == len(value):
                # Both value and key are aligned to self. Thus, the values
                # corresponding to the false values in key should be
                # ignored.
                value = value.apply_boolean_mask(key)
                # After applying boolean mask, the length of value equals
                # the number of elements to scatter, we can skip computing
                # the sum of ``key`` below.
                num_keys = len(value)
            else:
                # Compute the number of element to scatter by summing all
                # `True`s in the boolean mask.
                num_keys = key.sum()
        else:
            # `key` is integer scatter map
            num_keys = len(key)

        self._check_scatter_key_length(num_keys, value)

        if key.dtype.kind == "b":
            with acquire_spill_lock():
                plc_table = plc.copying.boolean_mask_scatter(
                    plc.Table([value.to_pylibcudf(mode="read")])
                    if isinstance(value, ColumnBase)
                    else [value],
                    plc.Table([self.to_pylibcudf(mode="read")]),
                    key.to_pylibcudf(mode="read"),
                )
                return (
                    type(self)  # type: ignore[return-value]
                    .from_pylibcudf(plc_table.columns()[0])
                    ._with_type_metadata(self.dtype)
                )
        else:
            return ColumnBase.from_pylibcudf(  # type: ignore[return-value]
                copying.scatter(
                    [value], key, [self], bounds_check=bounds_check
                )[0]
            )._with_type_metadata(self.dtype)

    def _check_scatter_key_length(
        self, num_keys: int, value: plc.Scalar | ColumnBase
    ) -> None:
        """`num_keys` is the number of keys to scatter. Should equal to the
        number of rows in ``value`` if ``value`` is a column.
        """
        if isinstance(value, ColumnBase) and len(value) != num_keys:
            raise ValueError(
                f"Size mismatch: cannot set value "
                f"of size {len(value)} to indexing result of size "
                f"{num_keys}"
            )

    def _scalar_to_plc_scalar(self, scalar: ScalarLike) -> plc.Scalar:
        """Return a pylibcudf.Scalar that matches the type of self.dtype"""
        if not isinstance(scalar, pa.Scalar):
            scalar = pa.scalar(scalar)
        return pa_scalar_to_plc_scalar(
            scalar.cast(cudf_dtype_to_pa_type(self.dtype))
        )

    def _validate_fillna_value(
        self, fill_value: ScalarLike | ColumnLike
    ) -> plc.Scalar | ColumnBase:
        """Align fill_value for .fillna based on column type."""
        if is_scalar(fill_value):
            return self._scalar_to_plc_scalar(fill_value)
        return as_column(fill_value).astype(self.dtype)

    @acquire_spill_lock()
    def replace(
        self, values_to_replace: Self, replacement_values: Self
    ) -> Self:
        return type(self).from_pylibcudf(  # type: ignore[return-value]
            plc.replace.find_and_replace_all(
                self.to_pylibcudf(mode="read"),
                values_to_replace.to_pylibcudf(mode="read"),
                replacement_values.to_pylibcudf(mode="read"),
            )
        )

    def fillna(
        self,
        fill_value: ScalarLike | ColumnLike,
        method: Literal["ffill", "bfill", None] = None,
    ) -> Self:
        """Fill null values with ``value``.

        Returns a copy with null filled.
        """
        if not self.has_nulls(include_nan=True):
            return self.copy()
        elif method is None:
            if is_scalar(fill_value) and _is_null_host_scalar(fill_value):
                return self.copy()
            else:
                fill_value = self._validate_fillna_value(fill_value)

        if fill_value is None and method is None:
            raise ValueError("Must specify a fill 'value' or 'method'.")

        if fill_value and method:
            raise ValueError("Cannot specify both 'value' and 'method'.")

        input_col = self.nans_to_nulls()

        with acquire_spill_lock():
            if method:
                plc_replace = (
                    plc.replace.ReplacePolicy.PRECEDING
                    if method == "ffill"
                    else plc.replace.ReplacePolicy.FOLLOWING
                )
            elif isinstance(fill_value, plc.Scalar):
                plc_replace = fill_value
            else:
                plc_replace = fill_value.to_pylibcudf(mode="read")
            plc_column = plc.replace.replace_nulls(
                input_col.to_pylibcudf(mode="read"),
                plc_replace,
            )
            result = type(self).from_pylibcudf(plc_column)
        return result._with_type_metadata(self.dtype)  # type: ignore[return-value]

    @acquire_spill_lock()
    def is_valid(self) -> ColumnBase:
        """Identify non-null values"""
        return type(self).from_pylibcudf(
            plc.unary.is_valid(self.to_pylibcudf(mode="read"))
        )

    def isnan(self) -> ColumnBase:
        """Identify NaN values in a Column."""
        if self.dtype.kind != "f":
            return as_column(False, length=len(self))
        with acquire_spill_lock():
            return type(self).from_pylibcudf(
                plc.unary.is_nan(self.to_pylibcudf(mode="read"))
            )

    def notnan(self) -> ColumnBase:
        """Identify non-NaN values in a Column."""
        if self.dtype.kind != "f":
            return as_column(True, length=len(self))
        with acquire_spill_lock():
            return type(self).from_pylibcudf(
                plc.unary.is_not_nan(self.to_pylibcudf(mode="read"))
            )

    def isnull(self) -> ColumnBase:
        """Identify missing values in a Column."""
        if not self.has_nulls(include_nan=self.dtype.kind == "f"):
            return as_column(False, length=len(self))

        with acquire_spill_lock():
            result = type(self).from_pylibcudf(
                plc.unary.is_null(self.to_pylibcudf(mode="read"))
            )

        if self.dtype.kind == "f":
            # Need to consider `np.nan` values in case
            # of a float column
            result = result | self.isnan()

        return result

    def notnull(self) -> ColumnBase:
        """Identify non-missing values in a Column."""
        if not self.has_nulls(include_nan=self.dtype.kind == "f"):
            return as_column(True, length=len(self))

        with acquire_spill_lock():
            result = type(self).from_pylibcudf(
                plc.unary.is_valid(self.to_pylibcudf(mode="read"))
            )

        if self.dtype.kind == "f":
            # Need to consider `np.nan` values in case
            # of a float column
            result = result & self.notnan()

        return result

    @cached_property
    def nan_count(self) -> int:
        return 0

    def interpolate(self, index: BaseIndex) -> ColumnBase:
        # figure out where the nans are
        mask = self.isnull()

        # trivial cases, all nan or no nans
        if not mask.any() or mask.all():
            return self.copy()

        from cudf.core.index import RangeIndex

        valid_locs = ~mask
        if isinstance(index, RangeIndex):
            # Each point is evenly spaced, index values don't matter
            known_x = cupy.flatnonzero(valid_locs.values)
        else:
            known_x = index._column.apply_boolean_mask(valid_locs).values  # type: ignore[attr-defined]
        known_y = self.apply_boolean_mask(valid_locs).values

        result = cupy.interp(index.to_cupy(), known_x, known_y)

        first_nan_idx = valid_locs.values.argmax().item()
        result[:first_nan_idx] = np.nan
        return as_column(result)

    def indices_of(self, value: ScalarLike) -> NumericalColumn:
        """
        Find locations of value in the column

        Parameters
        ----------
        value
            Scalar to look for (cast to dtype of column), or a length-1 column

        Returns
        -------
        Column of indices that match value
        """
        if not is_scalar(value):
            raise ValueError("value must be a scalar")
        else:
            value = as_column(value, dtype=self.dtype, length=1)
        mask = value.contains(self)
        return as_column(
            range(len(self)), dtype=SIZE_TYPE_DTYPE
        ).apply_boolean_mask(mask)  # type: ignore[return-value]

    def _find_first_and_last(self, value: ScalarLike) -> tuple[int, int]:
        indices = self.indices_of(value)
        if n := len(indices):
            return (
                indices.element_indexing(0),
                indices.element_indexing(n - 1),
            )
        else:
            raise ValueError(f"Value {value} not found in column")

    def find_first_value(self, value: ScalarLike) -> int:
        """
        Return index of first value that matches

        Parameters
        ----------
        value
            Value to search for (cast to dtype of column)

        Returns
        -------
        Index of value

        Raises
        ------
        ValueError if value is not found
        """
        first, _ = self._find_first_and_last(value)
        return first

    def find_last_value(self, value: ScalarLike) -> int:
        """
        Return index of last value that matches

        Parameters
        ----------
        value
            Value to search for (cast to dtype of column)

        Returns
        -------
        Index of value

        Raises
        ------
        ValueError if value is not found
        """
        _, last = self._find_first_and_last(value)
        return last

    def append(self, other: ColumnBase) -> ColumnBase:
        return concat_columns([self, other])

    def quantile(
        self,
        q: np.ndarray,
        interpolation: str,
        exact: bool,
        return_scalar: bool,
    ) -> ColumnBase:
        raise TypeError(f"cannot perform quantile with type {self.dtype}")

    def take(
        self, indices: ColumnBase, nullify: bool = False, check_bounds=True
    ) -> Self:
        """Return Column by taking values from the corresponding *indices*.

        Skip bounds checking if check_bounds is False.
        Set rows to null for all out of bound indices if nullify is `True`.
        """
        # Handle zero size
        if indices.size == 0:
            return cast(Self, column_empty(row_count=0, dtype=self.dtype))

        # TODO: For performance, the check and conversion of gather map should
        # be done by the caller. This check will be removed in future release.
        if indices.dtype.kind not in {"u", "i"}:
            indices = indices.astype(SIZE_TYPE_DTYPE)
        GatherMap(indices, len(self), nullify=not check_bounds or nullify)
        gathered = ColumnBase.from_pylibcudf(
            copying.gather([self], indices, nullify=nullify)[0]  # type: ignore[arg-type]
        )
        return gathered._with_type_metadata(self.dtype)  # type: ignore[return-value]

    def isin(self, values: Sequence) -> ColumnBase:
        """Check whether values are contained in the Column.

        Parameters
        ----------
        values : set or list-like
            The sequence of values to test. Passing in a single string will
            raise a TypeError. Instead, turn a single string into a list
            of one element.

        Returns
        -------
        result: Column
            Column of booleans indicating if each element is in values.
        """
        lhs, rhs = self._process_values_for_isin(values)
        if lhs.dtype != rhs.dtype:
            if lhs.null_count and rhs.null_count:
                return lhs.isnull()
            else:
                return as_column(
                    False, length=len(self), dtype=np.dtype(np.bool_)
                )
        elif lhs.null_count == 0 and (rhs.null_count == len(rhs)):
            return as_column(False, length=len(self), dtype=np.dtype(np.bool_))

        result = rhs.contains(lhs)
        if lhs.null_count > 0:
            # If one of the needles is null, then the result contains
            # nulls, these nulls should be replaced by whether or not the
            # haystack contains a null.
            # TODO: this is unnecessary if we resolve
            # https://github.com/rapidsai/cudf/issues/14515 by
            # providing a mode in which cudf::contains does not mask
            # the result.
            result = result.fillna(rhs.null_count > 0)
        return result

    def _process_values_for_isin(
        self, values: Sequence
    ) -> tuple[ColumnBase, ColumnBase]:
        """
        Helper function for `isin` which pre-process `values` based on `self`.
        """
        lhs = self
        rhs = as_column(values, nan_as_null=False)
        if lhs.null_count == len(lhs):
            lhs = lhs.astype(rhs.dtype)
        elif rhs.null_count == len(rhs):
            rhs = rhs.astype(lhs.dtype)
        return lhs, rhs

    def as_mask(self) -> Buffer:
        """Convert booleans to bitmask

        Returns
        -------
        Buffer
        """
        if self.has_nulls():
            raise ValueError("Column must have no nulls.")

        with acquire_spill_lock():
            mask, _ = plc.transform.bools_to_mask(
                self.to_pylibcudf(mode="read")
            )
            return as_buffer(mask)

    @property
    def is_unique(self) -> bool:
        # distinct_count might already be cached
        return self.distinct_count(dropna=False) == len(self)

    @cached_property
    def is_monotonic_increasing(self) -> bool:
        return not self.has_nulls(include_nan=True) and sorting.is_sorted(
            [self], [True], None
        )

    @cached_property
    def is_monotonic_decreasing(self) -> bool:
        return not self.has_nulls(include_nan=True) and sorting.is_sorted(
            [self], [False], None
        )

    @acquire_spill_lock()
    def contains(self, other: ColumnBase) -> ColumnBase:
        """
        Check whether column contains multiple values.

        Parameters
        ----------
        other : Column
            A column of values to search for
        """
        return ColumnBase.from_pylibcudf(
            plc.search.contains(
                self.to_pylibcudf(mode="read"),
                other.to_pylibcudf(mode="read"),
            )
        )

    def sort_values(
        self: Self,
        ascending: bool = True,
        na_position: Literal["first", "last"] = "last",
    ) -> Self:
        if (not ascending and self.is_monotonic_decreasing) or (
            ascending and self.is_monotonic_increasing
        ):
            return self.copy()
        order = sorting.ordering([ascending], [na_position])
        with acquire_spill_lock():
            plc_table = plc.sorting.sort(
                plc.Table([self.to_pylibcudf(mode="read")]),
                order[0],
                order[1],
            )
            return type(self).from_pylibcudf(plc_table.columns()[0])  # type: ignore[return-value]

    def distinct_count(self, dropna: bool = True) -> int:
        try:
            return self._distinct_count[dropna]
        except KeyError:
            with acquire_spill_lock():
                result = plc.stream_compaction.distinct_count(
                    self.to_pylibcudf(mode="read"),
                    plc.types.NullPolicy.EXCLUDE
                    if dropna
                    else plc.types.NullPolicy.INCLUDE,
                    plc.types.NanPolicy.NAN_IS_VALID,
                )
            self._distinct_count[dropna] = result
            return self._distinct_count[dropna]

    def can_cast_safely(self, to_dtype: DtypeObj) -> bool:
        raise NotImplementedError()

    @acquire_spill_lock()
    def cast(self, dtype: Dtype) -> ColumnBase:
        result = type(self).from_pylibcudf(
            plc.unary.cast(
                self.to_pylibcudf(mode="read"), dtype_to_pylibcudf_type(dtype)
            )
        )
        if isinstance(
            result.dtype,
            (cudf.Decimal128Dtype, cudf.Decimal64Dtype, cudf.Decimal32Dtype),
        ):
            result.dtype.precision = dtype.precision  # type: ignore[union-attr]
        return result

    def astype(self, dtype: DtypeObj, copy: bool = False) -> ColumnBase:
        if self.dtype == dtype:
            result = self
        elif len(self) == 0:
            result = column_empty(0, dtype=dtype)
        else:
            if isinstance(dtype, CategoricalDtype):
                result = self.as_categorical_column(dtype)
            elif isinstance(dtype, IntervalDtype):
                result = self.as_interval_column(dtype)
            elif isinstance(dtype, (ListDtype, StructDtype)):
                if self.dtype != dtype:
                    raise NotImplementedError(
                        f"Casting {self.dtype} columns not currently supported"
                    )
                result = self
            elif isinstance(dtype, DecimalDtype):
                result = self.as_decimal_column(dtype)
            elif dtype.kind == "M":
                result = self.as_datetime_column(dtype)
            elif dtype.kind == "m":
                result = self.as_timedelta_column(dtype)
            elif dtype.kind == "O":
                result = self.as_string_column()
            else:
                result = self.as_numerical_column(dtype)

        if copy and result is self:
            return result.copy()
        return result

    def as_categorical_column(
        self, dtype: cudf.CategoricalDtype
    ) -> CategoricalColumn:
        ordered = dtype.ordered

        # Re-label self w.r.t. the provided categories
        if dtype._categories is not None:
            cat_col = dtype._categories
            codes = self._label_encoding(cats=cat_col)
            codes = cudf.core.column.categorical.as_unsigned_codes(
                len(cat_col), codes
            )
            return cudf.core.column.categorical.CategoricalColumn(
                data=None,
                size=None,
                dtype=dtype,
                mask=self.mask,
                children=(codes,),
            )

        # Categories must be unique and sorted in ascending order.
        cats = self.unique().sort_values()
        label_dtype = min_unsigned_type(len(cats))
        labels = self._label_encoding(
            cats=cats, dtype=label_dtype, na_sentinel=pa.scalar(1)
        )
        # columns include null index in factorization; remove:
        if self.has_nulls():
            cats = cats.dropna()

        labels = cudf.core.column.categorical.as_unsigned_codes(
            len(cats), labels
        )
        return cudf.core.column.categorical.CategoricalColumn(
            data=None,
            size=None,
            dtype=CategoricalDtype(categories=cats, ordered=ordered),
            mask=self.mask,
            children=(labels,),
        )

    def as_numerical_column(
        self, dtype: np.dtype
    ) -> cudf.core.column.NumericalColumn:
        raise NotImplementedError

    def as_datetime_column(
        self, dtype: np.dtype
    ) -> cudf.core.column.DatetimeColumn:
        raise NotImplementedError

    def as_interval_column(
        self, dtype: IntervalDtype
    ) -> cudf.core.column.IntervalColumn:
        raise NotImplementedError

    def as_timedelta_column(
        self, dtype: np.dtype
    ) -> cudf.core.column.TimeDeltaColumn:
        raise NotImplementedError

    def as_string_column(self) -> StringColumn:
        raise NotImplementedError

    def as_decimal_column(
        self, dtype: DecimalDtype
    ) -> cudf.core.column.decimal.DecimalBaseColumn:
        raise NotImplementedError

    def apply_boolean_mask(self, mask) -> ColumnBase:
        mask = as_column(mask)
        if mask.dtype.kind != "b":
            raise ValueError("boolean_mask is not boolean type.")

        return ColumnBase.from_pylibcudf(
            stream_compaction.apply_boolean_mask([self], mask)[0]
        )._with_type_metadata(self.dtype)

    def argsort(
        self,
        ascending: bool = True,
        na_position: Literal["first", "last"] = "last",
    ) -> cudf.core.column.NumericalColumn:
        if (ascending and self.is_monotonic_increasing) or (
            not ascending and self.is_monotonic_decreasing
        ):
            return cast(
                cudf.core.column.NumericalColumn, as_column(range(len(self)))
            )
        elif (ascending and self.is_monotonic_decreasing) or (
            not ascending and self.is_monotonic_increasing
        ):
            return cast(
                cudf.core.column.NumericalColumn,
                as_column(range(len(self) - 1, -1, -1)),
            )
        else:
            return ColumnBase.from_pylibcudf(  # type: ignore[return-value]
                sorting.order_by([self], [ascending], na_position, stable=True)
            )

    def __arrow_array__(self, type=None):
        raise TypeError(
            "Implicit conversion to a host PyArrow Array via __arrow_array__ "
            "is not allowed, To explicitly construct a PyArrow Array, "
            "consider using .to_arrow()"
        )

    @property
    def __cuda_array_interface__(self) -> abc.Mapping[str, Any]:
        output = {
            "shape": (len(self),),
            "strides": (self.dtype.itemsize,),
            "typestr": self.dtype.str,
            "data": (self.data_ptr, False),
            "version": 1,
        }
        if self.nullable and self.has_nulls():
            # Create a simple Python object that exposes the
            # `__cuda_array_interface__` attribute here since we need to modify
            # some of the attributes from the numba device array
            output["mask"] = cuda_array_interface_wrapper(
                ptr=self.mask_ptr,
                size=len(self),
                owner=self.mask,
                readonly=True,
                typestr="<t1",
            )
        return output

    def __array_ufunc__(self, ufunc, method, *inputs, **kwargs):
        return _array_ufunc(self, ufunc, method, inputs, kwargs)

    def __invert__(self):
        raise TypeError(
            f"Operation `~` not supported on {self.dtype.type.__name__}"
        )

    def searchsorted(
        self,
        value,
        side: Literal["left", "right"] = "left",
        ascending: bool = True,
        na_position: Literal["first", "last"] = "last",
    ) -> Self:
        if not isinstance(value, ColumnBase) or value.dtype != self.dtype:
            raise ValueError(
                "Column searchsorted expects values to be column of same dtype"
            )
        return ColumnBase.from_pylibcudf(
            search.search_sorted(  # type: ignore[return-value]
                [self],
                [value],
                side=side,
                ascending=ascending,
                na_position=na_position,
            )
        )

    def unique(self) -> Self:
        """
        Get unique values in the data
        """
        if self.is_unique:
            return self.copy()
        else:
            return ColumnBase.from_pylibcudf(
                stream_compaction.drop_duplicates([self], keep="first")[  # type: ignore[return-value]
                    0
                ]
            )._with_type_metadata(self.dtype)

    def serialize(self) -> tuple[dict, list]:
        # data model:

        # Serialization produces a nested metadata "header" and a flattened
        # list of memoryviews/buffers that reference data (frames).  Each
        # header advertises a frame_count slot which indicates how many
        # frames deserialization will consume. The class used to construct
        # an object is named under the key "type-serialized" to match with
        # Dask's serialization protocol (see
        # distributed.protocol.serialize). Since column dtypes may either be
        # cudf native or foreign some special-casing is required here for
        # serialization.

        header: dict[Any, Any] = {}
        frames = []
        try:
            dtype, dtype_frames = self.dtype.device_serialize()
            header["dtype"] = dtype
            frames.extend(dtype_frames)
            header["dtype-is-cudf-serialized"] = True
        except AttributeError:
            header["dtype"] = self.dtype.str
            header["dtype-is-cudf-serialized"] = False

        if self.data is not None:
            data_header, data_frames = self.data.device_serialize()
            header["data"] = data_header
            frames.extend(data_frames)

        if self.mask is not None:
            mask_header, mask_frames = self.mask.device_serialize()
            header["mask"] = mask_header
            frames.extend(mask_frames)
        if self.children:
            child_headers, child_frames = zip(
                *(c.device_serialize() for c in self.children)
            )
            header["subheaders"] = list(child_headers)
            frames.extend(chain(*child_frames))
        header["size"] = self.size
        header["frame_count"] = len(frames)
        return header, frames

    @classmethod
    def deserialize(cls, header: dict, frames: list) -> ColumnBase:
        def unpack(header, frames) -> tuple[Any, list]:
            count = header["frame_count"]
            obj = cls.device_deserialize(header, frames[:count])
            return obj, frames[count:]

        assert header["frame_count"] == len(frames), (
            f"Deserialization expected {header['frame_count']} frames, "
            f"but received {len(frames)}"
        )
        if header["dtype-is-cudf-serialized"]:
            dtype, frames = unpack(header["dtype"], frames)
        else:
            dtype = np.dtype(header["dtype"])
        if "data" in header:
            data, frames = unpack(header["data"], frames)
        else:
            data = None
        if "mask" in header:
            mask, frames = unpack(header["mask"], frames)
        else:
            mask = None
        children = []
        if "subheaders" in header:
            for h in header["subheaders"]:
                child, frames = unpack(h, frames)
                children.append(child)
        assert len(frames) == 0, "Deserialization did not consume all frames"
        return build_column(
            data=data,
            dtype=dtype,
            mask=mask,
            size=header.get("size", None),
            children=tuple(children),
        )

    def unary_operator(self, unaryop: str):
        raise TypeError(
            f"Operation {unaryop} not supported for dtype {self.dtype}."
        )

    def nans_to_nulls(self: Self) -> Self:
        """Convert NaN to NA."""
        return self

    def _reduce(
        self,
        op: str,
        skipna: bool | None = None,
        min_count: int = 0,
        *args,
        **kwargs,
    ) -> ScalarLike:
        """Compute {op} of column values.

        skipna : bool
            Whether or not na values must be skipped.
        min_count : int, default 0
            The minimum number of entries for the reduction, otherwise the
            reduction returns NaN.
        """
        preprocessed = self._process_for_reduction(
            skipna=skipna, min_count=min_count
        )
        if isinstance(preprocessed, ColumnBase):
            return preprocessed.reduce(op, **kwargs)
        return preprocessed

    def _can_return_nan(self, skipna: bool | None = None) -> bool:
        return not skipna and self.has_nulls(include_nan=False)

    def _process_for_reduction(
        self, skipna: bool | None = None, min_count: int = 0
    ) -> ColumnBase | ScalarLike:
        skipna = True if skipna is None else skipna

        if self._can_return_nan(skipna=skipna):
            return _get_nan_for_dtype(self.dtype)

        col = self.nans_to_nulls() if skipna else self
        if col.has_nulls():
            if skipna:
                col = col.dropna()
            else:
                return _get_nan_for_dtype(self.dtype)

        # TODO: If and when pandas decides to validate that `min_count` >= 0 we
        # should insert comparable behavior.
        # https://github.com/pandas-dev/pandas/issues/50022
        if min_count > 0:
            valid_count = len(col) - col.null_count
            if valid_count < min_count:
                return _get_nan_for_dtype(self.dtype)
        return col

    def _reduction_result_dtype(self, reduction_op: str) -> Dtype:
        """
        Determine the correct dtype to pass to libcudf based on
        the input dtype, data dtype, and specific reduction op
        """
        if reduction_op in {"any", "all"}:
            return np.dtype(np.bool_)
        return self.dtype

    def _with_type_metadata(self: ColumnBase, dtype: Dtype) -> ColumnBase:
        """
        Copies type metadata from self onto other, returning a new column.

        When ``self`` is a nested column, recursively apply this function on
        the children of ``self``.
        """
        # For pandas dtypes, store them directly in the column's dtype property
        if isinstance(
            dtype, (pd.ArrowDtype, pd.core.dtypes.dtypes.ExtensionDtype)
        ):
            result = self.copy(deep=False)
            result._dtype = dtype
            return result
        return self

    def _label_encoding(
        self,
        cats: ColumnBase,
        dtype: Dtype | None = None,
        na_sentinel: pa.Scalar | None = None,
    ) -> NumericalColumn:
        """
        Convert each value in `self` into an integer code, with `cats`
        providing the mapping between codes and values.

        Examples
        --------
        >>> from cudf.core.column import as_column
        >>> col = as_column(['foo', 'bar', 'foo', 'baz'])
        >>> cats = as_column(['foo', 'bar', 'baz'])
        >>> col._label_encoding(cats)
        <cudf.core.column.numerical.NumericalColumn object at 0x7f99bf3155c0>
        [
          0,
          1,
          0,
          2
        ]
        dtype: int8
        >>> cats = as_column(['foo', 'bar'])
        >>> col._label_encoding(cats)
        <cudf.core.column.numerical.NumericalColumn object at 0x7f99bfde0e40>
        [
          0,
          1,
          0,
          -1
        ]
        dtype: int8
        """
        if na_sentinel is None or not na_sentinel.is_valid:
            na_sentinel = pa.scalar(-1)

        def _return_sentinel_column():
            return as_column(na_sentinel, dtype=dtype, length=len(self))

        if dtype is None:
            dtype = min_signed_type(max(len(cats), na_sentinel.as_py()), 8)

        if is_mixed_with_object_dtype(self, cats):
            return _return_sentinel_column()

        try:
            # Where there is a type-cast failure, we have
            # to catch the exception and return encoded labels
            # with na_sentinel values as there would be no corresponding
            # encoded values of cats in self.
            cats = cats.astype(self.dtype)
        except ValueError:
            return _return_sentinel_column()

        left_rows, right_rows = plc.join.left_join(
            plc.Table([self.to_pylibcudf(mode="read")]),
            plc.Table([cats.to_pylibcudf(mode="read")]),
            plc.types.NullEquality.EQUAL,
        )
        left_gather_map = type(self).from_pylibcudf(left_rows)
        right_gather_map = type(self).from_pylibcudf(right_rows)

        codes = as_column(range(len(cats)), dtype=dtype).take(
            right_gather_map, nullify=True
        )
        del right_gather_map
        del right_rows
        # reorder `codes` so that its values correspond to the
        # values of `self`:
        plc_codes = sorting.sort_by_key(
            [codes], [left_gather_map], [True], ["last"], stable=True
        )[0]
        return ColumnBase.from_pylibcudf(plc_codes).fillna(na_sentinel)  # type: ignore[return-value]

    @acquire_spill_lock()
    def copy_if_else(
        self, other: Self | plc.Scalar, boolean_mask: NumericalColumn
    ) -> Self:
        return type(self).from_pylibcudf(  # type: ignore[return-value]
            plc.copying.copy_if_else(
                self.to_pylibcudf(mode="read"),
                other
                if isinstance(other, plc.Scalar)
                else other.to_pylibcudf(mode="read"),
                boolean_mask.to_pylibcudf(mode="read"),
            )
        )

    @acquire_spill_lock()
    def one_hot_encode(
        self, categories: ColumnBase
    ) -> abc.Generator[ColumnBase]:
        plc_table = plc.transform.one_hot_encode(
            self.to_pylibcudf(mode="read"),
            categories.to_pylibcudf(mode="read"),
        )
        return (
            type(self).from_pylibcudf(col, data_ptr_exposed=True)
            for col in plc_table.columns()
        )

    @acquire_spill_lock()
    def scan(self, scan_op: str, inclusive: bool, **kwargs) -> Self:
        return type(self).from_pylibcudf(  # type: ignore[return-value]
            plc.reduce.scan(
                self.to_pylibcudf(mode="read"),
                aggregation.make_aggregation(scan_op, kwargs).plc_obj,
                plc.reduce.ScanType.INCLUSIVE
                if inclusive
                else plc.reduce.ScanType.EXCLUSIVE,
            )
        )

    def reduce(self, reduction_op: str, **kwargs) -> ScalarLike:
        col_dtype = self._reduction_result_dtype(reduction_op)

        # check empty case
        if len(self) <= self.null_count:
            if reduction_op == "sum" or reduction_op == "sum_of_squares":
                return self.dtype.type(0)
            if reduction_op == "product":
                return self.dtype.type(1)
            if reduction_op == "any":
                return False

            return _get_nan_for_dtype(col_dtype)

        with acquire_spill_lock():
            plc_scalar = plc.reduce.reduce(
                self.to_pylibcudf(mode="read"),
                aggregation.make_aggregation(reduction_op, kwargs).plc_obj,
                dtype_to_pylibcudf_type(col_dtype),
            )
            result_col = type(self).from_pylibcudf(
                plc.Column.from_scalar(plc_scalar, 1)
            )
            if plc_scalar.type().id() in {
                plc.TypeId.DECIMAL128,
                plc.TypeId.DECIMAL64,
                plc.TypeId.DECIMAL32,
            }:
                scale = -plc_scalar.type().scale()
                # https://docs.microsoft.com/en-us/sql/t-sql/data-types/precision-scale-and-length-transact-sql
                p = col_dtype.precision  # type: ignore[union-attr]
                nrows = len(self)
                if reduction_op in {"min", "max"}:
                    new_p = p
                elif reduction_op == "sum":
                    new_p = p + nrows - 1
                elif reduction_op == "product":
                    new_p = p * nrows + nrows - 1
                elif reduction_op == "sum_of_squares":
                    new_p = 2 * p + nrows
                else:
                    raise NotImplementedError(
                        f"{reduction_op} not implemented for decimal types."
                    )
                precision = max(min(new_p, col_dtype.MAX_PRECISION), 0)  # type: ignore[union-attr]
                new_dtype = type(col_dtype)(precision, scale)
                result_col = result_col.astype(new_dtype)
            elif isinstance(col_dtype, IntervalDtype):
                result_col = type(self).from_struct_column(  # type: ignore[attr-defined]
                    result_col, closed=col_dtype.closed
                )
        return result_col.element_indexing(0)

    @acquire_spill_lock()
    def minmax(self) -> tuple[ScalarLike, ScalarLike]:
        min_val, max_val = plc.reduce.minmax(self.to_pylibcudf(mode="read"))
        return (
            type(self)
            .from_pylibcudf(plc.Column.from_scalar(min_val, 1))
            .element_indexing(0),
            type(self)
            .from_pylibcudf(plc.Column.from_scalar(max_val, 1))
            .element_indexing(0),
        )

    @acquire_spill_lock()
    def rank(
        self,
        *,
        method: plc.aggregation.RankMethod,
        column_order: plc.types.Order,
        null_handling: plc.types.NullPolicy,
        null_precedence: plc.types.NullOrder,
        pct: bool,
    ) -> Self:
        return type(self).from_pylibcudf(
            plc.sorting.rank(
                self.to_pylibcudf(mode="read"),
                method,
                column_order,
                null_handling,
                null_precedence,
                pct,
            )
        )

    @acquire_spill_lock()
    def label_bins(
        self,
        *,
        left_edge: Self,
        left_inclusive: bool,
        right_edge: Self,
        right_inclusive: bool,
    ) -> NumericalColumn:
        return type(self).from_pylibcudf(  # type: ignore[return-value]
            plc.labeling.label_bins(
                self.to_pylibcudf(mode="read"),
                left_edge.to_pylibcudf(mode="read"),
                plc.labeling.Inclusive.YES
                if left_inclusive
                else plc.labeling.Inclusive.NO,
                right_edge.to_pylibcudf(mode="read"),
                plc.labeling.Inclusive.YES
                if right_inclusive
                else plc.labeling.Inclusive.NO,
            )
        )

    def _cast_self_and_other_for_where(
        self, other: ScalarLike | ColumnBase, inplace: bool
    ) -> tuple[ColumnBase, plc.Scalar | ColumnBase]:
        other_is_scalar = is_scalar(other)

        if other_is_scalar:
            if isinstance(other, (float, np.floating)) and not np.isnan(other):
                try:
                    is_safe = self.dtype.type(other) == other
                except OverflowError:
                    is_safe = False

                if not is_safe:
                    raise TypeError(
                        f"Cannot safely cast non-equivalent "
                        f"{type(other).__name__} to {self.dtype}"
                    )

            if is_na_like(other):
                return self, pa_scalar_to_plc_scalar(
                    pa.scalar(None, type=cudf_dtype_to_pa_type(self.dtype))
                )

        mixed_err = (
            "cudf does not support mixed types, please type-cast the column of "
            "dataframe/series and other to same dtypes."
        )

        if inplace:
            other_col = as_column(other)
            if is_mixed_with_object_dtype(other_col, self):
                raise TypeError(mixed_err)

            if other_col.dtype != self.dtype:
                try:
                    warn = (
                        find_common_type((other_col.dtype, self.dtype))
                        == CUDF_STRING_DTYPE
                    )
                except NotImplementedError:
                    warn = True
                if warn:
                    warnings.warn(
                        f"Type-casting from {other_col.dtype} "
                        f"to {self.dtype}, there could be potential data loss"
                    )
            if other_is_scalar:
                other_out = pa_scalar_to_plc_scalar(
                    pa.scalar(other, type=cudf_dtype_to_pa_type(self.dtype))
                )
            else:
                other_out = other_col.astype(self.dtype)
            return self, other_out

        if is_dtype_obj_numeric(
            self.dtype, include_decimal=False
        ) and as_column(other).can_cast_safely(self.dtype):
            common_dtype = self.dtype
        else:
            common_dtype = find_common_type(
                [
                    self.dtype,
                    np.min_scalar_type(other)
                    if other_is_scalar
                    else other.dtype,
                ]
            )

        if is_mixed_with_object_dtype(as_column(other), self) or (
            self.dtype.kind == "b" and common_dtype.kind != "b"
        ):
            raise TypeError(mixed_err)

        if other_is_scalar:
            other_out = pa_scalar_to_plc_scalar(
                pa.scalar(other, type=cudf_dtype_to_pa_type(common_dtype))
            )
        else:
            other_out = other.astype(common_dtype)

        return self.astype(common_dtype), other_out

    def where(
        self, cond: ColumnBase, other: ScalarLike | ColumnBase, inplace: bool
    ) -> ColumnBase:
        casted_col, casted_other = self._cast_self_and_other_for_where(
            other, inplace
        )
        return casted_col.copy_if_else(casted_other, cond)._with_type_metadata(  # type: ignore[arg-type]
            self.dtype
        )


def _has_any_nan(arbitrary: pd.Series | np.ndarray) -> bool:
    """Check if an object dtype Series or array contains NaN."""
    return any(
        isinstance(x, (float, np.floating)) and np.isnan(x)
        for x in np.asarray(arbitrary)
    )


def column_empty(
    row_count: int,
    dtype: DtypeObj = CUDF_STRING_DTYPE,
    for_numba: bool = False,
) -> ColumnBase:
    """
    Allocate a new column with the given row_count and dtype.

    * Passing row_count == 0 creates a size 0 column without a mask buffer.
    * Passing row_count > 0 creates an all null column with a mask buffer.

    Parameters
    ----------
    row_count : int
        Number of elements in the column.

    dtype : Dtype
        Type of the column.

    for_numba : bool, default False
        If True, don't allocate a mask as it's not supported by numba.
    """
    children: tuple[ColumnBase, ...] = ()

    if isinstance(dtype, StructDtype):
        data = None
        children = tuple(
            column_empty(row_count, field_dtype)
            for field_dtype in dtype.fields.values()
        )
    elif isinstance(dtype, ListDtype):
        data = None
        children = (
            as_column(0, length=row_count + 1, dtype=SIZE_TYPE_DTYPE),
            column_empty(row_count, dtype=dtype.element_type),
        )
    elif isinstance(dtype, CategoricalDtype):
        data = None
        children = (
            cudf.core.column.NumericalColumn(
                data=as_buffer(
                    rmm.DeviceBuffer(size=row_count * SIZE_TYPE_DTYPE.itemsize)
                ),
                size=None,
                dtype=SIZE_TYPE_DTYPE,
            ),
        )
    elif dtype.kind in "OU" and not isinstance(dtype, DecimalDtype):
        data = as_buffer(rmm.DeviceBuffer(size=0))
        children = (as_column(0, length=row_count + 1, dtype=SIZE_TYPE_DTYPE),)
    else:
        data = as_buffer(rmm.DeviceBuffer(size=row_count * dtype.itemsize))

    if row_count > 0 and not for_numba:
        mask = as_buffer(
            plc.null_mask.create_null_mask(
                row_count, plc.null_mask.MaskState.ALL_NULL
            )
        )
    else:
        mask = None

    return build_column(
        data, dtype, mask=mask, size=row_count, children=children
    )


def build_column(
    data: Buffer | None,
    dtype: DtypeObj,
    *,
    size: int | None = None,
    mask: Buffer | None = None,
    offset: int = 0,
    null_count: int | None = None,
    children: tuple[ColumnBase, ...] = (),
) -> ColumnBase:
    """
    Build a Column of the appropriate type from the given parameters

    Parameters
    ----------
    data : Buffer
        The data buffer (can be None if constructing certain Column
        types like StringColumn, ListColumn, or CategoricalColumn)
    dtype
        The dtype associated with the Column to construct
    mask : Buffer, optional
        The mask buffer
    size : int, optional
    offset : int, optional
    children : tuple, optional
    """
    if isinstance(dtype, CategoricalDtype):
        return cudf.core.column.CategoricalColumn(
            data=data,  # type: ignore[arg-type]
            dtype=dtype,
            mask=mask,
            size=size,
            offset=offset,
            null_count=null_count,
            children=children,  # type: ignore[arg-type]
        )
    elif isinstance(dtype, pd.DatetimeTZDtype):
        return cudf.core.column.datetime.DatetimeTZColumn(
            data=data,  # type: ignore[arg-type]
            dtype=dtype,
            mask=mask,
            size=size,
            offset=offset,
            null_count=null_count,
        )
    elif dtype.kind == "M":
        return cudf.core.column.DatetimeColumn(
            data=data,  # type: ignore[arg-type]
            dtype=dtype,
            mask=mask,
            size=size,
            offset=offset,
            null_count=null_count,
        )
    elif dtype.kind == "m":
        return cudf.core.column.TimeDeltaColumn(
            data=data,  # type: ignore[arg-type]
            dtype=dtype,
            mask=mask,
            size=size,
            offset=offset,
            null_count=null_count,
        )
    elif dtype == CUDF_STRING_DTYPE:
        return cudf.core.column.StringColumn(
            data=data,  # type: ignore[arg-type]
            size=size,
            dtype=dtype,
            mask=mask,
            offset=offset,
            children=children,  # type: ignore[arg-type]
            null_count=null_count,
        )
    elif isinstance(dtype, ListDtype):
        return cudf.core.column.ListColumn(
            data=None,
            size=size,  # type: ignore[arg-type]
            dtype=dtype,
            mask=mask,
            offset=offset,
            null_count=null_count,
            children=children,  # type: ignore[arg-type]
        )
    elif isinstance(dtype, IntervalDtype):
        return cudf.core.column.IntervalColumn(
            data=None,
            size=size,  # type: ignore[arg-type]
            dtype=dtype,
            mask=mask,
            offset=offset,
            null_count=null_count,
            children=children,  # type: ignore[arg-type]
        )
    elif isinstance(dtype, StructDtype):
        return cudf.core.column.StructColumn(
            data=None,
            size=size,  # type: ignore[arg-type]
            dtype=dtype,
            mask=mask,
            offset=offset,
            null_count=null_count,
            children=children,  # type: ignore[arg-type]
        )
    elif isinstance(dtype, cudf.Decimal64Dtype):
        return cudf.core.column.Decimal64Column(
            data=data,  # type: ignore[arg-type]
            size=size,  # type: ignore[arg-type]
            offset=offset,
            dtype=dtype,
            mask=mask,
            null_count=null_count,
            children=children,
        )
    elif isinstance(dtype, cudf.Decimal32Dtype):
        return cudf.core.column.Decimal32Column(
            data=data,  # type: ignore[arg-type]
            size=size,  # type: ignore[arg-type]
            offset=offset,
            dtype=dtype,
            mask=mask,
            null_count=null_count,
            children=children,
        )
    elif isinstance(dtype, cudf.Decimal128Dtype):
        return cudf.core.column.Decimal128Column(
            data=data,  # type: ignore[arg-type]
            size=size,  # type: ignore[arg-type]
            offset=offset,
            dtype=dtype,
            mask=mask,
            null_count=null_count,
            children=children,
        )
    elif dtype.kind in "iufb":
        return cudf.core.column.NumericalColumn(
            data=data,  # type: ignore[arg-type]
            dtype=dtype,
            mask=mask,
            size=size,
            offset=offset,
            null_count=null_count,
        )
    else:
        raise TypeError(f"Unrecognized dtype: {dtype}")


def check_invalid_array(shape: tuple, dtype):
    """Invalid ndarrays properties that are not supported"""
    if len(shape) > 1:
        raise ValueError("Data must be 1-dimensional")
    elif dtype == "float16":
        raise TypeError("Unsupported type float16")


def as_memoryview(arbitrary: Any) -> memoryview | None:
    try:
        return memoryview(arbitrary)
    except TypeError:
        return None


def as_column(
    arbitrary: Any,
    nan_as_null: bool | None = None,
    dtype: Dtype | None = None,
    length: int | None = None,
) -> ColumnBase:
    """Create a Column from an arbitrary object

    Parameters
    ----------
    arbitrary : object
        Object to construct the Column from. See *Notes*.
    nan_as_null : bool, optional, default None
        If None (default), treats NaN values in arbitrary as null if there is
        no mask passed along with it. If True, combines the mask and NaNs to
        form a new validity mask. If False, leaves NaN values as is.
        Only applies when arbitrary is not a cudf object
        (Index, Series, Column).
    dtype : optional
        Optionally typecast the constructed Column to the given
        dtype.
    length : int, optional
        If `arbitrary` is a scalar, broadcast into a Column of
        the given length.

    Returns
    -------
    A Column of the appropriate type and size.

    Notes
    -----
    Currently support inputs are:

    * ``Column``
    * ``Series``
    * ``Index``
    * Scalars (can be broadcasted to a specified `length`)
    * Objects exposing ``__cuda_array_interface__`` (e.g., numba device arrays)
    * Objects exposing ``__array_interface__``(e.g., numpy arrays)
    * pyarrow array
    * pandas.Categorical objects
    * range objects
    """
    if isinstance(arbitrary, (range, pd.RangeIndex, cudf.RangeIndex)):
        with acquire_spill_lock():
            column = ColumnBase.from_pylibcudf(
                plc.filling.sequence(
                    len(arbitrary),
                    pa_scalar_to_plc_scalar(
                        pa.scalar(arbitrary.start, type=pa.int64())
                    ),
                    pa_scalar_to_plc_scalar(
                        pa.scalar(arbitrary.step, type=pa.int64())
                    ),
                )
            )
        if cudf.get_option("default_integer_bitwidth") and dtype is None:
            dtype = np.dtype(
                f"i{cudf.get_option('default_integer_bitwidth') // 8}"
            )
        if dtype is not None:
            return column.astype(dtype)
        return column
    elif isinstance(arbitrary, (ColumnBase, cudf.Series, cudf.BaseIndex)):
        # Ignoring nan_as_null per the docstring
        if isinstance(arbitrary, cudf.Series):
            arbitrary = arbitrary._column
        elif isinstance(arbitrary, cudf.BaseIndex):
            arbitrary = arbitrary._values
        if dtype is not None:
            return arbitrary.astype(dtype)
        return arbitrary
    elif hasattr(arbitrary, "__cuda_array_interface__"):
        desc = arbitrary.__cuda_array_interface__
        check_invalid_array(desc["shape"], np.dtype(desc["typestr"]))

        if desc.get("mask", None) is not None:
            # Extract and remove the mask from arbitrary before
            # passing to cupy.asarray
            cai_copy = desc.copy()
            mask = _mask_from_cuda_array_interface_desc(
                arbitrary, cai_copy.pop("mask")
            )
            arbitrary = SimpleNamespace(__cuda_array_interface__=cai_copy)
        else:
            mask = None

        arbitrary = cupy.asarray(arbitrary, order="C")
        if not arbitrary.dtype.isnative:
            arbitrary = arbitrary.astype(arbitrary.dtype.newbyteorder("="))
        data = as_buffer(arbitrary, exposed=cudf.get_option("copy_on_write"))
        col = build_column(
            data,
            dtype=arbitrary.dtype,
            mask=mask,
        )
        if nan_as_null or (mask is None and nan_as_null is None):
            col = col.nans_to_nulls()
        if dtype is not None:
            col = col.astype(dtype)
        return col

    elif isinstance(arbitrary, (pa.Array, pa.ChunkedArray)):
        if (nan_as_null is None or nan_as_null) and pa.types.is_floating(
            arbitrary.type
        ):
            arbitrary = pc.if_else(
                pc.is_nan(arbitrary),
                pa.nulls(len(arbitrary), type=arbitrary.type),
                arbitrary,
            )
        elif dtype is None and pa.types.is_null(arbitrary.type):
            # default "empty" type
            dtype = CUDF_STRING_DTYPE
        col = ColumnBase.from_arrow(arbitrary)

        if dtype is not None:
            col = col.astype(dtype)

        return col

    elif isinstance(
        arbitrary, (pd.Series, pd.Index, pd.api.extensions.ExtensionArray)
    ):
        if isinstance(arbitrary.dtype, (pd.SparseDtype, pd.PeriodDtype)):
            raise NotImplementedError(
                f"cuDF does not yet support {type(arbitrary.dtype).__name__}"
            )
        elif (
            cudf.get_option("mode.pandas_compatible")
            and isinstance(arbitrary, (pd.DatetimeIndex, pd.TimedeltaIndex))
            and arbitrary.freq is not None
        ):
            raise NotImplementedError("freq is not implemented yet")
        elif isinstance(arbitrary.dtype, pd.IntervalDtype) and isinstance(
            arbitrary.dtype.subtype, pd.DatetimeTZDtype
        ):
            raise NotImplementedError(
                "cuDF does not yet support Intervals with timezone-aware datetimes"
            )
<<<<<<< HEAD
=======
        elif is_pandas_nullable_extension_dtype(arbitrary.dtype):
            if cudf.get_option("mode.pandas_compatible"):
                raise NotImplementedError("not supported")
            if isinstance(arbitrary, (pd.Series, pd.Index)):
                # pandas arrays define __arrow_array__ for better
                # pyarrow.array conversion
                arbitrary = arbitrary.array
            return as_column(
                pa.array(arbitrary, from_pandas=True),
                nan_as_null=nan_as_null,
                dtype=dtype,
                length=length,
            )
>>>>>>> a02b4fa6
        elif isinstance(
            arbitrary.dtype,
            (pd.CategoricalDtype, pd.IntervalDtype, pd.DatetimeTZDtype),
        ):
            if isinstance(arbitrary.dtype, pd.DatetimeTZDtype):
                new_tz = get_compatible_timezone(arbitrary.dtype)
                arbitrary = arbitrary.astype(new_tz)
            if isinstance(arbitrary.dtype, pd.CategoricalDtype):
                if isinstance(
                    arbitrary.dtype.categories.dtype, pd.DatetimeTZDtype
                ):
                    new_tz = get_compatible_timezone(
                        arbitrary.dtype.categories.dtype
                    )
                    new_cats = arbitrary.dtype.categories.astype(new_tz)
                    new_dtype = pd.CategoricalDtype(
                        categories=new_cats, ordered=arbitrary.dtype.ordered
                    )
                    arbitrary = arbitrary.astype(new_dtype)
                elif (
                    isinstance(
                        arbitrary.dtype.categories.dtype, pd.IntervalDtype
                    )
                    and dtype is None
                ):
                    # Conversion to arrow converts IntervalDtype to StructDtype
                    dtype = CategoricalDtype.from_pandas(arbitrary.dtype)
            return as_column(
                pa.array(arbitrary, from_pandas=True),
                nan_as_null=nan_as_null,
                dtype=dtype,
                length=length,
            )
        elif _is_pandas_nullable_extension_dtype(arbitrary.dtype):
            if isinstance(arbitrary, (pd.Series, pd.Index)):
                # pandas arrays define __arrow_array__ for better
                # pyarrow.array conversion
                arbitrary = arbitrary.array
            result = as_column(
                pa.array(arbitrary, from_pandas=True),
                nan_as_null=nan_as_null,
                dtype=dtype,
                length=length,
            )
            if cudf.get_option("mode.pandas_compatible"):
                # Store pandas extension dtype directly in the column's dtype property
                if isinstance(arbitrary.dtype, pd.ArrowDtype):
                    result._dtype = arbitrary.dtype
                elif isinstance(
                    arbitrary.dtype, pd.core.dtypes.dtypes.ExtensionDtype
                ):
                    result._dtype = arbitrary.dtype
            return result
        elif isinstance(
            arbitrary.dtype, pd.api.extensions.ExtensionDtype
        ) and not isinstance(arbitrary, NumpyExtensionArray):
            raise NotImplementedError(
                "Custom pandas ExtensionDtypes are not supported"
            )
        elif arbitrary.dtype.kind in "fiubmM":
            # numpy dtype like
            if isinstance(arbitrary, NumpyExtensionArray):
                arbitrary = np.array(arbitrary)
            arb_dtype = np.dtype(arbitrary.dtype)
            if arb_dtype.kind == "f" and arb_dtype.itemsize == 2:
                raise TypeError("Unsupported type float16")
            elif arb_dtype.kind in "mM":
                # not supported by cupy
                arbitrary = np.asarray(arbitrary)
            else:
                arbitrary = cupy.asarray(arbitrary)
            return as_column(
                arbitrary, nan_as_null=nan_as_null, dtype=dtype, length=length
            )
        elif arbitrary.dtype.kind == "O":
            if isinstance(arbitrary, NumpyExtensionArray):
                # infer_dtype does not handle NumpyExtensionArray
                arbitrary = np.array(arbitrary, dtype=object)
            inferred_dtype = infer_dtype(arbitrary)
            if inferred_dtype in ("mixed-integer", "mixed-integer-float"):
                raise MixedTypeError("Cannot create column with mixed types")
            elif dtype is None and inferred_dtype not in (
                "mixed",
                "decimal",
                "string",
                "empty",
                "boolean",
            ):
                raise TypeError(
                    f"Cannot convert a {inferred_dtype} of object type"
                )
            elif inferred_dtype == "boolean":
                if cudf.get_option("mode.pandas_compatible"):
                    if dtype != np.dtype("bool") or pd.isna(arbitrary).any():
                        raise MixedTypeError(
                            f"Cannot have mixed values with {inferred_dtype}"
                        )
                elif nan_as_null is False and _has_any_nan(arbitrary):
                    raise MixedTypeError(
                        f"Cannot have mixed values with {inferred_dtype}"
                    )
            elif (
                nan_as_null is False
                and inferred_dtype not in ("decimal", "empty")
                and _has_any_nan(arbitrary)
            ):
                # Decimal can hold float("nan")
                # All np.nan is not restricted by type
                raise MixedTypeError(f"Cannot have NaN with {inferred_dtype}")

            pyarrow_array = pa.array(
                arbitrary,
                from_pandas=True,
            )
            return as_column(
                pyarrow_array,
                dtype=dtype,
                nan_as_null=nan_as_null,
                length=length,
            )
        else:
            raise NotImplementedError(
                f"{type(arbitrary).__name__} with "
                f"{type(arbitrary.dtype).__name__} is not supported."
            )
    elif is_scalar(arbitrary) and not isinstance(arbitrary, memoryview):
        if length is None:
            length = 1
        elif length < 0:
            raise ValueError(f"{length=} must be >=0.")

        pa_type = None
        if isinstance(arbitrary, pd.Interval) or _is_categorical_dtype(dtype):
            return as_column(
                pd.Series([arbitrary] * length),
                nan_as_null=nan_as_null,
                dtype=dtype,
                length=length,
            )
        elif (
            nan_as_null is True
            and isinstance(arbitrary, (np.floating, float))
            and np.isnan(arbitrary)
        ):
            if dtype is None:
                dtype = getattr(arbitrary, "dtype", np.dtype(np.float64))
            arbitrary = None
            pa_type = cudf_dtype_to_pa_type(dtype)
            dtype = None
        elif arbitrary is pd.NA or arbitrary is None:
            arbitrary = None
            if dtype is not None:
                pa_type = cudf_dtype_to_pa_type(dtype)
                dtype = None
            else:
                raise ValueError(
                    "Need to pass dtype when passing pd.NA or None"
                )
        elif (
            isinstance(arbitrary, (pd.Timestamp, pd.Timedelta))
            or arbitrary is pd.NaT
        ):
            arbitrary = arbitrary.to_numpy()
        elif isinstance(arbitrary, (np.datetime64, np.timedelta64)):
            unit = np.datetime_data(arbitrary.dtype)[0]
            if unit not in {"s", "ms", "us", "ns"}:
                arbitrary = arbitrary.astype(
                    np.dtype(f"{arbitrary.dtype.kind}8[s]")
                )

        pa_scalar = pa.scalar(arbitrary, type=pa_type)
        if length == 0:
            if dtype is None:
                dtype = cudf_dtype_from_pa_type(pa_scalar.type)
            return column_empty(length, dtype=dtype)
        else:
            col = ColumnBase.from_pylibcudf(
                plc.Column.from_scalar(
                    pa_scalar_to_plc_scalar(pa_scalar), length
                )
            )
            if dtype is not None:
                col = col.astype(dtype)
            return col
    elif hasattr(arbitrary, "__array_interface__"):
        desc = arbitrary.__array_interface__
        check_invalid_array(desc["shape"], np.dtype(desc["typestr"]))

        # CUDF assumes values are always contiguous
        arbitrary = np.asarray(arbitrary, order="C")

        if arbitrary.ndim == 0:
            # TODO: Or treat as scalar?
            arbitrary = arbitrary[np.newaxis]

        if arbitrary.dtype.kind in "OSU":
            if pd.isna(arbitrary).any():
                arbitrary = pa.array(arbitrary)
            else:
                # Let pandas potentially infer object type
                # e.g. np.array([pd.Timestamp(...)], dtype=object) -> datetime64
                arbitrary = pd.Series(arbitrary)
            return as_column(arbitrary, dtype=dtype, nan_as_null=nan_as_null)
        elif arbitrary.dtype.kind in "biuf":
            from_pandas = nan_as_null is None or nan_as_null
            if not arbitrary.dtype.isnative:
                # Not supported by pyarrow
                arbitrary = arbitrary.astype(arbitrary.dtype.newbyteorder("="))
            return as_column(
                pa.array(arbitrary, from_pandas=from_pandas),
                dtype=dtype,
                nan_as_null=nan_as_null,
            )
        elif arbitrary.dtype.kind in "mM":
            time_unit = np.datetime_data(arbitrary.dtype)[0]
            if time_unit in ("D", "W", "M", "Y"):
                # TODO: Raise in these cases instead of downcasting to s?
                new_type = f"{arbitrary.dtype.type.__name__}[s]"
                arbitrary = arbitrary.astype(new_type)
            elif time_unit == "generic":
                # TODO: This should probably be in cudf.dtype
                raise TypeError(
                    f"{arbitrary.dtype.type.__name__} must have a unit specified"
                )

            is_nat = np.isnat(arbitrary)
            mask = None
            if is_nat.any():
                if nan_as_null is None or nan_as_null:
                    # Convert NaT to NA, which pyarrow does by default
                    return as_column(
                        pa.array(arbitrary),
                        dtype=dtype,
                        nan_as_null=nan_as_null,
                    )
                # Consider NaT as NA in the mask
                # but maintain NaT as a value
                mask = as_column(~is_nat).as_mask()
            buffer = as_buffer(arbitrary.view("|u1"))
            col = build_column(
                data=buffer,
                mask=mask,
                dtype=arbitrary.dtype,
            )
            if dtype:
                col = col.astype(dtype)
            return col
        else:
            raise NotImplementedError(f"{arbitrary.dtype} not supported")
    elif (view := as_memoryview(arbitrary)) is not None:
        return as_column(
            np.asarray(view), dtype=dtype, nan_as_null=nan_as_null
        )
    elif hasattr(arbitrary, "__array__"):
        # e.g. test_cuda_array_interface_pytorch
        try:
            arbitrary = cupy.asarray(arbitrary)
        except (ValueError, TypeError):
            arbitrary = np.asarray(arbitrary)
        return as_column(arbitrary, dtype=dtype, nan_as_null=nan_as_null)
    elif not isinstance(arbitrary, (abc.Iterable, abc.Sequence)):
        raise TypeError(
            f"{type(arbitrary).__name__} must be an iterable or sequence."
        )
    elif isinstance(arbitrary, abc.Iterator):
        arbitrary = list(arbitrary)

    # Start of arbitrary that's not handed above but dtype provided
    if isinstance(dtype, pd.DatetimeTZDtype):
        raise NotImplementedError(
            "Use `tz_localize()` to construct timezone aware data."
        )
    elif isinstance(dtype, DecimalDtype):
        # Arrow throws a type error if the input is of
        # mixed-precision and cannot fit into the provided
        # decimal type properly, see:
        # https://github.com/apache/arrow/pull/9948
        # Hence we should let the exception propagate to
        # the user.
        data = pa.array(
            arbitrary,
            type=pa.decimal128(precision=dtype.precision, scale=dtype.scale),
        )
        if isinstance(dtype, cudf.Decimal128Dtype):
            return cudf.core.column.Decimal128Column.from_arrow(data)
        elif isinstance(dtype, cudf.Decimal64Dtype):
            return cudf.core.column.Decimal64Column.from_arrow(data)
        elif isinstance(dtype, cudf.Decimal32Dtype):
            return cudf.core.column.Decimal32Column.from_arrow(data)
        else:
            raise NotImplementedError(f"{dtype} not implemented")
    elif isinstance(
        dtype,
        (
            pd.CategoricalDtype,
            CategoricalDtype,
            pd.IntervalDtype,
            IntervalDtype,
        ),
    ) or dtype in {
        "category",
        "interval",
        "str",
        str,
        np.str_,
        object,
        np.dtype(object),
    }:
        if isinstance(dtype, (CategoricalDtype, IntervalDtype)):
            dtype = dtype.to_pandas()
            if isinstance(dtype, pd.IntervalDtype):
                # pd.Series(arbitrary) might be already inferred as IntervalDtype
                ser = pd.Series(arbitrary).astype(dtype)
            else:
                ser = pd.Series(arbitrary, dtype=dtype)
        elif dtype == object and not cudf.get_option("mode.pandas_compatible"):
            # Unlike pandas, interpret object as "str" instead of "python object"
            ser = pd.Series(arbitrary, dtype="str")
        else:
            ser = pd.Series(arbitrary, dtype=dtype)
        return as_column(ser, nan_as_null=nan_as_null)
    elif isinstance(dtype, (cudf.StructDtype, cudf.ListDtype)):
        try:
            data = pa.array(arbitrary, type=dtype.to_arrow())
        except (pa.ArrowInvalid, pa.ArrowTypeError):
            if isinstance(dtype, cudf.ListDtype):
                # e.g. test_cudf_list_struct_write
                return cudf.core.column.ListColumn.from_sequences(arbitrary)
            raise
        return as_column(data, nan_as_null=nan_as_null)

    from_pandas = nan_as_null is None or nan_as_null
    if dtype is not None:
        dtype = cudf.dtype(dtype)
        try:
            arbitrary = pa.array(
                arbitrary,
                type=cudf_dtype_to_pa_type(dtype),
                from_pandas=from_pandas,
            )
        except (pa.ArrowInvalid, pa.ArrowTypeError) as err:
            if err.args[0].startswith("Could not convert <NA>"):
                # nan_as_null=False, but we want to allow pd.NA values
                arbitrary = pa.array(
                    arbitrary,
                    type=cudf_dtype_to_pa_type(dtype),
                    from_pandas=True,
                )
            else:
                if not isinstance(dtype, np.dtype):
                    dtype = dtype.to_pandas()
                arbitrary = pd.Series(arbitrary, dtype=dtype)
        return as_column(arbitrary, nan_as_null=nan_as_null, dtype=dtype)
    else:
        for element in arbitrary:
            # Carve-outs that cannot be parsed by pyarrow/pandas
            if is_column_like(element):
                # e.g. test_nested_series_from_sequence_data
                return cudf.core.column.ListColumn.from_sequences(arbitrary)
            elif isinstance(element, cupy.ndarray):
                # e.g. test_series_from_cupy_scalars
                return as_column(
                    cupy.array(arbitrary),
                    dtype=dtype,
                    nan_as_null=nan_as_null,
                    length=length,
                )
            elif (
                isinstance(element, (pd.Timestamp, pd.Timedelta))
                or element is pd.NaT
            ):
                # TODO: Remove this after
                # https://github.com/apache/arrow/issues/26492
                # is fixed.
                return as_column(
                    pd.Series(arbitrary),
                    dtype=dtype,
                    nan_as_null=nan_as_null,
                    length=length,
                )
            elif not any(element is na for na in (None, pd.NA, np.nan)):
                # Might have NA + element like above, but short-circuit if
                # an element pyarrow/pandas might be able to parse
                break
        try:
            arbitrary = pa.array(arbitrary, from_pandas=from_pandas)
            if (
                cudf.get_option("mode.pandas_compatible")
                and pa.types.is_integer(arbitrary.type)
                and arbitrary.null_count > 0
            ):
                # TODO: Need to re-visit this cast and fill_null
                # calls while addressing the following issue:
                # https://github.com/rapidsai/cudf/issues/14149
                arbitrary = arbitrary.cast(pa.float64())
                arbitrary = pc.fill_null(arbitrary, np.nan)
            if (
                cudf.get_option("default_integer_bitwidth")
                and pa.types.is_integer(arbitrary.type)
            ) or (
                cudf.get_option("default_float_bitwidth")
                and pa.types.is_floating(arbitrary.type)
            ):
                dtype = _maybe_convert_to_default_type(
                    np.dtype(arbitrary.type.to_pandas_dtype())
                )
        except (pa.ArrowInvalid, pa.ArrowTypeError, TypeError):
            arbitrary = pd.Series(arbitrary)
            if (
                cudf.get_option("default_integer_bitwidth")
                and arbitrary.dtype.kind in set("iu")
            ) or (
                cudf.get_option("default_float_bitwidth")
                and arbitrary.dtype.kind == "f"
            ):
                dtype = _maybe_convert_to_default_type(arbitrary.dtype)
        return as_column(arbitrary, nan_as_null=nan_as_null, dtype=dtype)


def _mask_from_cuda_array_interface_desc(obj, cai_mask) -> Buffer:
    desc = cai_mask.__cuda_array_interface__
    typestr = desc["typestr"]
    typecode = typestr[1]
    if typecode == "t":
        mask_size = plc.null_mask.bitmask_allocation_size_bytes(
            desc["shape"][0]
        )
        return as_buffer(data=desc["data"][0], size=mask_size, owner=obj)
    elif typecode == "b":
        return as_column(cai_mask).as_mask()
    else:
        raise NotImplementedError(f"Cannot infer mask from typestr {typestr}")


def serialize_columns(columns: list[ColumnBase]) -> tuple[list[dict], list]:
    """
    Return the headers and frames resulting
    from serializing a list of Column

    Parameters
    ----------
    columns : list
        list of Columns to serialize

    Returns
    -------
    headers : list
        list of header metadata for each Column
    frames : list
        list of frames
    """
    headers: list[dict[Any, Any]] = []
    frames = []

    if len(columns) > 0:
        header_columns: list[tuple[dict, list]] = [
            c.device_serialize() for c in columns
        ]
        headers, column_frames = zip(*header_columns)
        for f in column_frames:
            frames.extend(f)

    return headers, frames


def deserialize_columns(headers: list[dict], frames: list) -> list[ColumnBase]:
    """
    Construct a list of Columns from a list of headers
    and frames.
    """
    columns = []

    for meta in headers:
        col_frame_count = meta["frame_count"]
        col_typ = Serializable._name_type_map[meta["type-serialized-name"]]
        colobj = col_typ.deserialize(meta, frames[:col_frame_count])
        columns.append(colobj)
        # Advance frames
        frames = frames[col_frame_count:]

    return columns


def concat_columns(objs: "MutableSequence[ColumnBase]") -> ColumnBase:
    """Concatenate a sequence of columns."""
    if len(objs) == 0:
        return column_empty(0, dtype=np.dtype(np.float64))

    # If all columns are `NumericalColumn` with different dtypes,
    # we cast them to a common dtype.
    # Notice, we can always cast pure null columns
    not_null_col_dtypes = [o.dtype for o in objs if o.null_count != len(o)]
    if len(not_null_col_dtypes) and all(
        is_dtype_obj_numeric(dtype, include_decimal=False)
        and dtype.kind == "M"
        for dtype in not_null_col_dtypes
    ):
        common_dtype = find_common_type(not_null_col_dtypes)
        # Cast all columns to the common dtype
        objs = [obj.astype(common_dtype) for obj in objs]

    # Find the first non-null column:
    head = next((obj for obj in objs if obj.null_count != len(obj)), objs[0])

    for i, obj in enumerate(objs):
        # Check that all columns are the same type:
        if not is_dtype_equal(obj.dtype, head.dtype):
            # if all null, cast to appropriate dtype
            if obj.null_count == len(obj):
                objs[i] = column_empty(row_count=len(obj), dtype=head.dtype)
            else:
                raise ValueError("All columns must be the same type")

    # TODO: This logic should be generalized to a dispatch to
    # ColumnBase._concat so that all subclasses can override necessary
    # behavior. However, at the moment it's not clear what that API should look
    # like, so CategoricalColumn simply implements a minimal working API.
    if all(isinstance(o.dtype, CategoricalDtype) for o in objs):
        return cudf.core.column.categorical.CategoricalColumn._concat(
            cast(
                MutableSequence[
                    cudf.core.column.categorical.CategoricalColumn
                ],
                objs,
            )
        )

    newsize = sum(map(len, objs))
    if newsize > np.iinfo(SIZE_TYPE_DTYPE).max:
        raise MemoryError(
            f"Result of concat cannot have size > {SIZE_TYPE_DTYPE}_MAX"
        )
    elif newsize == 0:
        return column_empty(0, head.dtype)

    # Filter out inputs that have 0 length, then concatenate.
    objs_with_len = [o for o in objs if len(o)]
    with acquire_spill_lock():
        return ColumnBase.from_pylibcudf(
            plc.concatenate.concatenate(
                [col.to_pylibcudf(mode="read") for col in objs_with_len]
            )
        )<|MERGE_RESOLUTION|>--- conflicted
+++ resolved
@@ -2775,22 +2775,6 @@
             raise NotImplementedError(
                 "cuDF does not yet support Intervals with timezone-aware datetimes"
             )
-<<<<<<< HEAD
-=======
-        elif is_pandas_nullable_extension_dtype(arbitrary.dtype):
-            if cudf.get_option("mode.pandas_compatible"):
-                raise NotImplementedError("not supported")
-            if isinstance(arbitrary, (pd.Series, pd.Index)):
-                # pandas arrays define __arrow_array__ for better
-                # pyarrow.array conversion
-                arbitrary = arbitrary.array
-            return as_column(
-                pa.array(arbitrary, from_pandas=True),
-                nan_as_null=nan_as_null,
-                dtype=dtype,
-                length=length,
-            )
->>>>>>> a02b4fa6
         elif isinstance(
             arbitrary.dtype,
             (pd.CategoricalDtype, pd.IntervalDtype, pd.DatetimeTZDtype),
@@ -2824,7 +2808,7 @@
                 dtype=dtype,
                 length=length,
             )
-        elif _is_pandas_nullable_extension_dtype(arbitrary.dtype):
+        elif is_pandas_nullable_extension_dtype(arbitrary.dtype):
             if isinstance(arbitrary, (pd.Series, pd.Index)):
                 # pandas arrays define __arrow_array__ for better
                 # pyarrow.array conversion
