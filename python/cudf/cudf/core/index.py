--- conflicted
+++ resolved
@@ -5473,17 +5473,13 @@
             step=data.step,
             name=name,
         )
-<<<<<<< HEAD
-    elif isinstance(arbitrary, pd.DatetimeIndex):
+    elif isinstance(data, pd.DatetimeIndex):
         return cudf.DatetimeIndex._from_data(
-            {None: as_column(arbitrary, nan_as_null=nan_as_null)},
-            name=arbitrary.name,
-            freq=arbitrary.freq.freqstr if arbitrary.freq else None,
-        )
-    elif isinstance(arbitrary, pd.MultiIndex):
-=======
+            {None: as_column(data, nan_as_null=nan_as_null)},
+            name=data.name,
+            freq=data.freq.freqstr if data.freq else None,
+        )
     elif isinstance(data, pd.MultiIndex):
->>>>>>> 8af99db5
         if dtype is not None:
             raise TypeError(
                 "dtype must be `None` for inputs of type: "
