--- conflicted
+++ resolved
@@ -14,36 +14,22 @@
 from numba.core.datamodel import default_manager, models
 from numba.core.extending import register_model
 from numba.np import numpy_support
-<<<<<<< HEAD
-from numba.types import (
-    CPointer,
-    Poison,
-    Record,
-    Tuple,
-    boolean,
-    int64,
-    void,
-)
-=======
-from numba.types import CPointer, Record, Tuple
->>>>>>> 5019fa8b
+from numba.types import CPointer, Record, Tuple, int64, void
 
 import rmm
 
 from cudf._lib import strings_udf
 from cudf.core.column.column import ColumnBase, as_column
 from cudf.core.dtypes import dtype
+from cudf.core.udf.nrt_utils import nrt_enabled
 from cudf.core.udf.strings_typing import (
-<<<<<<< HEAD
     NRT_decref,
     managed_udf_string,
     str_view_arg_handler,
-=======
->>>>>>> 5019fa8b
     string_view,
 )
 from cudf.utils import cudautils
-from cudf.utils._numba import _get_ptx_file
+from cudf.utils._numba import _CUDFNumbaConfig, _get_ptx_file
 from cudf.utils.dtypes import (
     BOOL_TYPES,
     DATETIME_TYPES,
@@ -214,15 +200,17 @@
             strings_udf.column_from_managed_udf_string_array(col)
         )
 
-        @cuda.jit(
-            void(CPointer(managed_udf_string), int64),
-            link=[_ptx_file()],
-            extensions=[str_view_arg_handler],
-        )
-        def free_managed_udf_string_array(ary, size):
-            gid = cuda.grid(1)
-            if gid < size:
-                NRT_decref(ary[gid])
+        with nrt_enabled():
+
+            @cuda.jit(
+                void(CPointer(managed_udf_string), int64),
+                link=[_ptx_file()],
+                extensions=[str_view_arg_handler],
+            )
+            def free_managed_udf_string_array(ary, size):
+                gid = cuda.grid(1)
+                if gid < size:
+                    NRT_decref(ary[gid])
 
         with _CUDFNumbaConfig():
             free_managed_udf_string_array.forall(result.size)(col, result.size)
