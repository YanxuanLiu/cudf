# Copyright (c) 2019-2025, NVIDIA CORPORATION.
from __future__ import annotations

import datetime
import functools
import json
import operator
import os
import urllib
import warnings
from io import BufferedWriter, BytesIO, IOBase, TextIOWrapper
from threading import Thread
from typing import TYPE_CHECKING, Any

import fsspec
import fsspec.implementations.local
import numpy as np
import pandas as pd
import pyarrow as pa
from fsspec.core import expand_paths_if_needed, get_fs_token_paths

import cudf
from cudf.api.types import is_list_like
from cudf.core._compat import PANDAS_LT_300
from cudf.utils.docutils import docfmt_partial
from cudf.utils.dtypes import cudf_dtype_to_pa_type, np_dtypes_to_pandas_dtypes

try:
    import fsspec.parquet as fsspec_parquet
except ImportError:
    fsspec_parquet = None


if TYPE_CHECKING:
    from collections.abc import Callable, Hashable

    from cudf.core.column import ColumnBase


PARQUET_META_TYPE_MAP = {
    str(cudf_dtype): str(pandas_dtype)
    for cudf_dtype, pandas_dtype in np_dtypes_to_pandas_dtypes.items()
}

_BYTES_PER_THREAD_DEFAULT = 256 * 1024 * 1024

_docstring_remote_sources = """
- cuDF supports local and remote data stores. See configuration details for
  available sources
  `here <https://docs.dask.org/en/latest/remote-data-services.html>`__.
"""

_docstring_read_avro = """
Load an Avro dataset into a DataFrame

Parameters
----------
filepath_or_buffer : str, path object, bytes, or file-like object
    Either a path to a file (a `str`, `pathlib.Path`, or
    `py._path.local.LocalPath`), URL (including http, ftp, and S3 locations),
    Python bytes of raw binary data, or any object with a `read()` method
    (such as builtin `open()` file handler function or `BytesIO`).
columns : list, default None
    If not None, only these columns will be read.
skiprows : int, default None
    If not None, the number of rows to skip from the start of the file.
num_rows : int, default None
    If not None, the total number of rows to read.
storage_options : dict, optional, default None
    Extra options that make sense for a particular storage connection,
    e.g. host, port, username, password, etc. For HTTP(S) URLs the key-value
    pairs are forwarded to ``urllib.request.Request`` as header options.
    For other URLs (e.g. starting with "s3://", and "gcs://") the key-value
    pairs are forwarded to ``fsspec.open``. Please see ``fsspec`` and
    ``urllib`` for more details.

Returns
-------
DataFrame

Notes
-----
{remote_data_sources}

Examples
--------
>>> import pandavro
>>> import pandas as pd
>>> import cudf
>>> pandas_df = pd.DataFrame()
>>> pandas_df['numbers'] = [10, 20, 30]
>>> pandas_df['text'] = ["hello", "rapids", "ai"]
>>> pandas_df
   numbers    text
0       10   hello
1       20  rapids
2       30      ai
>>> pandavro.to_avro("data.avro", pandas_df)
>>> cudf.read_avro("data.avro")
   numbers    text
0       10   hello
1       20  rapids
2       30      ai
""".format(remote_data_sources=_docstring_remote_sources)
doc_read_avro: Callable = docfmt_partial(docstring=_docstring_read_avro)

_docstring_read_parquet_metadata = """
Read a Parquet file's metadata and schema

Parameters
----------
path : string or path object
    Path of file to be read

Returns
-------
Total number of rows
Number of row groups
List of column names
Number of columns
List of metadata of row groups

Examples
--------
>>> import cudf
>>> num_rows, num_row_groups, names, num_columns, row_group_metadata = cudf.io.read_parquet_metadata(filename)
>>> df = [cudf.read_parquet(fname, row_group=i) for i in range(row_groups)]
>>> df = cudf.concat(df)
>>> df
  num1                datetime text
0  123 2018-11-13T12:00:00.000 5451
1  456 2018-11-14T12:35:01.000 5784
2  789 2018-11-15T18:02:59.000 6117

See Also
--------
cudf.read_parquet
"""
doc_read_parquet_metadata = docfmt_partial(
    docstring=_docstring_read_parquet_metadata
)

_docstring_read_parquet = """
Load a Parquet dataset into a DataFrame

Parameters
----------
filepath_or_buffer : str, path object, bytes, file-like object, or a list
    of such objects.
    Contains one or more of the following: either a path to a file (a `str`,
    `pathlib.Path`, or `py._path.local.LocalPath`), URL (including http, ftp,
    and S3 locations), Python bytes of raw binary data, or any object with a
    `read()` method (such as builtin `open()` file handler function or
    `BytesIO`).
engine : {{ 'cudf', 'pyarrow' }}, default 'cudf'
    Parser engine to use.
columns : list, default None
    If not None, only these columns will be read.
storage_options : dict, optional, default None
    Extra options that make sense for a particular storage connection,
    e.g. host, port, username, password, etc. For HTTP(S) URLs the key-value
    pairs are forwarded to ``urllib.request.Request`` as header options.
    For other URLs (e.g. starting with "s3://", and "gcs://") the key-value
    pairs are forwarded to ``fsspec.open``. Please see ``fsspec`` and
    ``urllib`` for more details.
filesystem : fsspec.AbstractFileSystem, default None
    Filesystem object to use when reading the parquet data. This argument
    should not be used at the same time as `storage_options`.
filters : list of tuple, list of lists of tuples, default None
    If not None, specifies a filter predicate used to filter out row groups
    using statistics stored for each row group as Parquet metadata. Row groups
    that do not match the given filter predicate are not read. The filters
    will also be applied to the rows of the in-memory DataFrame after IO.
    The predicate is expressed in disjunctive normal form (DNF) like
    `[[('x', '=', 0), ...], ...]`. DNF allows arbitrary boolean logical
    combinations of single column predicates. The innermost tuples each
    describe a single column predicate. The list of inner predicates is
    interpreted as a conjunction (AND), forming a more selective and
    multiple column predicate. Finally, the most outer list combines
    these filters as a disjunction (OR). Predicates may also be passed
    as a list of tuples. This form is interpreted as a single conjunction.
    To express OR in predicates, one must use the (preferred) notation of
    list of lists of tuples.
row_groups : int, or list, or a list of lists default None
    If not None, specifies, for each input file, which row groups to read.
    If reading multiple inputs, a list of lists should be passed, one list
    for each input.
categorical_partitions : boolean, default True
    Whether directory-partitioned columns should be interpreted as categorical
    or raw dtypes.
use_pandas_metadata : boolean, default True
    If True and dataset has custom PANDAS schema metadata, ensure that index
    columns are also loaded.
bytes_per_thread : int, default None
    Determines the number of bytes to be allocated per thread to read the
    files in parallel. When there is a file of large size, we get slightly
    better throughput by decomposing it and transferring multiple "blocks"
    in parallel (using a python thread pool). Default allocation is
    {bytes_per_thread} bytes.
skiprows : int, default None
    If not None, the number of rows to skip from the start of the file.

    .. note::
       This option is not supported when the low-memory mode is on.
nrows : int, default None
    If not None, the total number of rows to read.

    .. note:
       This option is not supported when the low-memory mode is on.
allow_mismatched_pq_schemas : boolean, default False
    If True, enables reading (matching) columns specified in `columns` and `filters`
    options from the input files with otherwise mismatched schemas.
prefetch_options : dict, default None
    WARNING: This is an experimental feature and may be removed at any
    time without warning or deprecation period.
    Dictionary of options to use to prefetch bytes from remote storage.
    These options are passed through to `get_reader_filepath_or_buffer`.

Returns
-------
DataFrame

Notes
-----
{remote_data_sources}

- Setting the cudf option `io.parquet.low_memory=True` will result in the chunked
  low memory parquet reader being used. This can make it easier to read large
  parquet datasets on systems with limited GPU memory. See all `available options
  <https://docs.rapids.ai/api/cudf/nightly/user_guide/api_docs/options/#api-options>`_.

Examples
--------
>>> import cudf
>>> df = cudf.read_parquet(filename)
>>> df
  num1                datetime text
0  123 2018-11-13T12:00:00.000 5451
1  456 2018-11-14T12:35:01.000 5784
2  789 2018-11-15T18:02:59.000 6117

See Also
--------
cudf.io.parquet.read_parquet_metadata
cudf.DataFrame.to_parquet
cudf.read_orc
""".format(
    remote_data_sources=_docstring_remote_sources,
    bytes_per_thread=_BYTES_PER_THREAD_DEFAULT,
)
doc_read_parquet = docfmt_partial(docstring=_docstring_read_parquet)

_docstring_to_parquet = """
Write a DataFrame to the parquet format.

Parameters
----------
path : str or list of str
    File path or Root Directory path. Will be used as Root Directory path
    while writing a partitioned dataset. Use list of str with partition_offsets
    to write parts of the dataframe to different files.
compression : {{'snappy', 'ZSTD', 'LZ4', None}}, default 'snappy'
    Name of the compression to use; case insensitive.
    Use ``None`` for no compression.
index : bool, default None
    If ``True``, include the dataframe's index(es) in the file output.
    If ``False``, they will not be written to the file.
    If ``None``, similar to ``True`` the dataframe's index(es) will
    be saved, however, instead of being saved as values any
    ``RangeIndex`` will be stored as a range in the metadata so it
    doesn't require much space and is faster. Other indexes will
    be included as columns in the file output.
partition_cols : list, optional, default None
    Column names by which to partition the dataset
    Columns are partitioned in the order they are given
partition_file_name : str, optional, default None
    File name to use for partitioned datasets. Different partitions
    will be written to different directories, but all files will
    have this name.  If nothing is specified, a random uuid4 hex string
    will be used for each file. This parameter is only supported by 'cudf'
    engine, and will be ignored by other engines.
partition_offsets : list, optional, default None
    Offsets to partition the dataframe by. Should be used when path is list
    of str. Should be a list of integers of size ``len(path) + 1``
statistics : {{'ROWGROUP', 'PAGE', 'COLUMN', 'NONE'}}, default 'ROWGROUP'
    Level at which column statistics should be included in file.
metadata_file_path : str, optional, default None
    If specified, this function will return a binary blob containing the footer
    metadata of the written parquet file. The returned blob will have the
    ``chunk.file_path`` field set to the ``metadata_file_path`` for each chunk.
    When using with ``partition_offsets``, should be same size as ``len(path)``
int96_timestamps : bool, default False
    If ``True``, write timestamps in int96 format. This will convert
    timestamps from timestamp[ns], timestamp[ms], timestamp[s], and
    timestamp[us] to the int96 format, which is the number of Julian
    days and the number of nanoseconds since midnight of 1970-01-01.
    If ``False``, timestamps will not be altered.
row_group_size_bytes: integer, default None
    Maximum size of each stripe of the output.
    If None, no limit on row group stripe size will be used.
row_group_size_rows: integer or None, default None
    Maximum number of rows of each stripe of the output.
    If None, 1000000 will be used.
max_page_size_bytes: integer or None, default None
    Maximum uncompressed size of each page of the output.
    If None, 524288 (512KB) will be used.
max_page_size_rows: integer or None, default None
    Maximum number of rows of each page of the output.
    If None, 20000 will be used.
max_dictionary_size: integer or None, default None
    Maximum size of the dictionary page for each output column chunk. Dictionary
    encoding for column chunks that exceeds this limit will be disabled.
    If None, 1048576 (1MB) will be used.
storage_options : dict, optional, default None
    Extra options that make sense for a particular storage connection,
    e.g. host, port, username, password, etc. For HTTP(S) URLs the key-value
    pairs are forwarded to ``urllib.request.Request`` as header options.
    For other URLs (e.g. starting with "s3://", and "gcs://") the key-value
    pairs are forwarded to ``fsspec.open``. Please see ``fsspec`` and
    ``urllib`` for more details.
return_metadata : bool, default False
    Return parquet metadata for written data. Returned metadata will
    include the file path metadata (relative to `root_path`).
    To request metadata binary blob when using with ``partition_cols``, Pass
    ``return_metadata=True`` instead of specifying ``metadata_file_path``
use_dictionary : bool, default True
    When ``False``, prevents the use of dictionary encoding for Parquet page
    data. When ``True``, dictionary encoding is preferred subject to
    ``max_dictionary_size`` constraints.
header_version : {{'1.0', '2.0'}}, default "1.0"
    Controls whether to use version 1.0 or version 2.0 page headers when
    encoding. Version 1.0 is more portable, but version 2.0 enables the
    use of newer encoding schemes.
force_nullable_schema : bool, default False.
    If True, writes all columns as `null` in schema.
    If False, columns are written as `null` if they contain null values,
    otherwise as `not null`.
skip_compression : set, optional, default None
    If a column name is present in the set, that column will not be compressed,
    regardless of the ``compression`` setting.
column_encoding : dict, optional, default None
    Sets the page encoding to use on a per-column basis. The key is a column
    name, and the value is one of: 'PLAIN', 'DICTIONARY', 'DELTA_BINARY_PACKED',
    'DELTA_LENGTH_BYTE_ARRAY', 'DELTA_BYTE_ARRAY', 'BYTE_STREAM_SPLIT', or
    'USE_DEFAULT'.
column_type_length : dict, optional, default None
    Specifies the width in bytes of ``FIXED_LEN_BYTE_ARRAY`` column elements.
    The key is a column name and the value is an integer. The named column
    will be output as unannotated binary (i.e. the column will behave as if
    ``output_as_binary`` was set).
output_as_binary : set, optional, default None
    If a column name is present in the set, that column will be output as
    unannotated binary, rather than the default 'UTF-8'.
store_schema : bool, default False
    If ``True``, writes arrow schema to Parquet file footer's key-value
    metadata section to faithfully round-trip ``duration`` types with arrow.
    This cannot be used with ``int96_timestamps`` enabled as int96 timestamps
    are deprecated in arrow. Also, all decimal32 and decimal64 columns will be
    converted to decimal128 as arrow only supports decimal128 and decimal256 types.
**kwargs
    Additional parameters will be passed to execution engines other
    than ``cudf``.


See Also
--------
cudf.read_parquet
"""
doc_to_parquet = docfmt_partial(docstring=_docstring_to_parquet)

_docstring_merge_parquet_filemetadata = """
Merge multiple parquet metadata blobs

Parameters
----------
metadata_list : list
    List of buffers returned by to_parquet

Returns
-------
Combined parquet metadata blob

See Also
--------
cudf.DataFrame.to_parquet
"""
doc_merge_parquet_filemetadata = docfmt_partial(
    docstring=_docstring_merge_parquet_filemetadata
)


_docstring_read_orc_metadata = """
Read an ORC file's metadata and schema

Parameters
----------
path : string or path object
    Path of file to be read

Returns
-------
Total number of rows
Number of stripes
List of column names

Notes
-----
{remote_data_sources}

Examples
--------
>>> import cudf
>>> num_rows, stripes, names = cudf.io.read_orc_metadata(filename)
>>> df = [cudf.read_orc(fname, stripes=i) for i in range(stripes)]
>>> df = cudf.concat(df)
>>> df
  num1                datetime text
0  123 2018-11-13T12:00:00.000 5451
1  456 2018-11-14T12:35:01.000 5784
2  789 2018-11-15T18:02:59.000 6117

See Also
--------
cudf.read_orc
"""
doc_read_orc_metadata = docfmt_partial(docstring=_docstring_read_orc_metadata)


_docstring_read_orc_statistics = """
Read an ORC file's file-level and stripe-level statistics

Parameters
----------
filepath_or_buffer : str, path object, bytes, or file-like object
    Either a path to a file (a `str`, `pathlib.Path`, or
    `py._path.local.LocalPath`), URL (including http, ftp, and S3 locations),
    Python bytes of raw binary data, or any object with a `read()` method
    (such as builtin `open()` file handler function or `BytesIO`).
columns : list, default None
    If not None, statistics for only these columns will be read from the file.


Returns
-------
Statistics for each column of given file
Statistics for each column for each stripe of given file

See Also
--------
cudf.read_orc
"""
doc_read_orc_statistics = docfmt_partial(
    docstring=_docstring_read_orc_statistics
)

_docstring_read_orc = """
Load an ORC dataset into a DataFrame

Parameters
----------
filepath_or_buffer : str, path object, bytes, or file-like object
    Either a path to a file (a `str`, `pathlib.Path`, or
    `py._path.local.LocalPath`), URL (including http, ftp, and S3 locations),
    Python bytes of raw binary data, or any object with a `read()` method
    (such as builtin `open()` file handler function or `BytesIO`).
engine : {{ 'cudf', 'pyarrow' }}, default 'cudf'
    Parser engine to use.
columns : list, default None
    If not None, only these columns will be read from the file.
filters : list of tuple, list of lists of tuples default None
    If not None, specifies a filter predicate used to filter out row groups
    using statistics stored for each row group as Parquet metadata. Row groups
    that do not match the given filter predicate are not read. The
    predicate is expressed in disjunctive normal form (DNF) like
    `[[('x', '=', 0), ...], ...]`. DNF allows arbitrary boolean logical
    combinations of single column predicates. The innermost tuples each
    describe a single column predicate. The list of inner predicates is
    interpreted as a conjunction (AND), forming a more selective and
    multiple column predicate. Finally, the outermost list combines
    these filters as a disjunction (OR). Predicates may also be passed
    as a list of tuples. This form is interpreted as a single conjunction.
    To express OR in predicates, one must use the (preferred) notation of
    list of lists of tuples.
stripes: list, default None
    If not None, only these stripe will be read from the file. Stripes are
    concatenated with index ignored.
skiprows : int, default None
    If not None, the number of rows to skip from the start of the file.
    This parameter is deprecated.
num_rows : int, default None
    If not None, the total number of rows to read.
    This parameter is deprecated.
use_index : bool, default True
    If True, use row index if available for faster seeking.
storage_options : dict, optional, default None
    Extra options that make sense for a particular storage connection,
    e.g. host, port, username, password, etc. For HTTP(S) URLs the key-value
    pairs are forwarded to ``urllib.request.Request`` as header options.
    For other URLs (e.g. starting with "s3://", and "gcs://") the key-value
    pairs are forwarded to ``fsspec.open``. Please see ``fsspec`` and
    ``urllib`` for more details.
bytes_per_thread : int, default None
    Determines the number of bytes to be allocated per thread to read the
    files in parallel. When there is a file of large size, we get slightly
    better throughput by decomposing it and transferring multiple "blocks"
    in parallel (using a python thread pool). Default allocation is
    {bytes_per_thread} bytes.

Returns
-------
DataFrame

Notes
-----
{remote_data_sources}

Examples
--------
>>> import cudf
>>> df = cudf.read_orc(filename)
>>> df
  num1                datetime text
0  123 2018-11-13T12:00:00.000 5451
1  456 2018-11-14T12:35:01.000 5784
2  789 2018-11-15T18:02:59.000 6117

See Also
--------
cudf.DataFrame.to_orc
""".format(
    remote_data_sources=_docstring_remote_sources,
    bytes_per_thread=_BYTES_PER_THREAD_DEFAULT,
)
doc_read_orc = docfmt_partial(docstring=_docstring_read_orc)

_docstring_to_orc = """
Write a DataFrame to the ORC format.

Parameters
----------
fname : str
    File path or object where the ORC dataset will be stored.
compression : {{ 'snappy', 'ZSTD', 'ZLIB', 'LZ4', None }}, default 'snappy'
    Name of the compression to use; case insensitive.
    Use ``None`` for no compression.
statistics: str {{ "ROWGROUP", "STRIPE", None }}, default "ROWGROUP"
    The granularity with which column statistics must
    be written to the file.
stripe_size_bytes: integer or None, default None
    Maximum size of each stripe of the output.
    If None, 67108864 (64MB) will be used.
stripe_size_rows: integer or None, default None
    Maximum number of rows of each stripe of the output.
    If None, 1000000 will be used.
row_index_stride: integer or None, default None
    Row index stride (maximum number of rows in each row group).
    If None, 10000 will be used.
cols_as_map_type : list of column names or None, default None
    A list of column names which should be written as map type in the ORC file.
    Note that this option only affects columns of ListDtype. Names of other
    column types will be ignored.
storage_options : dict, optional, default None
    Extra options that make sense for a particular storage connection,
    e.g. host, port, username, password, etc. For HTTP(S) URLs the key-value
    pairs are forwarded to ``urllib.request.Request`` as header options.
    For other URLs (e.g. starting with "s3://", and "gcs://") the key-value
    pairs are forwarded to ``fsspec.open``. Please see ``fsspec`` and
    ``urllib`` for more details.
index : bool, default None
    If ``True``, include the dataframe's index(es) in the file output.
    If ``False``, they will not be written to the file.
    If ``None``, similar to ``True`` the dataframe's index(es) will
    be saved, however, instead of being saved as values any
    ``RangeIndex`` will be stored as a range in the metadata so it
    doesn't require much space and is faster. Other indexes will
    be included as columns in the file output.

See Also
--------
cudf.read_orc
"""
doc_to_orc = docfmt_partial(docstring=_docstring_to_orc)

_docstring_read_json = r"""
Load a JSON dataset into a DataFrame

Parameters
----------
path_or_buf : list, str, path object, or file-like object
    Either JSON data in a `str`, path to a file (a `str`, `pathlib.Path`, or
    `py._path.local.LocalPath`), URL (including http, ftp, and S3 locations),
    or any object with a `read()` method (such as builtin `open()` file handler
    function or `StringIO`). Multiple inputs may be provided as a list. If a
    list is specified each list entry may be of a different input type as long
    as each input is of a valid type and all input JSON schema(s) match.
engine : {{ 'auto', 'cudf', 'pandas' }}, default 'auto'
    Parser engine to use. If 'auto' is passed, the engine will be
    automatically selected based on the other parameters. See notes below.
orient : string

    .. admonition:: Not GPU-accelerated

       This parameter is only supported with ``engine='pandas'``.

    Indication of expected JSON string format.
    Compatible JSON strings can be produced by ``to_json()`` with a
    corresponding orient value.
    The set of possible orients is:

    - ``'split'`` : dict like
      ``{index -> [index], columns -> [columns], data -> [values]}``
    - ``'records'`` : list like
      ``[{column -> value}, ... , {column -> value}]``
    - ``'index'`` : dict like ``{index -> {column -> value}}``
    - ``'columns'`` : dict like ``{column -> {index -> value}}``
    - ``'values'`` : just the values array

    The allowed and default values depend on the value
    of the `typ` parameter.

    * when ``typ == 'series'``,

      - allowed orients are ``{'split','records','index'}``
      - default is ``'index'``
      - The Series index must be unique for orient ``'index'``.
    * when ``typ == 'frame'``,

      - allowed orients are ``{'split','records','index',
        'columns','values', 'table'}``
      - default is ``'columns'``
      - The DataFrame index must be unique for orients ``'index'`` and
        ``'columns'``.
      - The DataFrame columns must be unique for orients ``'index'``,
        ``'columns'``, and ``'records'``.
typ : type of object to recover (series or frame), default 'frame'
    With cudf engine, only frame output is supported.
dtype : boolean or dict, default None
    If True, infer dtypes for all columns; if False, then don't infer dtypes at all,
    if a dict, provide a mapping from column names to their respective dtype (any missing
    columns will have their dtype inferred). Applies only to the data.
    For all ``orient`` values except ``'table'``, default is ``True``.
convert_axes : boolean, default True

    .. admonition:: Not GPU-accelerated

       This parameter is only supported with ``engine='pandas'``.

    Try to convert the axes to the proper dtypes.
convert_dates : boolean, default True

    .. admonition:: Not GPU-accelerated

       This parameter is only supported with ``engine='pandas'``.

    List of columns to parse for dates; If True, then try
    to parse datelike columns default is True; a column label is datelike if

    * it ends with ``'_at'``,
    * it ends with ``'_time'``,
    * it begins with ``'timestamp'``,
    * it is ``'modified'``, or
    * it is ``'date'``
keep_default_dates : boolean, default True

    .. admonition:: Not GPU-accelerated

       This parameter is only supported with ``engine='pandas'``.

    If parsing dates, parse the default datelike columns.
numpy : boolean, default False

    .. admonition:: Not GPU-accelerated

       This parameter is only supported with ``engine='pandas'``.

    Direct decoding to numpy arrays. Supports numeric
    data only, but non-numeric column and index labels are supported. Note
    also that the JSON ordering MUST be the same for each term if numpy=True.
precise_float : boolean, default False

    .. admonition:: Not GPU-accelerated

       This parameter is only supported with ``engine='pandas'``.

    Set to enable usage of higher precision (strtod) function when
    decoding string to double values (pandas engine only). Default (False)
    is to use fast but less precise builtin functionality
date_unit : string, default None

    .. admonition:: Not GPU-accelerated

       This parameter is only supported with ``engine='pandas'``.

    The timestamp unit to detect if converting dates.
    The default behavior is to try and detect the correct precision, but if
    this is not desired then pass one of 's', 'ms', 'us' or 'ns' to force
    parsing only seconds, milliseconds, microseconds or nanoseconds.
encoding : str, default is 'utf-8'

    .. admonition:: Not GPU-accelerated

       This parameter is only supported with ``engine='pandas'``.

    The encoding to use to decode py3 bytes.
    With cudf engine, only utf-8 is supported.
lines : boolean, default False
    Read the file as a json object per line.
chunksize : integer, default None

    .. admonition:: Not GPU-accelerated

       This parameter is only supported with ``engine='pandas'``.

    Return JsonReader object for iteration.
    See the `line-delimited json docs
    <http://pandas.pydata.org/pandas-docs/stable/io.html#io-jsonl>`_
    for more information on ``chunksize``.
    This can only be passed if `lines=True`.
    If this is None, the file will be read into memory all at once.
compression : {'bz2', 'gzip', 'infer', 'snappy', 'zip', 'zstd'}, default 'infer'
    For on-the-fly decompression of on-disk data. If 'infer', then use
    bz2, gzip, snappy, zip, or zstd if path_or_buf is a string ending in
    '.bz2', '.gz', '.sz', '.zip', or '.zstd', respectively. If using 'zip', the ZIP file must contain only one data
    file to be read in. Set to None for no decompression.
byte_range : list or tuple, default None

    .. admonition:: GPU-accelerated

       This parameter is only supported with ``engine='cudf'``.

    Byte range within the input file to be read.
    The first number is the offset in bytes, the second number is the range
    size in bytes. Set the size to zero to read all data after the offset
    location. Reads the row that starts before or at the end of the range,
    even if it ends after the end of the range.
keep_quotes : bool, default False

    .. admonition:: GPU-accelerated feature

       This parameter is only supported with ``engine='cudf'``.

    If `True`, any string values are read literally (and wrapped in an
    additional set of quotes).
    If `False` string values are parsed into Python strings.
storage_options : dict, optional, default None
    Extra options that make sense for a particular storage connection,
    e.g. host, port, username, password, etc. For HTTP(S) URLs the key-value
    pairs are forwarded to ``urllib.request.Request`` as header options.
    For other URLs (e.g. starting with "s3://", and "gcs://") the key-value
    pairs are forwarded to ``fsspec.open``. Please see ``fsspec`` and
    ``urllib`` for more details.
mixed_types_as_string : bool, default False

    .. admonition:: GPU-accelerated feature

       This parameter is only supported with ``engine='cudf'``.

    If True, mixed type columns are returned as string columns.
    If `False` parsing mixed type columns will thrown an error.
prune_columns : bool, default False

    .. admonition:: GPU-accelerated feature

       This parameter is only supported with ``engine='cudf'``.

    If True, only return those columns mentioned in the dtype argument.
    If `False` dtype argument is used a type inference suggestion.
on_bad_lines : {'error', 'recover'}, default 'error'
    Specifies what to do upon encountering a bad line. Allowed values are :

    - ``'error'``, raise an Exception when a bad line is encountered.
    - ``'recover'``, fills the row with <NA> when a bad line is encountered.
**kwargs : Additional parameters to be passed to the JSON reader. These are experimental features subject to change.
    - ``'normalize_single_quotes'``, normalize single quotes to double quotes in the input buffer
    - ``'normalize_whitespace'``, normalize unquoted whitespace in input buffer
    - ``'delimiter'``, delimiter separating records in JSONL inputs
    - ``'experimental'``, whether to enable experimental features.
        When set to true, experimental features, such as the new column tree
        construction, utf-8 matching of field names will be enabled.
    - ``'na_values'``, sets additional values to recognize as null values.
    - ``'nonnumeric_numbers'``, set whether unquoted number values should be allowed NaN, +INF, -INF, +Infinity,
        Infinity, and -Infinity. Strict validation must be enabled for this to work.
    - ``'nonnumeric_numbers'``, set whether leading zeros are allowed in numeric values. Strict validation
        must be enabled for this to work.
    - ``'strict_validation'``, set whether strict validation is enabled or not
    - ``'unquoted_control_chars'``, set whether in a quoted string should characters greater than or equal to 0
        and less than 32 be allowed without some form of escaping. Strict validation
        must be enabled for this to work.
Returns
-------
result : Series or DataFrame, depending on the value of `typ`.

Notes
-----
- When `engine='auto'`, and `line=False`, the `pandas` json
  reader will be used. To override the selection, please
  use `engine='cudf'`.

- Setting the cudf option `io.json.low_memory=True` will result in the chunked
  low memory json reader being used. This can make it easier to read large
  json datasets on systems with limited GPU memory. See all `available options
  <https://docs.rapids.ai/api/cudf/nightly/user_guide/api_docs/options/#api-options>`_.

See Also
--------
cudf.DataFrame.to_json

Examples
--------
>>> import cudf
>>> df = cudf.DataFrame({'a': ["hello", "rapids"], 'b': ["hello", "worlds"]})
>>> df
        a       b
0   hello   hello
1  rapids  worlds
>>> json_str = df.to_json(orient='records', lines=True)
>>> json_str
'{"a":"hello","b":"hello"}\n{"a":"rapids","b":"worlds"}\n'
>>> cudf.read_json(json_str,  engine="cudf", lines=True)
        a       b
0   hello   hello
1  rapids  worlds

To read the strings with additional set of quotes:

>>> cudf.read_json(json_str,  engine="cudf", lines=True,
...                keep_quotes=True)
          a         b
0   "hello"   "hello"
1  "rapids"  "worlds"

Reading a JSON string containing ordered lists and name/value pairs:

>>> json_str = '[{"list": [0,1,2], "struct": {"k":"v1"}}, {"list": [3,4,5], "struct": {"k":"v2"}}]'
>>> cudf.read_json(json_str, engine='cudf')
        list       struct
0  [0, 1, 2]  {'k': 'v1'}
1  [3, 4, 5]  {'k': 'v2'}

Reading JSON Lines data containing ordered lists and name/value pairs:

>>> json_str = '{"a": [{"k1": "v1"}]}\n{"a": [{"k1":"v2"}]}'
>>> cudf.read_json(json_str, engine='cudf', lines=True)
                a
0  [{'k1': 'v1'}]
1  [{'k1': 'v2'}]

Using the `dtype` argument to specify type casting:

>>> json_str = '{"k1": 1, "k2":[1.5]}'
>>> cudf.read_json(json_str, engine='cudf', lines=True, dtype={'k1':float, 'k2':cudf.ListDtype(int)})
    k1   k2
0  1.0  [1]
"""
doc_read_json: Callable = docfmt_partial(docstring=_docstring_read_json)

_docstring_to_json = """
Convert the cuDF object to a JSON string.
Note nulls and NaNs will be converted to null and datetime objects
will be converted to UNIX timestamps.

Parameters
----------
path_or_buf : string or file handle, optional
    File path or object. If not specified, the result is returned as a string.
compression : {'gzip', 'snappy', 'zstd'}, default None
    For on-the-fly compression of the output data. Set to None for no compression.
engine : {{ 'auto', 'cudf', 'pandas' }}, default 'auto'
    Parser engine to use. If 'auto' is passed, the `pandas` engine
    will be selected.
orient : string
    Indication of expected JSON string format.

    * Series
        - default is 'index'
        - allowed values are: {'split','records','index','table'}
    * DataFrame
        - default is 'columns'
        - allowed values are:
          {'split','records','index','columns','values','table'}
    * The format of the JSON string
        - 'split' : dict like {'index' -> [index],
          'columns' -> [columns], 'data' -> [values]}
        - 'records' : list like
          [{column -> value}, ... , {column -> value}]
        - 'index' : dict like {index -> {column -> value}}
        - 'columns' : dict like {column -> {index -> value}}
        - 'values' : just the values array
        - 'table' : dict like {'schema': {schema}, 'data': {data}}
          describing the data, and the data component is
          like ``orient='records'``.
date_format : {None, 'epoch', 'iso'}
    Type of date conversion. 'epoch' = epoch milliseconds,
    'iso' = ISO8601. The default depends on the `orient`. For
    ``orient='table'``, the default is 'iso'. For all other orients,
    the default is 'epoch'.
double_precision : int, default 10
    The number of decimal places to use when encoding
    floating point values.
force_ascii : bool, default True
    Force encoded string to be ASCII.
date_unit : string, default 'ms' (milliseconds)
    The time unit to encode to, governs timestamp and ISO8601
    precision.  One of 's', 'ms', 'us', 'ns' for second, millisecond,
    microsecond, and nanosecond respectively.
default_handler : callable, default None
    Handler to call if object cannot otherwise be converted to a
    suitable format for JSON. Should receive a single argument which is
    the object to convert and return a serializable object.
lines : bool, default False
    If 'orient' is 'records' write out line delimited json format. Will
    throw ValueError if incorrect 'orient' since others are not list
    like.
compression : {'infer', 'gzip', 'bz2', 'zip', 'xz', None}
    A string representing the compression to use in the output file,
    only used when the first argument is a filename. By default, the
    compression is inferred from the filename.
index : bool, default True
    Whether to include the index values in the JSON string. Not
    including the index (``index=False``) is only supported when
    orient is 'split' or 'table'.

See Also
--------
cudf.read_json
"""
doc_to_json: Callable = docfmt_partial(docstring=_docstring_to_json)

_docstring_read_hdf = """
Read from the store, close it if we opened it.

Retrieve pandas object stored in file, optionally based on where
criteria

Parameters
----------
path_or_buf : string, buffer or path object
    Path to the file to open, or an open `HDFStore
    <https://pandas.pydata.org/pandas-docs/stable/user_guide/io.html#hdf5-pytables>`_.
    object.
    Supports any object implementing the ``__fspath__`` protocol.
    This includes :class:`pathlib.Path` and py._path.local.LocalPath
    objects.
key : object, optional
    The group identifier in the store. Can be omitted if the HDF file
    contains a single pandas object.
mode : {'r', 'r+', 'a'}, optional
    Mode to use when opening the file. Ignored if path_or_buf is a
    `Pandas HDFS
    <https://pandas.pydata.org/pandas-docs/stable/user_guide/io.html#hdf5-pytables>`_.
    Default is 'r'.
where : list, optional
    A list of Term (or convertible) objects.
start : int, optional
    Row number to start selection.
stop  : int, optional
    Row number to stop selection.
columns : list, optional
    A list of columns names to return.
iterator : bool, optional
    Return an iterator object.
chunksize : int, optional
    Number of rows to include in an iteration when using an iterator.
errors : str, default 'strict'
    Specifies how encoding and decoding errors are to be handled.
    See the errors argument for :func:`open` for a full list
    of options.
**kwargs
    Additional keyword arguments passed to HDFStore.

Returns
-------
item : object
    The selected object. Return type depends on the object stored.

See Also
--------
cudf.DataFrame.to_hdf : Write a HDF file from a DataFrame.
"""
doc_read_hdf: Callable = docfmt_partial(docstring=_docstring_read_hdf)

_docstring_to_hdf = """
Write the contained data to an HDF5 file using HDFStore.

Hierarchical Data Format (HDF) is self-describing, allowing an
application to interpret the structure and contents of a file with
no outside information. One HDF file can hold a mix of related objects
which can be accessed as a group or as individual objects.

In order to add another DataFrame or Series to an existing HDF file
please use append mode and a different a key.

For more information see the `user guide
<https://pandas.pydata.org/pandas-docs/stable/user_guide/io.html#hdf5-pytables>`_.

Parameters
----------
path_or_buf : str or pandas.HDFStore
    File path or HDFStore object.
key : str
    Identifier for the group in the store.
mode : {'a', 'w', 'r+'}, default 'a'
    Mode to open file:

    - 'w': write, a new file is created (an existing file with the same name
      would be deleted).
    - 'a': append, an existing file is opened for reading and writing, and if
      the file does not exist it is created.
    - 'r+': similar to 'a', but the file must already exist.
format : {'fixed', 'table'}, default 'fixed'
    Possible values:

    - 'fixed': Fixed format. Fast writing/reading. Not-appendable,
      nor searchable.
    - 'table': Table format. Write as a PyTables Table structure
      which may perform worse but allow more flexible operations
      like searching / selecting subsets of the data.
append : bool, default False
    For Table formats, append the input data to the existing.
data_columns :  list of columns or True, optional
    List of columns to create as indexed data columns for on-disk
    queries, or True to use all columns. By default only the axes
    of the object are indexed. See `Query via Data Columns
    <https://pandas.pydata.org/pandas-docs/stable/user_guide/io.html#io-hdf5-query-data-columns>`_.
    Applicable only to format='table'.
complevel : {0-9}, optional
    Specifies a compression level for data.
    A value of 0 disables compression.
complib : {'zlib', 'lzo', 'bzip2', 'blosc'}, default 'zlib'
    Specifies the compression library to be used.
    As of v0.20.2 these additional compressors for Blosc are supported
    (default if no compressor specified: 'blosc:blosclz'):
    {'blosc:blosclz', 'blosc:lz4', 'blosc:lz4hc', 'blosc:snappy',
    'blosc:zlib', 'blosc:zstd'}.
    Specifying a compression library which is not available issues
    a ValueError.
fletcher32 : bool, default False
    If applying compression use the fletcher32 checksum.
dropna : bool, default False
    If true, ALL nan rows will not be written to store.
errors : str, default 'strict'
    Specifies how encoding and decoding errors are to be handled.
    See the errors argument for :func:`open` for a full list
    of options.

See Also
--------
cudf.read_hdf : Read from HDF file.
cudf.DataFrame.to_parquet : Write a DataFrame to the binary parquet format.
cudf.DataFrame.to_feather : Write out feather-format for DataFrames.
"""
doc_to_hdf: Callable = docfmt_partial(docstring=_docstring_to_hdf)

_docstring_read_feather = """
Load an feather object from the file path, returning a DataFrame.

Parameters
----------
path : string
    File path
columns : list, default=None
    If not None, only these columns will be read from the file.

Returns
-------
DataFrame

Examples
--------
>>> import cudf
>>> df = cudf.read_feather(filename)
>>> df
  num1                datetime text
0  123 2018-11-13T12:00:00.000 5451
1  456 2018-11-14T12:35:01.000 5784
2  789 2018-11-15T18:02:59.000 6117

See Also
--------
cudf.DataFrame.to_feather
"""
doc_read_feather = docfmt_partial(docstring=_docstring_read_feather)

_docstring_to_feather = """
Write a DataFrame to the feather format.

Parameters
----------
path : str
    File path

See Also
--------
cudf.read_feather
"""
doc_to_feather = docfmt_partial(docstring=_docstring_to_feather)

_docstring_to_dlpack = """
Converts a cuDF object into a DLPack tensor.

DLPack is an open-source memory tensor structure:
`dmlc/dlpack <https://github.com/dmlc/dlpack>`_.

This function takes a cuDF object and converts it to a PyCapsule object
which contains a pointer to a DLPack tensor. This function deep copies the
data into the DLPack tensor from the cuDF object.

Parameters
----------
cudf_obj : DataFrame, Series, Index, or Column

Returns
-------
pycapsule_obj : PyCapsule
    Output DLPack tensor pointer which is encapsulated in a PyCapsule
    object.
"""
doc_to_dlpack = docfmt_partial(docstring=_docstring_to_dlpack)

_docstring_read_csv = """
Load a comma-separated-values (CSV) dataset into a DataFrame

Parameters
----------
filepath_or_buffer : str, path object, or file-like object
    Either a path to a file (a `str`, `pathlib.Path`, or
    `py._path.local.LocalPath`), URL (including http, ftp, and S3 locations),
    or any object with a `read()` method (such as builtin `open()` file handler
    function or `StringIO`).
sep : char, default ','
    Delimiter to be used.
delimiter : char, default None
    Alternative argument name for sep.
header : int, default 'infer'
    Row number to use as the column names. Default behavior is to infer
    the column names: if no names are passed, header=0;
    if column names are passed explicitly, header=None.
names : list of str, default None
    List of column names to be used. Needs to include names of all columns in
    the file, or names of all columns selected using `usecols` (only when
    `usecols` holds integer indices). When `usecols` is not used to select
    column indices, `names` can contain more names than there are columns i.n
    the file. In this case the extra columns will only contain null rows.
index_col : int, string or False, default None
    Column to use as the row labels of the DataFrame. Passing `index_col=False`
    explicitly disables index column inference and discards the last column.
usecols : list of int or str, default None
    Returns subset of the columns given in the list. All elements must be
    either integer indices (column number) or strings that correspond to
    column names. When an integer index is passed for each name in the `names`
    parameter, the names are interpreted as names in the output table, not as
    names in the input file.
prefix : str, default None
    Prefix to add to column numbers when parsing without a header row.
mangle_dupe_cols : boolean, default True
    Duplicate columns will be specified as 'X','X.1',...'X.N'.
dtype : type, str, list of types, or dict of column -> type, default None
    Data type(s) for data or columns. If `dtype` is a type/str, all columns
    are mapped to the particular type passed. If list, types are applied in
    the same order as the column names. If dict, types are mapped to the
    column names.
    E.g. {{'a': np.float64, 'b': int32, 'c': 'float'}}
    If `None`, dtypes are inferred from the dataset. Use `str` to preserve data
    and not infer or interpret to dtype.
true_values : list, default None
    Values to consider as boolean True
false_values : list, default None
    Values to consider as boolean False
skipinitialspace : bool, default False
    Skip spaces after delimiter.
skiprows : int, default 0
    Number of rows to be skipped from the start of file.
skipfooter : int, default 0
    Number of rows to be skipped at the bottom of file.
nrows : int, default None
    If specified, maximum number of rows to read
na_values : scalar, str, or list-like, optional
    Additional strings to recognize as nulls.
    By default the following values are interpreted as
    nulls: '', '#N/A', '#N/A N/A', '#NA', '-1.#IND',
    '-1.#QNAN', '-NaN', '-nan', '1.#IND', '1.#QNAN',
    '<NA>', 'N/A', 'NA', 'NULL', 'NaN', 'n/a', 'nan',
    'null'.
keep_default_na : bool, default True
    Whether or not to include the default NA values when parsing the data.
na_filter : bool, default True
    Detect missing values (empty strings and the values in na_values).
    Passing False can improve performance.
skip_blank_lines : bool, default True
    If True, discard and do not parse empty lines
    If False, interpret empty lines as NaN values
parse_dates : list of int or names, default None
    If list of columns, then attempt to parse each entry as a date.
    Columns may not always be recognized as dates, for instance due to
    unusual or non-standard formats. To guarantee a date and increase parsing
    speed, explicitly specify `dtype='date'` for the desired columns.
dayfirst : bool, default False
    DD/MM format dates, international and European format.
compression : {{'infer', 'gzip', 'zip', None}}, default 'infer'
    For on-the-fly decompression of on-disk data. If 'infer', then detect
    compression from the following extensions: '.gz','.zip' (otherwise no
    decompression). If using 'zip', the ZIP file must contain only one
    data file to be read in, otherwise the first non-zero-sized file will
    be used. Set to None for no decompression.
thousands : char, default None
    Character used as a thousands delimiter.
decimal : char, default '.'
    Character used as a decimal point.
lineterminator : char, default '\\n'
    Character to indicate end of line.
quotechar : char, default '"'
    Character to indicate start and end of quote item.
quoting : str or int, default 0
    Controls quoting behavior. Set to one of
    0 (csv.QUOTE_MINIMAL), 1 (csv.QUOTE_ALL),
    2 (csv.QUOTE_NONNUMERIC) or 3 (csv.QUOTE_NONE).
    Quoting is enabled with all values except 3.
doublequote : bool, default True
    When quoting is enabled, indicates whether to interpret two
    consecutive quotechar inside fields as single quotechar
comment : char, default None
    Character used as a comments indicator. If found at the beginning of a
    line, the line will be ignored altogether.
delim_whitespace : bool, default False
    Determines whether to use whitespace as delimiter.
byte_range : list or tuple, default None
    Byte range within the input file to be read. The first number is the
    offset in bytes, the second number is the range size in bytes. Set the
    size to zero to read all data after the offset location. Reads the row
    that starts before or at the end of the range, even if it ends after
    the end of the range.
storage_options : dict, optional, default None
    Extra options that make sense for a particular storage connection,
    e.g. host, port, username, password, etc. For HTTP(S) URLs the key-value
    pairs are forwarded to ``urllib.request.Request`` as header options.
    For other URLs (e.g. starting with "s3://", and "gcs://") the key-value
    pairs are forwarded to ``fsspec.open``. Please see ``fsspec`` and
    ``urllib`` for more details.
bytes_per_thread : int, default None
    Determines the number of bytes to be allocated per thread to read the
    files in parallel. When there is a file of large size, we get slightly
    better throughput by decomposing it and transferring multiple "blocks"
    in parallel (using a python thread pool). Default allocation is
    {bytes_per_thread} bytes.
Returns
-------
GPU ``DataFrame`` object.

Notes
-----
{remote_data_sources}

Examples
--------

Create a test csv file

>>> import cudf
>>> filename = 'foo.csv'
>>> lines = [
...   "num1,datetime,text",
...   "123,2018-11-13T12:00:00,abc",
...   "456,2018-11-14T12:35:01,def",
...   "789,2018-11-15T18:02:59,ghi"
... ]
>>> with open(filename, 'w') as fp:
...     fp.write('\\n'.join(lines)+'\\n')

Read the file with ``cudf.read_csv``

>>> cudf.read_csv(filename)
  num1                datetime text
0  123 2018-11-13T12:00:00.000 5451
1  456 2018-11-14T12:35:01.000 5784
2  789 2018-11-15T18:02:59.000 6117

See Also
--------
cudf.DataFrame.to_csv
""".format(
    remote_data_sources=_docstring_remote_sources,
    bytes_per_thread=_BYTES_PER_THREAD_DEFAULT,
)
doc_read_csv = docfmt_partial(docstring=_docstring_read_csv)

_to_csv_example = """

Write a dataframe to csv.

>>> import cudf
>>> filename = 'foo.csv'
>>> df = cudf.DataFrame({'x': [0, 1, 2, 3],
...                      'y': [1.0, 3.3, 2.2, 4.4],
...                      'z': ['a', 'b', 'c', 'd']})
>>> df = df.set_index(cudf.Series([3, 2, 1, 0]))
>>> df.to_csv(filename)

"""
_docstring_to_csv = """

Write a dataframe to csv file format.

Parameters
----------
{df_param}
path_or_buf : str or file handle, default None
    File path or object, if None is provided
    the result is returned as a string.
sep : char, default ','
    Delimiter to be used.
na_rep : str, default ''
    String to use for null entries
columns : list of str, optional
    Columns to write
header : bool, default True
    Write out the column names
index : bool, default True
    Write out the index as a column
encoding : str, default 'utf-8'
    A string representing the encoding to use in the output file
    Only 'utf-8' is currently supported
compression : str, None
    A string representing the compression scheme to use in the output file
    Compression while writing csv is not supported currently
lineterminator : str, optional
    The newline character or character sequence to use in the output file.
    Defaults to :data:`os.linesep`.
chunksize : int or None, default None
    Rows to write at a time
storage_options : dict, optional, default None
    Extra options that make sense for a particular storage connection,
    e.g. host, port, username, password, etc. For HTTP(S) URLs the key-value
    pairs are forwarded to ``urllib.request.Request`` as header options.
    For other URLs (e.g. starting with "s3://", and "gcs://") the key-value
    pairs are forwarded to ``fsspec.open``. Please see ``fsspec`` and
    ``urllib`` for more details.

Returns
-------
None or str
    If `path_or_buf` is None, returns the resulting csv format as a string.
    Otherwise returns None.

Notes
-----
- Follows the standard of Pandas csv.QUOTE_NONNUMERIC for all output.
- The default behaviour is to write all rows of the dataframe at once.
  This can lead to memory or overflow errors for large tables. If this
  happens, consider setting the ``chunksize`` argument to some
  reasonable fraction of the total rows in the dataframe.

Examples
--------
{example}

See Also
--------
cudf.read_csv
"""
doc_to_csv = docfmt_partial(
    docstring=_docstring_to_csv.format(
        df_param="""
df : DataFrame
    DataFrame object to be written to csv
""",
        example=_to_csv_example,
    )
)

doc_dataframe_to_csv = docfmt_partial(
    docstring=_docstring_to_csv.format(df_param="", example=_to_csv_example)
)

_docstring_kafka_datasource = """
Configuration object for a Kafka Datasource

Parameters
----------
kafka_configs : dict, key/value pairs of librdkafka configuration values.
    The complete list of valid configurations can be found at
    https://github.com/edenhill/librdkafka/blob/master/CONFIGURATION.md
topic : string, case sensitive name of the Kafka topic that contains the
    source data.
partition : int,
    Zero-based identifier of the Kafka partition that the underlying consumer
    should consume messages from. Valid values are 0 - (N-1)
start_offset : int, Kafka Topic/Partition offset that consumption
    should begin at. Inclusive.
end_offset : int, Kafka Topic/Partition offset that consumption
    should end at. Inclusive.
batch_timeout : int, default 10000
    Maximum number of milliseconds that will be spent trying to
    consume messages between the specified 'start_offset' and 'end_offset'.
delimiter : string, default None, optional delimiter to insert into the
    output between kafka messages, Ex: "\n"

"""
doc_kafka_datasource = docfmt_partial(docstring=_docstring_kafka_datasource)


_docstring_text_datasource = """
Configuration object for a text Datasource

Parameters
----------
filepath_or_buffer : str, path object, or file-like object
    Either a path to a file (a `str`, `pathlib.Path`, or
    `py._path.local.LocalPath`), URL (including http, ftp, and S3 locations),
    or any object with a `read()` method (such as builtin `open()` file handler
    function or `StringIO`).
delimiter : string, default None
    The delimiter that should be used for splitting text chunks into
    separate cudf column rows. The delimiter may be one or more characters.
byte_range : list or tuple, default None
    Byte range within the input file to be read. The first number is the
    offset in bytes, the second number is the range size in bytes.
    The output contains all rows that start inside the byte range
    (i.e. at or after the offset, and before the end at `offset + size`),
    which may include rows that continue past the end.
strip_delimiters : boolean, default False
    Unlike the `str.split()` function, `read_text` preserves the delimiter
    at the end of a field in output by default, meaning `a;b;c` will turn into
    `['a;','b;','c']` when using `;` as a delimiter.
    Setting this option to `True` will strip these trailing delimiters,
    leaving only the contents between delimiters in the resulting column:
    `['a','b','c']`
compression : string, default None
    Which compression type is the input compressed with.
    Currently supports only `bgzip`, and requires the path to a file as input.
compression_offsets: list or tuple, default None
    The virtual begin and end offset associated with the provided compression.
    For `bgzip`, they are composed of a local uncompressed offset inside a
    BGZIP block (lower 16 bits) and the start offset of this BGZIP block in the
    compressed file (upper 48 bits).
    The start offset points to the first byte to be read, the end offset points
    one past the last byte to be read.
storage_options : dict, optional, default None
    Extra options that make sense for a particular storage connection,
    e.g. host, port, username, password, etc. For HTTP(S) URLs the key-value
    pairs are forwarded to ``urllib.request.Request`` as header options.
    For other URLs (e.g. starting with "s3://", and "gcs://") the key-value
    pairs are forwarded to ``fsspec.open``. Please see ``fsspec`` and
    ``urllib`` for more details.

Returns
-------
result : Series

"""
doc_read_text: Callable = docfmt_partial(docstring=_docstring_text_datasource)


_docstring_get_reader_filepath_or_buffer = """
Return either a filepath string to data, or a memory buffer of data.
If filepath, then the source filepath is expanded to user's environment.
If buffer, then data is returned in-memory as bytes or a ByteIO object.
This function is designed to process multiple data sources of the same
type at once. If path_or_data is a list, the output will also be a list.

Parameters
----------
path_or_data : str, file-like object, bytes, ByteIO, list
    Path to data or the data itself. Pass in a list to process multiple
    sources of the same type at once.
mode : str
    Mode in which file is opened
iotypes : (), default (BytesIO)
    Object type to exclude from file-like check
allow_raw_text_input : boolean, default False
    If True, this indicates the input `path_or_data` could be a raw text
    input and will not check for its existence in the filesystem. If False,
    the input must be a path and an error will be raised if it does not
    exist.
storage_options : dict, optional
    Extra options that make sense for a particular storage connection, e.g.
    host, port, username, password, etc. For HTTP(S) URLs the key-value
    pairs are forwarded to ``urllib.request.Request`` as header options.
    For other URLs (e.g. starting with "s3://", and "gcs://") the key-value
    pairs are forwarded to ``fsspec.open``. Please see ``fsspec`` and
    ``urllib`` for more details, and for more examples on storage options
    refer `here <https://pandas.pydata.org/docs/user_guide/io.html?
    highlight=storage_options#reading-writing-remote-files>`__.
bytes_per_thread : int, default None
    Determines the number of bytes to be allocated per thread to read the
    files in parallel. When there is a file of large size, we get slightly
    better throughput by decomposing it and transferring multiple "blocks"
    in parallel (using a Python thread pool). Default allocation is
    {bytes_per_thread} bytes.
expand_dir_pattern : str, default None
    Glob pattern to use when expanding directories into file paths
    (e.g. "*.json"). If this parameter is not specified, directories
    will not be expanded.
prefetch_options : dict, default None
    WARNING: This is an experimental feature and may be removed at any
    time without warning or deprecation period.
    Dictionary of options to use to prefetch bytes from remote storage.
    These options are only used when `path_or_data` is a list of remote
    paths. If 'method' is set to 'all' (the default), the only supported
    option is 'blocksize' (default 256 MB). If method is set to 'parquet',
    'columns' and 'row_groups' are also supported (default None).

Returns
-------
List[str, bytes, BytesIO]
    List of filepath strings or in-memory data buffers.
    """.format(bytes_per_thread=_BYTES_PER_THREAD_DEFAULT)


doc_get_reader_filepath_or_buffer = docfmt_partial(
    docstring=_docstring_get_reader_filepath_or_buffer
)


def _index_level_name(
    index_name: Hashable, level: int, column_names: list[Hashable]
) -> Hashable:
    """
    Return the name of an index level or a default name
    if `index_name` is None or is already a column name.

    Parameters
    ----------
    index_name : name of an Index object
    level : level of the Index object

    Returns
    -------
    name : str
    """
    if index_name is not None and index_name not in column_names:
        return index_name
    else:
        return f"__index_level_{level}__"


def generate_pandas_metadata(table: cudf.DataFrame, index: bool | None) -> str:
    col_names: list[Hashable] = []
    types = []
    index_levels = []
    index_descriptors = []
    df_meta = table.head(0)
    columns_to_convert = list(df_meta._columns)

    # Columns
    for name, col in table._column_labels_and_values:
        if cudf.get_option("mode.pandas_compatible"):
            # in pandas-compat mode, non-string column names are stringified.
            col_names.append(str(name))
        else:
            col_names.append(name)

        if col.dtype.kind == "b":
            # A boolean element takes 8 bits in cudf and 1 bit in
            # pyarrow. To make sure the cudf format is interoperable
            # with arrow, we use `int8` type when converting from a
            # cudf boolean array.
            types.append(pa.int8())
        else:
            types.append(cudf_dtype_to_pa_type(col.dtype))

    # Indexes
    if index is not False:
        for level, name in enumerate(table.index.names):
            if isinstance(df_meta.index, cudf.MultiIndex):
                idx = df_meta.index.get_level_values(level)
            else:
                idx = df_meta.index

            if isinstance(idx, cudf.RangeIndex):
                if index is None:
                    descr: dict[str, Any] | Hashable = {
                        "kind": "range",
                        "name": table.index.name,
                        "start": table.index.start,
                        "stop": table.index.stop,
                        "step": table.index.step,
                    }
                else:
                    # When `index=True`, RangeIndex needs to be materialized.
                    materialized_idx = df_meta.index._as_int_index()
                    df_meta.index = materialized_idx
                    descr = _index_level_name(
                        index_name=materialized_idx.name,
                        level=level,
                        column_names=col_names,
                    )
                    index_levels.append(materialized_idx)
                    columns_to_convert.append(materialized_idx)
                    col_names.append(descr)
                    types.append(pa.from_numpy_dtype(materialized_idx.dtype))
            else:
                descr = _index_level_name(
                    index_name=idx.name, level=level, column_names=col_names
                )
                columns_to_convert.append(idx)
                col_names.append(descr)
                if idx.dtype.kind == "b":
                    # A boolean element takes 8 bits in cudf and 1 bit in
                    # pyarrow. To make sure the cudf format is interperable
                    # in arrow, we use `int8` type when converting from a
                    # cudf boolean array.
                    types.append(pa.int8())
                else:
                    types.append(cudf_dtype_to_pa_type(idx.dtype))

                index_levels.append(idx)
            index_descriptors.append(descr)

<<<<<<< HEAD
    df_meta = table.head(0)

    if materialize_index:
        df_meta.index = df_meta.index._as_int_index()
=======
>>>>>>> 19046d08
    metadata = pa.pandas_compat.construct_metadata(
        columns_to_convert=columns_to_convert,
        # It is OKAY to do `.to_pandas()` because
        # this method will extract `.columns` metadata only
        df=df_meta.to_pandas(),
        column_names=col_names,
        index_levels=index_levels,
        index_descriptors=index_descriptors,
        preserve_index=index,
        types=types,
    )

    md_dict = json.loads(metadata[b"pandas"])
    _update_pandas_metadata_types_inplace(table, md_dict)
    return json.dumps(md_dict)


def _update_pandas_metadata_types_inplace(
    df: cudf.DataFrame, md_dict: dict
) -> None:
    # correct metadata for list and struct and nullable numeric types
    for col_meta in md_dict["columns"]:
        if (
            col_meta["name"] in df._column_names
            and df._data[col_meta["name"]].nullable
            and col_meta["numpy_type"] in PARQUET_META_TYPE_MAP
            and col_meta["pandas_type"] != "decimal"
        ):
            col_meta["numpy_type"] = PARQUET_META_TYPE_MAP[
                col_meta["numpy_type"]
            ]
        if col_meta["numpy_type"] in ("list", "struct"):
            col_meta["numpy_type"] = "object"


def is_url(url):
    """Check if a string is a valid URL to a network location.

    Parameters
    ----------
    url : str
        String containing a possible URL

    Returns
    -------
    bool : bool
        If `url` has a valid protocol return True otherwise False.
    """
    # Do not include the empty ('') scheme in the check
    schemes = urllib.parse.uses_netloc[1:]
    try:
        return urllib.parse.urlparse(url).scheme in schemes
    except Exception:
        return False


def is_file_like(obj):
    """Check if the object is a file-like object, per PANDAS' definition.
    An object is considered file-like if it has an iterator AND has a either or
    both `read()` / `write()` methods as attributes.

    Parameters
    ----------
    obj : object
        Object to check for file-like properties

    Returns
    -------
    is_file_like : bool
        If `obj` is file-like returns True otherwise False
    """
    if not (hasattr(obj, "read") or hasattr(obj, "write")):
        return False
    elif not hasattr(obj, "__iter__"):
        return False
    else:
        return True


def _is_local_filesystem(fs):
    return isinstance(fs, fsspec.implementations.local.LocalFileSystem)


def _select_single_source(sources: list, caller: str):
    """Select the first element from a list of sources.
    Raise an error if sources contains multiple elements
    """
    if len(sources) > 1:
        raise ValueError(
            f"{caller} does not support multiple sources, got: {sources}"
        )
    return sources[0]


def is_directory(path_or_data, storage_options=None):
    """Returns True if the provided filepath is a directory"""
    path_or_data = stringify_pathlike(path_or_data)
    if isinstance(path_or_data, str):
        path_or_data = os.path.expanduser(path_or_data)
        try:
            fs = get_fs_token_paths(
                path_or_data, mode="rb", storage_options=storage_options
            )[0]
        except ValueError as e:
            if str(e).startswith("Protocol not known"):
                return False
            else:
                raise e

        return fs.isdir(path_or_data)

    return False


def _get_filesystem_and_paths(
    path_or_data,
    storage_options,
    *,
    filesystem=None,
):
    # Returns a filesystem object and the filesystem-normalized
    # paths. If `path_or_data` does not correspond to a path or
    # list of paths (or if the protocol is not supported), the
    # return will be `None` for the fs and `[]` for the paths.
    # If a filesystem object is already available, it can be
    # passed with the `filesystem` argument.

    fs = None
    return_paths = path_or_data
    if isinstance(path_or_data, str) or (
        isinstance(path_or_data, list)
        and isinstance(stringify_pathlike(path_or_data[0]), str)
    ):
        # Ensure we are always working with a list
        if isinstance(path_or_data, list):
            path_or_data = [
                os.path.expanduser(stringify_pathlike(source))
                for source in path_or_data
            ]
        else:
            path_or_data = [path_or_data]

        if filesystem is None:
            try:
                fs, _, fs_paths = get_fs_token_paths(
                    path_or_data, mode="rb", storage_options=storage_options
                )
                return_paths = fs_paths
            except ValueError as e:
                if str(e).startswith("Protocol not known"):
                    return None, []
                else:
                    raise e
        else:
            if not isinstance(filesystem, fsspec.AbstractFileSystem):
                raise ValueError(
                    f"Expected fsspec.AbstractFileSystem. Got {filesystem}"
                )

            if storage_options:
                raise ValueError(
                    f"Cannot specify storage_options when an explicit "
                    f"filesystem object is specified. Got: {storage_options}"
                )

            fs = filesystem
            return_paths = [
                fs._strip_protocol(u)
                for u in expand_paths_if_needed(
                    path_or_data, "rb", 1, fs, None
                )
            ]

    return fs, return_paths


def _maybe_expand_directories(paths, glob_pattern, fs):
    # Expand directory paths using a glob pattern.
    # This is a no-op if either glob_pattern or fs are None
    if fs is None or glob_pattern is None:
        return paths
    expanded_paths = []
    for path in paths:
        if fs.isdir(path):
            expanded_paths.extend(fs.glob(fs.sep.join([path, glob_pattern])))
        else:
            expanded_paths.append(path)
    return expanded_paths


def _use_kvikio_remote_io(fs) -> bool:
    """Whether `kvikio_remote_io` is enabled and `fs` refers to a S3 file"""

    try:
        from s3fs.core import S3FileSystem
    except ImportError:
        return False
    return cudf.get_option("kvikio_remote_io") and isinstance(fs, S3FileSystem)


@doc_get_reader_filepath_or_buffer()
def get_reader_filepath_or_buffer(
    path_or_data,
    *,
    mode="rb",
    fs=None,
    iotypes=(BytesIO,),
    allow_raw_text_input=False,
    storage_options=None,
    bytes_per_thread=_BYTES_PER_THREAD_DEFAULT,
    warn_on_raw_text_input=None,
    warn_meta=None,
    expand_dir_pattern=None,
    prefetch_options=None,
):
    """{docstring}"""

    # Convert path_or_data to a list of input data sources
    input_sources = [
        stringify_pathlike(source)
        for source in (
            path_or_data if is_list_like(path_or_data) else [path_or_data]
        )
    ]
    if not input_sources:
        raise ValueError(f"Empty input source list: {input_sources}.")

    filepaths_or_buffers = []
    string_paths = [isinstance(source, str) for source in input_sources]
    if any(string_paths):
        # Sources are all strings. The strings are typically
        # file paths, but they may also be raw text strings.

        # Don't allow a mix of source types
        if not all(string_paths):
            raise ValueError(f"Invalid input source list: {input_sources}.")

        # Make sure we define a filesystem (if possible)
        paths = input_sources
        raw_text_input = False
        if fs is None:
            fs, paths = _get_filesystem_and_paths(paths, storage_options)

        # Expand directories (if necessary)
        paths = _maybe_expand_directories(paths, expand_dir_pattern, fs)

        if _is_local_filesystem(fs):
            # Doing this as `read_json` accepts a json string
            # path_or_data need not be a filepath like string

            # helper for checking if raw text looks like a json filename
            compression_extensions = [
                ".tar",
                ".tar.gz",
                ".tar.bz2",
                ".tar.xz",
                ".gz",
                ".bz2",
                ".zip",
                ".xz",
                ".zst",
                "",
            ]

            if len(paths):
                if fs.exists(paths[0]):
                    filepaths_or_buffers = paths

                # raise FileNotFound if path looks like json
                # following pandas
                # see
                # https://github.com/pandas-dev/pandas/pull/46718/files#diff-472ce5fe087e67387942e1e1c409a5bc58dde9eb8a2db6877f1a45ae4974f694R724-R729
                elif not allow_raw_text_input or paths[0].lower().endswith(
                    tuple(f".json{c}" for c in compression_extensions)
                ):
                    raise FileNotFoundError(
                        f"{input_sources} could not be resolved to any files"
                    )
                else:
                    raw_text_input = True
            else:
                raw_text_input = True

        elif fs is not None:
            if len(paths) == 0:
                raise FileNotFoundError(
                    f"{input_sources} could not be resolved to any files"
                )

            # If `kvikio_remote_io` is enabled and `fs` refers to a S3 file,
            # we create S3 URLs and let them pass-through to libcudf.
            if _use_kvikio_remote_io(fs):
                filepaths_or_buffers = [f"s3://{fpath}" for fpath in paths]
            else:
                filepaths_or_buffers = _prefetch_remote_buffers(
                    paths,
                    fs,
                    **(prefetch_options or {}),
                )
        else:
            raw_text_input = True

        if raw_text_input:
            filepaths_or_buffers = input_sources
            if warn_on_raw_text_input:
                # Do not remove until pandas 3.0 support is added.
                assert PANDAS_LT_300, (
                    "Need to drop after pandas-3.0 support is added."
                )
                warnings.warn(
                    f"Passing literal {warn_meta[0]} to {warn_meta[1]} is "
                    "deprecated and will be removed in a future version. "
                    "To read from a literal string, wrap it in a "
                    "'StringIO' object.",
                    FutureWarning,
                )

    else:
        # Sources are already buffers or file-like objects
        for source in input_sources:
            if not isinstance(source, iotypes) and is_file_like(source):
                if isinstance(source, TextIOWrapper):
                    source = source.buffer
                filepaths_or_buffers.append(
                    BytesIO(
                        _fsspec_data_transfer(
                            source,
                            mode=mode,
                            bytes_per_thread=bytes_per_thread,
                        )
                    )
                )
            else:
                filepaths_or_buffers.append(source)

    return filepaths_or_buffers


def get_writer_filepath_or_buffer(path_or_data, mode, storage_options=None):
    """
    Return either a filepath string to data,
    or a open file object to the output filesystem

    Parameters
    ----------
    path_or_data : str, file-like object, bytes, ByteIO
        Path to data or the data itself.
    mode : str
        Mode in which file is opened
    storage_options : dict, optional, default None
        Extra options that make sense for a particular storage connection,
        e.g. host, port, username, password, etc. For HTTP(S) URLs the
        key-value pairs are forwarded to ``urllib.request.Request`` as
        header options. For other URLs (e.g. starting with "s3://", and
        "gcs://") the key-value pairs are forwarded to ``fsspec.open``.
        Please see ``fsspec`` and ``urllib`` for more details.

    Returns
    -------
    filepath_or_buffer : str,
        Filepath string or buffer of data
    """
    if storage_options is None:
        storage_options = {}

    if isinstance(path_or_data, str):
        path_or_data = os.path.expanduser(path_or_data)
        fs = get_fs_token_paths(
            path_or_data, mode=mode or "w", storage_options=storage_options
        )[0]

        if not _is_local_filesystem(fs):
            filepath_or_buffer = fsspec.open(
                path_or_data, mode=mode or "w", **(storage_options)
            )
            return filepath_or_buffer

    return path_or_data


def get_IOBase_writer(file_obj):
    """
    Parameters
    ----------
    file_obj : file-like object
        Open file object for writing to any filesystem

    Returns
    -------
    iobase_file_obj : file-like object
        Open file object inheriting from io.IOBase
    """
    if not isinstance(file_obj, IOBase):
        if "b" in file_obj.mode:
            iobase_file_obj = BufferedWriter(file_obj)
        else:
            iobase_file_obj = TextIOWrapper(file_obj)
        return iobase_file_obj

    return file_obj


def is_fsspec_open_file(file_obj):
    if isinstance(file_obj, fsspec.core.OpenFile):
        return True
    return False


def stringify_pathlike(pathlike):
    """
    Convert any object that implements the fspath protocol
    to a string. Leaves other objects unchanged

    Parameters
    ----------
    pathlike
        Pathlike object that implements the fspath protocol

    Returns
    -------
    maybe_pathlike_str
        String version of the object if possible
    """
    maybe_pathlike_str = (
        pathlike.__fspath__() if hasattr(pathlike, "__fspath__") else pathlike
    )

    return maybe_pathlike_str


def buffer_write_lines(buf, lines):
    """
    Appends lines to a buffer.

    Parameters
    ----------
    buf
        The buffer to write to
    lines
        The lines to append.
    """
    if any(isinstance(x, str) for x in lines):
        lines = [str(x) for x in lines]
    buf.write("\n".join(lines))


def _apply_filter_bool_eq(val, col_stats):
    if "true_count" in col_stats and "false_count" in col_stats:
        if val is True:
            if (col_stats["true_count"] == 0) or (
                col_stats["false_count"] == col_stats["number_of_values"]
            ):
                return False
        elif val is False:
            if (col_stats["false_count"] == 0) or (
                col_stats["true_count"] == col_stats.number_of_values
            ):
                return False
    return True


def _apply_filter_not_eq(val, col_stats):
    return ("minimum" in col_stats and val < col_stats["minimum"]) or (
        "maximum" in col_stats and val > col_stats["maximum"]
    )


def _apply_predicate(op, val, col_stats):
    # Sanitize operator
    if op not in {"=", "==", "!=", "<", "<=", ">", ">=", "in", "not in"}:
        raise ValueError(f"'{op}' is not a valid operator in predicates.")

    col_min = col_stats.get("minimum", None)
    col_max = col_stats.get("maximum", None)
    col_sum = col_stats.get("sum", None)

    # Apply operator
    if op == "=" or op == "==":
        if _apply_filter_not_eq(val, col_stats):
            return False
        # TODO: Replace pd.isnull with
        # cudf.isnull once it is implemented
        if pd.isnull(val) and not col_stats.has_null:
            return False
        if not _apply_filter_bool_eq(val, col_stats):
            return False
    elif op == "!=":
        if (
            col_min is not None
            and col_max is not None
            and val == col_min
            and val == col_max
        ):
            return False
        if _apply_filter_bool_eq(val, col_stats):
            return False
    elif col_min is not None and (
        (op == "<" and val <= col_min) or (op == "<=" and val < col_min)
    ):
        return False
    elif col_max is not None and (
        (op == ">" and val >= col_max) or (op == ">=" and val > col_max)
    ):
        return False
    elif (
        col_sum is not None
        and op == ">"
        and (
            (col_min is not None and col_min >= 0 and col_sum <= val)
            or (col_max is not None and col_max <= 0 and col_sum >= val)
        )
    ):
        return False
    elif (
        col_sum is not None
        and op == ">="
        and (
            (col_min is not None and col_min >= 0 and col_sum < val)
            or (col_max is not None and col_max <= 0 and col_sum > val)
        )
    ):
        return False
    elif op == "in":
        if (col_max is not None and col_max < min(val)) or (
            col_min is not None and col_min > max(val)
        ):
            return False
        if all(_apply_filter_not_eq(elem, col_stats) for elem in val):
            return False
    elif op == "not in" and col_min is not None and col_max is not None:
        if any(elem == col_min == col_max for elem in val):
            return False
        col_range = None
        if isinstance(col_min, int):
            col_range = range(col_min, col_max)
        elif isinstance(col_min, datetime.datetime):
            col_range = pd.date_range(col_min, col_max)
        if col_range and all(elem in val for elem in col_range):
            return False
    return True


def _apply_filters(filters, stats):
    for conjunction in filters:
        if all(
            _apply_predicate(op, val, stats[col])
            for col, op, val in conjunction
        ):
            return True
    return False


def _prepare_filters(filters):
    # Coerce filters into list of lists of tuples
    if isinstance(filters[0][0], str):
        filters = [filters]

    return filters


def _ensure_filesystem(passed_filesystem, path, storage_options):
    if passed_filesystem is None:
        return get_fs_token_paths(
            path[0] if isinstance(path, list) else path,
            storage_options={} if storage_options is None else storage_options,
        )[0]
    return passed_filesystem


#
# Fsspec Data-transfer Optimization Code
#


def _fsspec_data_transfer(
    path_or_fob,
    fs=None,
    file_size=None,
    bytes_per_thread=_BYTES_PER_THREAD_DEFAULT,
    max_gap=64_000,
    mode="rb",
):
    if bytes_per_thread is None:
        bytes_per_thread = _BYTES_PER_THREAD_DEFAULT

    # Require `fs` if `path_or_fob` is not file-like
    file_like = is_file_like(path_or_fob)
    if fs is None and not file_like:
        raise ValueError(
            "fs must be defined if `path_or_fob` is not file-like"
        )

    # Calculate total file size
    if file_like:
        try:
            file_size = path_or_fob.size
        except AttributeError:
            # If we cannot find the size of path_or_fob
            # just read it.
            return path_or_fob.read()
    file_size = file_size or fs.size(path_or_fob)

    # Check if a direct read makes the most sense
    if bytes_per_thread >= file_size:
        if file_like:
            return path_or_fob.read()
        else:
            return fs.open(path_or_fob, mode=mode, cache_type="all").read()

    # Threaded read into "local" buffer
    buf = np.zeros(file_size, dtype="b")

    byte_ranges = [
        (b, min(bytes_per_thread, file_size - b))
        for b in range(0, file_size, bytes_per_thread)
    ]
    _read_byte_ranges(
        path_or_fob,
        byte_ranges,
        buf,
        fs=fs,
    )

    return buf.tobytes()


def _merge_ranges(byte_ranges, max_block=256_000_000, max_gap=64_000):
    # Simple utility to merge small/adjacent byte ranges
    new_ranges = []
    if not byte_ranges:
        # Early return
        return new_ranges

    offset, size = byte_ranges[0]
    for new_offset, new_size in byte_ranges[1:]:
        gap = new_offset - (offset + size)
        if gap > max_gap or (size + new_size + gap) > max_block:
            # Gap is too large or total read is too large
            new_ranges.append((offset, size))
            offset = new_offset
            size = new_size
            continue
        size += new_size + gap
    new_ranges.append((offset, size))
    return new_ranges


def _assign_block(fs, path_or_fob, local_buffer, offset, nbytes):
    if fs is None:
        # We have an open fsspec file object
        path_or_fob.seek(offset)
        local_buffer[offset : offset + nbytes] = np.frombuffer(
            path_or_fob.read(nbytes),
            dtype="b",
        )
    else:
        # We have an fsspec filesystem and a path
        with fs.open(path_or_fob, mode="rb", cache_type="none") as fob:
            fob.seek(offset)
            local_buffer[offset : offset + nbytes] = np.frombuffer(
                fob.read(nbytes),
                dtype="b",
            )


def _read_byte_ranges(
    path_or_fob,
    ranges,
    local_buffer,
    fs=None,
):
    # Simple utility to copy remote byte ranges
    # into a local buffer for IO in libcudf
    workers = []
    for offset, nbytes in ranges:
        if len(ranges) > 1:
            workers.append(
                Thread(
                    target=_assign_block,
                    args=(fs, path_or_fob, local_buffer, offset, nbytes),
                )
            )
            workers[-1].start()
        else:
            _assign_block(fs, path_or_fob, local_buffer, offset, nbytes)

    for worker in workers:
        worker.join()


def _get_remote_bytes_all(
    remote_paths, fs, *, blocksize=_BYTES_PER_THREAD_DEFAULT
):
    # TODO: Experiment with a heuristic to avoid the fs.sizes
    # call when we are reading many files at once (the latency
    # of collecting the file sizes is unnecessary in this case)
    if max(sizes := fs.sizes(remote_paths)) <= blocksize:
        # Don't bother breaking up individual files
        return fs.cat_ranges(remote_paths, None, None)
    else:
        # Construct list of paths, starts, and ends
        paths, starts, ends = map(
            list,
            zip(
                *(
                    (r, j, min(j + blocksize, s))
                    for r, s in zip(remote_paths, sizes)
                    for j in range(0, s, blocksize)
                )
            ),
        )

        # Collect the byte ranges
        chunks = fs.cat_ranges(paths, starts, ends)

        # Construct local byte buffers
        # (Need to make sure path offsets are ordered correctly)
        unique_count = dict(zip(*np.unique(paths, return_counts=True)))
        offset = np.cumsum([0] + [unique_count[p] for p in remote_paths])
        buffers = [
            functools.reduce(operator.add, chunks[offset[i] : offset[i + 1]])
            for i in range(len(remote_paths))
        ]
        return buffers


def _get_remote_bytes_parquet(
    remote_paths,
    fs,
    *,
    columns=None,
    row_groups=None,
    blocksize=_BYTES_PER_THREAD_DEFAULT,
):
    if fsspec_parquet is None or (columns is None and row_groups is None):
        return _get_remote_bytes_all(remote_paths, fs, blocksize=blocksize)

    sizes = fs.sizes(remote_paths)
    data = fsspec_parquet._get_parquet_byte_ranges(
        remote_paths,
        fs,
        columns=columns,
        row_groups=row_groups,
        max_block=blocksize,
    )

    buffers = []
    for size, path in zip(sizes, remote_paths):
        path_data = data[path]
        buf = np.empty(size, dtype="b")
        for range_offset in path_data.keys():
            chunk = path_data[range_offset]
            buf[range_offset[0] : range_offset[1]] = np.frombuffer(
                chunk, dtype="b"
            )
        buffers.append(buf.tobytes())
    return buffers


def _prefetch_remote_buffers(
    paths,
    fs,
    *,
    method="all",
    **prefetch_options,
):
    # Gather bytes ahead of time for remote filesystems
    if fs and paths and not _is_local_filesystem(fs):
        try:
            prefetcher = {
                "parquet": _get_remote_bytes_parquet,
                "all": _get_remote_bytes_all,
            }[method]
        except KeyError:
            raise ValueError(
                f"{method} is not a supported remote-data prefetcher."
                " Expected 'parquet' or 'all'."
            )
        return prefetcher(
            paths,
            fs,
            **prefetch_options,
        )

    else:
        return paths


def _add_df_col_struct_names(
    df: cudf.DataFrame, child_names_dict: dict
) -> None:
    for name, child_names in child_names_dict.items():
        col = df._data[name]
        df._data[name] = _update_col_struct_field_names(col, child_names)


def _update_col_struct_field_names(
    col: ColumnBase, child_names: dict
) -> ColumnBase:
    if col.children:
        children = list(col.children)
        for i, (child, names) in enumerate(
            zip(children, child_names.values())
        ):
            children[i] = _update_col_struct_field_names(child, names)
        col.set_base_children(tuple(children))

    if isinstance(col.dtype, cudf.StructDtype):
        col = col._rename_fields(child_names.keys())  # type: ignore[attr-defined]

    return col<|MERGE_RESOLUTION|>--- conflicted
+++ resolved
@@ -1606,13 +1606,6 @@
                 index_levels.append(idx)
             index_descriptors.append(descr)
 
-<<<<<<< HEAD
-    df_meta = table.head(0)
-
-    if materialize_index:
-        df_meta.index = df_meta.index._as_int_index()
-=======
->>>>>>> 19046d08
     metadata = pa.pandas_compat.construct_metadata(
         columns_to_convert=columns_to_convert,
         # It is OKAY to do `.to_pandas()` because
