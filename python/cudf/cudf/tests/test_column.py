--- conflicted
+++ resolved
@@ -91,7 +91,6 @@
     assert_eq(psr.astype("str"), sr)
 
 
-<<<<<<< HEAD
 @pytest.mark.parametrize("nan_as_null", [True, False])
 def test_as_column_scalar_with_nan(nan_as_null):
     size = 10
@@ -104,7 +103,8 @@
     ).to_array()
 
     np.testing.assert_equal(expected, got)
-=======
+
+
 @pytest.mark.parametrize("data", [[1.1, 2.2, 3.3, 4.4], [1, 2, 3, 4]])
 @pytest.mark.parametrize("dtype", ["float32", "float64"])
 def test_column_series_cuda_array_dtype(data, dtype):
@@ -116,5 +116,4 @@
     psr = pd.Series(data, dtype=dtype)
     sr = cudf.Series(data, dtype=dtype)
 
-    assert_eq(psr, sr)
->>>>>>> 972e4165
+    assert_eq(psr, sr)