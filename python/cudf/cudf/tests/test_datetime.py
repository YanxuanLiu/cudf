import datetime as dt

import numpy as np
import pandas as pd
import pytest
from pandas.util.testing import (
    assert_frame_equal,
    assert_index_equal,
    assert_series_equal,
)

import cudf
from cudf.dataframe import DataFrame, Series
from cudf.dataframe.index import DatetimeIndex
from cudf.tests.utils import assert_eq


def data1():
    return pd.date_range("20010101", "20020215", freq="400h", name="times")


def data2():
    return pd.date_range(
        "20010101", "20020215", freq="400h", tz="US/Eastern", name="times"
    )


def timeseries_us_data():
    return pd.date_range(
        '2019-07-16 00:00:00',
        '2019-07-16 00:00:01',
        freq="5555us", tz="US/Eastern", name="times"
    )


def numerical_data():
    return np.arange(1, 10)


fields = ["year", "month", "day", "hour", "minute", "second"]


@pytest.mark.parametrize("data", [data1(), data2()])
def test_series(data):
    pd_data = pd.Series(data.copy())
    gdf_data = Series(pd_data)
    np.testing.assert_equal(np.array(pd_data), np.array(gdf_data))


def test_datetime_series_binops():
    pd_data_1 = pd.Series(pd.date_range(
        "20010101", "20020215", freq="400h", name="times"))
    pd_data_2 = pd.Series(pd.date_range(
        "20010101", "20020215", freq="401h", name="times"))
    gdf_data_1 = Series(pd_data_1)
    gdf_data_2 = Series(pd_data_2)
    np.testing.assert_equal(np.array(pd_data_1), np.array(gdf_data_1))
    np.testing.assert_equal(np.array(pd_data_2), np.array(gdf_data_2))
    assert_eq(pd_data_1 < pd_data_2, gdf_data_1 < gdf_data_2)
    assert_eq(pd_data_1 > pd_data_2, gdf_data_1 > gdf_data_2)
    assert_eq(pd_data_1 == pd_data_2, gdf_data_1 == gdf_data_2)
    assert_eq(pd_data_1 <= pd_data_2, gdf_data_1 <= gdf_data_2)
    assert_eq(pd_data_1 >= pd_data_2, gdf_data_1 >= gdf_data_2)


@pytest.mark.parametrize("data", [data1(), data2()])
def test_dt_ops(data):
    pd_data = pd.Series(data.copy())
    gdf_data = Series(data.copy())

    assert_eq(pd_data == pd_data, gdf_data == gdf_data)
    assert_eq(pd_data < pd_data, gdf_data < gdf_data)
    assert_eq(pd_data > pd_data, gdf_data > gdf_data)


# libgdf doesn't respect timezones
@pytest.mark.parametrize("data", [data1()])
@pytest.mark.parametrize("field", fields)
def test_dt_series(data, field):
    pd_data = pd.Series(data.copy())
    gdf_data = Series(pd_data)
    base = getattr(pd_data.dt, field)
    test = getattr(gdf_data.dt, field).to_pandas().astype("int64")
    assert_series_equal(base, test)


@pytest.mark.parametrize("data", [data1()])
@pytest.mark.parametrize("field", fields)
def test_dt_index(data, field):
    pd_data = data.copy()
    gdf_data = DatetimeIndex(pd_data)
    assert_index_equal(
        getattr(gdf_data, field).to_pandas(), getattr(pd_data, field)
    )


def test_setitem_datetime():
    df = DataFrame()
    df["date"] = pd.date_range("20010101", "20010105").values
    assert np.issubdtype(df.date.dtype, np.datetime64)


def test_sort_datetime():
    df = pd.DataFrame()
    df["date"] = np.array(
        [
            np.datetime64("2016-11-20"),
            np.datetime64("2020-11-20"),
            np.datetime64("2019-11-20"),
            np.datetime64("1918-11-20"),
            np.datetime64("2118-11-20"),
        ]
    )
    df["vals"] = np.random.sample(len(df["date"]))

    gdf = cudf.from_pandas(df)

    s_df = df.sort_values(by="date")
    s_gdf = gdf.sort_values(by="date")

    assert_eq(s_df, s_gdf)


def test_issue_165():
    df_pandas = pd.DataFrame()
    start_date = dt.datetime.strptime("2000-10-21", "%Y-%m-%d")
    data = [(start_date + dt.timedelta(days=x)) for x in range(6)]
    df_pandas["dates"] = data
    df_pandas["num"] = [1, 2, 3, 4, 5, 6]
    df_cudf = DataFrame.from_pandas(df_pandas)

    base = df_pandas.query("dates==@start_date")
    test = df_cudf.query("dates==@start_date")
    assert_frame_equal(base, test.to_pandas())
    assert len(test) > 0

    mask = df_cudf.dates == start_date
    base_mask = df_pandas.dates == start_date
    assert_series_equal(mask.to_pandas(), base_mask, check_names=False)
    assert mask.to_pandas().sum() > 0

    start_date_ts = pd.Timestamp(start_date)
    test = df_cudf.query("dates==@start_date_ts")
    base = df_pandas.query("dates==@start_date_ts")
    assert_frame_equal(base, test.to_pandas())
    assert len(test) > 0

    mask = df_cudf.dates == start_date_ts
    base_mask = df_pandas.dates == start_date_ts
    assert_series_equal(mask.to_pandas(), base_mask, check_names=False)
    assert mask.to_pandas().sum() > 0

    start_date_np = np.datetime64(start_date_ts, "ns")
    test = df_cudf.query("dates==@start_date_np")
    base = df_pandas.query("dates==@start_date_np")
    assert_frame_equal(base, test.to_pandas())
    assert len(test) > 0

    mask = df_cudf.dates == start_date_np
    base_mask = df_pandas.dates == start_date_np
    assert_series_equal(mask.to_pandas(), base_mask, check_names=False)
    assert mask.to_pandas().sum() > 0


@pytest.mark.parametrize("data", [data1(), data2()])
@pytest.mark.parametrize("dtype", [
    "int8",
    "int16",
    "int32",
    "int64",
    "float32",
    "float64"
])
def test_typecast_from_datetime(data, dtype):
    pd_data = pd.Series(data.copy())
    np_data = np.array(pd_data)
    gdf_data = Series(pd_data)

    np_casted = np_data.astype(dtype)
    gdf_casted = gdf_data.astype(dtype)

    np.testing.assert_equal(np_casted, np.array(gdf_casted))


@pytest.mark.parametrize("data", [data1(), data2()])
@pytest.mark.parametrize("dtype", [
    "datetime64[s]",
    "datetime64[ms]",
    "datetime64[us]",
    "datetime64[ns]",
])
def test_typecast_from_datetime_to_int64_to_datetime(data, dtype):
    pd_data = pd.Series(data.copy()).astype(dtype)
    np_data = np.array(pd_data)
    gdf_data = Series(pd_data)

    np_casted = np_data.astype(np.int64).astype(dtype)
    gdf_casted = gdf_data.astype(np.int64).astype(dtype)

    np.testing.assert_equal(np_casted, np.array(gdf_casted))


@pytest.mark.parametrize("data", [timeseries_us_data()])
@pytest.mark.parametrize("dtype", [
    "datetime64[s]",
    "datetime64[ms]",
    "datetime64[us]",
    "datetime64[ns]",
])
def test_typecast_to_different_datetime_resolutions(data, dtype):
    pd_data = pd.Series(data.copy())
    np_data = np.array(pd_data).astype(dtype)
    gdf_series = Series(pd_data).astype(dtype)
    np.testing.assert_equal(np_data, np.array(gdf_series))


@pytest.mark.parametrize("data", [numerical_data()])
@pytest.mark.parametrize("from_dtype", [
    "int8",
    "int16",
    "int32",
    "int64",
    "float32",
    "float64"
])
@pytest.mark.parametrize("to_dtype", [
    "datetime64[s]",
    "datetime64[ms]",
    "datetime64[us]",
    "datetime64[ns]",
])
def test_typecast_to_datetime(data, from_dtype, to_dtype):
    np_data = data.astype(from_dtype)
    gdf_data = Series(np_data)

    np_casted = np_data.astype(to_dtype)
    gdf_casted = gdf_data.astype(to_dtype)

    np.testing.assert_equal(np_casted, np.array(gdf_casted))


@pytest.mark.parametrize("data", [numerical_data()])
@pytest.mark.parametrize("from_dtype", [
    "int8",
    "int16",
    "int32",
    "int64",
    "float32",
    "float64"
])
@pytest.mark.parametrize("to_dtype", [
    "datetime64[s]",
    "datetime64[ms]",
    "datetime64[us]",
    "datetime64[ns]",
])
def test_typecast_to_from_datetime(data, from_dtype, to_dtype):
    np_data = data.astype(from_dtype)
    gdf_data = Series(np_data)

    np_casted = np_data.astype(to_dtype).astype(from_dtype)
    gdf_casted = gdf_data.astype(to_dtype).astype(from_dtype)

    np.testing.assert_equal(np_casted, np.array(gdf_casted))


@pytest.mark.parametrize("data", [numerical_data()])
@pytest.mark.parametrize("nulls", ["some", "all"])
def test_to_from_pandas_nulls(data, nulls):
    pd_data = pd.Series(data.copy())
    if nulls == "some":
        # Fill half the values with NaT
        pd_data[list(range(0, len(pd_data), 2))] = np.datetime64("nat", "ns")
    elif nulls == "all":
        # Fill all the values with NaT
        pd_data[:] = np.datetime64("nat", "ns")
    gdf_data = Series.from_pandas(pd_data)

    expect = pd_data
    got = gdf_data.to_pandas()

    assert_eq(expect, got)


<<<<<<< HEAD
@pytest.mark.parametrize("dtype", [
    "datetime64[s]",
    "datetime64[ms]",
    "datetime64[us]",
    "datetime64[ns]",
])
def test_datetime_to_arrow(dtype):
    timestamp = cudf.datasets.timeseries(
        start="2000-01-01", end="2000-01-02", freq="3600s", dtypes={}
    ).reset_index()['timestamp'].reset_index(drop=True)
    gdf = DataFrame({'timestamp': timestamp.astype(dtype)})
    assert_eq(gdf, DataFrame.from_arrow(gdf.to_arrow(preserve_index=False)))
=======
@pytest.mark.parametrize(
    'data',
    [
        [],
        pd.Series(pd.date_range('2010-01-01', '2010-02-01')),
        pytest.param(pd.Series([None, None], dtype='datetime64[ns]'),
                     marks=pytest.mark.xfail),
    ])
@pytest.mark.parametrize(
    'nulls',
    [
        'none',
        pytest.param('some', marks=pytest.mark.xfail),
    ])
def test_datetime_unique(data, nulls):
    psr = pd.Series(data)

    print(data)
    print(nulls)

    if len(data) > 0:
        if nulls == 'some':
            p = np.random.randint(0, len(data), 2)
            psr[p] = None

    gsr = cudf.from_pandas(psr)
    expected = psr.unique()
    got = gsr.unique()

    # convert to int64 for equivalence testing
    np.testing.assert_array_almost_equal(got.to_pandas().astype(int),
                                         expected.astype(int))


@pytest.mark.parametrize(
    'data',
    [
        [],
        pd.Series(pd.date_range('2010-01-01', '2010-02-01')),
        pd.Series([None, None], dtype='datetime64[ns]'),
    ])
@pytest.mark.parametrize(
    'nulls',
    [
        'none',
        'some',
    ])
def test_datetime_nunique(data, nulls):
    psr = pd.Series(data)

    if len(data) > 0:
        if nulls == 'some':
            p = np.random.randint(0, len(data), 2)
            psr[p] = None

    gsr = cudf.from_pandas(psr)
    expected = psr.nunique()
    got = gsr.nunique()
    assert_eq(got, expected)


@pytest.mark.parametrize(
    'data',
    [
        [],
        pd.Series(pd.date_range('2010-01-01', '2010-02-01')),
        pd.Series([None, None], dtype='datetime64[ns]'),
    ])
@pytest.mark.parametrize(
    'nulls',
    [
        'none',
        'some',
    ])
def test_datetime_value_counts(data, nulls):
    psr = pd.Series(data)

    if len(data) > 0:
        if nulls == 'one':
            p = np.random.randint(0, len(data))
            psr[p] = None
        elif nulls == 'some':
            p = np.random.randint(0, len(data), 2)
            psr[p] = None

    gsr = cudf.from_pandas(psr)
    expected = psr.value_counts()
    got = gsr.value_counts()

    pandas_dict = expected.to_dict()
    gdf_dict = got.to_pandas().to_dict()

    assert pandas_dict == gdf_dict
>>>>>>> c65d8ba8
<|MERGE_RESOLUTION|>--- conflicted
+++ resolved
@@ -282,7 +282,6 @@
     assert_eq(expect, got)
 
 
-<<<<<<< HEAD
 @pytest.mark.parametrize("dtype", [
     "datetime64[s]",
     "datetime64[ms]",
@@ -295,7 +294,8 @@
     ).reset_index()['timestamp'].reset_index(drop=True)
     gdf = DataFrame({'timestamp': timestamp.astype(dtype)})
     assert_eq(gdf, DataFrame.from_arrow(gdf.to_arrow(preserve_index=False)))
-=======
+
+
 @pytest.mark.parametrize(
     'data',
     [
@@ -388,5 +388,4 @@
     pandas_dict = expected.to_dict()
     gdf_dict = got.to_pandas().to_dict()
 
-    assert pandas_dict == gdf_dict
->>>>>>> c65d8ba8
+    assert pandas_dict == gdf_dict