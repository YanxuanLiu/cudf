# Copyright (c) 2018, NVIDIA CORPORATION.

import msgpack
import numpy as np
import pandas as pd
import pytest

import cudf
from cudf.tests import utils
from cudf.tests.utils import assert_eq


@pytest.mark.parametrize(
    "df",
    [
        lambda: cudf.Series([1, 2, 3]),
        lambda: cudf.Series([1, 2, 3], index=[4, 5, 6]),
        lambda: cudf.Series([1, None, 3]),
        lambda: cudf.Series([1, 2, 3], index=[4, 5, None]),
        lambda: cudf.Series(["a", "bb", "ccc"]),
        lambda: cudf.Series(["a", None, "ccc"]),
        lambda: cudf.DataFrame({"x": [1, 2, 3]}),
        lambda: cudf.DataFrame({"x": [1, 2, 3], "y": [1.0, None, 3.0]}),
        lambda: cudf.DataFrame(
            {"x": [1, 2, 3], "y": [1.0, 2.0, 3.0]}, index=[1, None, 3]
        ),
        lambda: cudf.DataFrame(
            {"x": [1, 2, 3], "y": [1.0, None, 3.0]}, index=[1, None, 3]
        ),
        lambda: cudf.DataFrame(
            {"x": ["a", "bb", "ccc"], "y": [1.0, None, 3.0]},
            index=[1, None, 3],
        ),
        pd.util.testing.makeTimeDataFrame,
        pd.util.testing.makeMixedDataFrame,
        pd.util.testing.makeTimeDataFrame,
        # pd.util.testing.makeMissingDataframe, # Problem in distributed
        # pd.util.testing.makeMultiIndex, # Indices not serialized on device
    ],
)
def test_serialize(df):
    """ This should hopefully replace all functions below """
    a = df()
    if "cudf" not in type(a).__module__:
        a = cudf.from_pandas(a)
    header, frames = a.serialize()
    msgpack.dumps(header)  # ensure that header is msgpack serializable
    ndevice = 0
    for frame in frames:
        if not isinstance(frame, (bytes, memoryview)):
            ndevice += 1
    # Indices etc. will not be DeviceNDArray
    # but data should be...
    if hasattr(df, "_cols"):
        assert ndevice >= len(df._data)
    else:
        assert ndevice > 0

    typ = type(a)
    b = typ.deserialize(header, frames)
    assert_eq(a, b)


def test_serialize_dataframe():
    df = cudf.DataFrame()
    df["a"] = np.arange(100)
    df["b"] = np.arange(100, dtype=np.float32)
    df["c"] = pd.Categorical(
        ["a", "b", "c", "_", "_"] * 20, categories=["a", "b", "c"]
    )
    outdf = cudf.DataFrame.deserialize(*df.serialize())
    assert_eq(df, outdf)


def test_serialize_dataframe_with_index():
    df = cudf.DataFrame()
    df["a"] = np.arange(100)
    df["b"] = np.random.random(100)
    df["c"] = pd.Categorical(
        ["a", "b", "c", "_", "_"] * 20, categories=["a", "b", "c"]
    )
    df = df.sort_values("b")
    outdf = cudf.DataFrame.deserialize(*df.serialize())
    assert_eq(df, outdf)


def test_serialize_series():
    sr = cudf.Series(np.arange(100))
    outsr = cudf.Series.deserialize(*sr.serialize())
    assert_eq(sr, outsr)


def test_serialize_range_index():
    index = cudf.core.index.RangeIndex(10, 20)
    outindex = cudf.core.index.RangeIndex.deserialize(*index.serialize())
    assert_eq(index, outindex)


def test_serialize_generic_index():
    index = cudf.core.index.GenericIndex(cudf.Series(np.arange(10)))
    outindex = cudf.core.index.GenericIndex.deserialize(*index.serialize())
    assert_eq(index, outindex)


def test_serialize_multi_index():
    pdf = pd.DataFrame(
        {
            "a": [4, 17, 4, 9, 5],
            "b": [1, 4, 4, 3, 2],
            "x": np.random.normal(size=5),
        }
    )
    gdf = cudf.DataFrame.from_pandas(pdf)
    gdg = gdf.groupby(["a", "b"]).sum()
    multiindex = gdg.index
    outindex = cudf.core.multiindex.MultiIndex.deserialize(
        *multiindex.serialize()
    )
    assert_eq(multiindex, outindex)


def test_serialize_masked_series():
    nelem = 50
    data = np.random.random(nelem)
    mask = utils.random_bitmask(nelem)
    bitmask = utils.expand_bits_to_bytes(mask)[:nelem]
    null_count = utils.count_zero(bitmask)
    assert null_count >= 0
    sr = cudf.Series.from_masked_array(data, mask, null_count=null_count)
    outsr = cudf.Series.deserialize(*sr.serialize())
    assert_eq(sr, outsr)


def test_serialize_groupby_df():
    df = cudf.DataFrame()
    df["key_1"] = np.random.randint(0, 20, 100)
    df["key_2"] = np.random.randint(0, 20, 100)
    df["val"] = np.arange(100, dtype=np.float32)
    gb = df.groupby(["key_1", "key_2"])
    outgb = gb.deserialize(*gb.serialize())
    expect = gb.mean()
    got = outgb.mean()
    assert_eq(got, expect)


def test_serialize_groupby_external():
    df = cudf.DataFrame()
    df["val"] = np.arange(100, dtype=np.float32)
    gb = df.groupby(cudf.Series(np.random.randint(0, 20, 100)))
    outgb = gb.deserialize(*gb.serialize())
    expect = gb.mean()
    got = outgb.mean()
    assert_eq(got, expect)


def test_serialize_groupby_level():
    idx = pd.MultiIndex.from_tuples([(1, 1), (1, 2), (2, 2)], names=("a", "b"))
    pdf = pd.DataFrame({"c": [1, 2, 3], "d": [2, 3, 4]}, index=idx)
    df = cudf.from_pandas(pdf)
    gb = df.groupby(level="a")
    expect = gb.mean()
    outgb = gb.deserialize(*gb.serialize())
    got = outgb.mean()
    assert_eq(expect, got)


def test_serialize_groupby_sr():
    sr = cudf.Series(np.random.randint(0, 20, 100))
    gb = sr.groupby(sr // 2)
    outgb = gb.deserialize(*gb.serialize())
    got = gb.mean()
    expect = outgb.mean()
    assert_eq(got, expect)


def test_serialize_datetime():
    # Make frame with datetime column
    df = pd.DataFrame(
        {"x": np.random.randint(0, 5, size=20), "y": np.random.normal(size=20)}
    )
    ts = np.arange(0, len(df), dtype=np.dtype("datetime64[ms]"))
    df["timestamp"] = ts
    gdf = cudf.DataFrame.from_pandas(df)
    # (De)serialize roundtrip
    recreated = cudf.DataFrame.deserialize(*gdf.serialize())
    # Check
    assert_eq(recreated, df)


def test_serialize_string():
    # Make frame with string column
    df = pd.DataFrame(
        {"x": np.random.randint(0, 5, size=5), "y": np.random.normal(size=5)}
    )
    str_data = ["a", "bc", "def", "ghij", "klmno"]
    df["timestamp"] = str_data
    gdf = cudf.DataFrame.from_pandas(df)
    # (De)serialize roundtrip
    recreated = cudf.DataFrame.deserialize(*gdf.serialize())
    # Check
    assert_eq(recreated, df)


@pytest.mark.parametrize(
    "frames",
    [
        (cudf.Series([], dtype="str"), pd.Series([], dtype="str")),
        (cudf.DataFrame([]), pd.DataFrame([])),
        (cudf.DataFrame([1]).head(0), pd.DataFrame([1]).head(0)),
        (cudf.DataFrame({"a": []}), pd.DataFrame({"a": []})),
        (
            cudf.DataFrame({"a": ["a"]}).head(0),
            pd.DataFrame({"a": ["a"]}).head(0),
        ),
        (
            cudf.DataFrame({"a": [1.0]}).head(0),
            pd.DataFrame({"a": [1.0]}).head(0),
        ),
    ],
)
def test_serialize_empty(frames):
    gdf, pdf = frames

    typ = type(gdf)
    res = typ.deserialize(*gdf.serialize())
    assert_eq(res, gdf)


def test_serialize_all_null_string():
    data = [None, None, None, None, None]
    pd_series = pd.Series(data, dtype="str")
    gd_series = cudf.Series(data, dtype="str")

    recreated = cudf.Series.deserialize(*gd_series.serialize())
    assert_eq(recreated, pd_series)


<<<<<<< HEAD
def test_serialize_named_series():
    gdf = cudf.DataFrame({"a": [1, 2, 3, 4], "b": [5, 1, 2, 5]})

    # Test basic named-series round trip
    ser = gdf["b"]
    recreated = cudf.Series.deserialize(*ser.serialize())
    assert_eq(recreated, ser)

    # Test seriesgroupby
    # (Same as a named series - See github issue #3913)
    gb = gdf.groupby(["a"]).b
    recreated = cudf.core.groupby.groupby._Groupby.deserialize(*gb.serialize())
    assert_eq(recreated.sum(), gb.sum())
=======
def test_serialize_string_check_buffer_sizes():
    df = cudf.DataFrame({"a": ["a", "b", "cd", None]})
    expect = df.memory_usage(deep=True).loc["a"]
    header, frames = df.serialize()
    got = sum(b.nbytes for b in frames)
    assert expect == got
>>>>>>> fc73d7be
<|MERGE_RESOLUTION|>--- conflicted
+++ resolved
@@ -235,7 +235,6 @@
     assert_eq(recreated, pd_series)
 
 
-<<<<<<< HEAD
 def test_serialize_named_series():
     gdf = cudf.DataFrame({"a": [1, 2, 3, 4], "b": [5, 1, 2, 5]})
 
@@ -249,11 +248,11 @@
     gb = gdf.groupby(["a"]).b
     recreated = cudf.core.groupby.groupby._Groupby.deserialize(*gb.serialize())
     assert_eq(recreated.sum(), gb.sum())
-=======
+
+
 def test_serialize_string_check_buffer_sizes():
     df = cudf.DataFrame({"a": ["a", "b", "cd", None]})
     expect = df.memory_usage(deep=True).loc["a"]
     header, frames = df.serialize()
     got = sum(b.nbytes for b in frames)
-    assert expect == got
->>>>>>> fc73d7be
+    assert expect == got