# Copyright (c) 2018, NVIDIA CORPORATION.

# cython: profile=False
# distutils: language = c++
# cython: embedsignature = True
# cython: language_level = 3

from cudf.bindings.cudf_cpp cimport *
from cudf.bindings.GDFError import GDFError
from libcpp.vector cimport vector
from libc.stdint cimport uintptr_t
from libc.stdlib cimport calloc, malloc, free

import numpy as np
import pandas as pd
import pyarrow as pa

from cudf.utils import cudautils
from cudf.utils.utils import calc_chunk_size, mask_dtype, mask_bitsize
import cudf.dataframe.columnops
from librmm_cffi import librmm as rmm
import nvstrings
import nvcategory


dtypes = {
    np.float64:    GDF_FLOAT64,
    np.float32:    GDF_FLOAT32,
    np.int64:      GDF_INT64,
    np.int32:      GDF_INT32,
    np.int16:      GDF_INT16,
    np.int8:       GDF_INT8,
    np.bool_:      GDF_BOOL8,
    np.datetime64: GDF_DATE64,
    np.object_:    GDF_STRING_CATEGORY,
    np.str_:       GDF_STRING_CATEGORY,
}

gdf_dtypes = {
    GDF_FLOAT64:           np.float64,
    GDF_FLOAT32:           np.float32,
    GDF_INT64:             np.int64,
    GDF_INT32:             np.int32,
    GDF_INT16:             np.int16,
    GDF_INT8:              np.int8,
    GDF_BOOL8:             np.bool_,
    GDF_DATE64:            np.datetime64,
    GDF_CATEGORY:          np.int32,
    GDF_STRING_CATEGORY:   np.object_,
    GDF_STRING:            np.object_,
    N_GDF_TYPES:           np.int32
}

np_pa_dtypes = {
    np.float64:     pa.float64(),
    np.float32:     pa.float32(),
    np.int64:       pa.int64(),
    np.int32:       pa.int32(),
    np.int16:       pa.int16(),
    np.int8:        pa.int8(),
    np.bool_:       pa.int8(),
    np.datetime64:  pa.date64(),
    np.object_:     pa.string(),
    np.str_:        pa.string(),
}

agg_ops = {
    'sum':            GDF_SUM,
    'max':            GDF_MAX,
    'min':            GDF_MIN,
    'mean':           GDF_AVG,
    'avg':            GDF_AVG,
    'count':          GDF_COUNT,
    'count_distinct': GDF_COUNT_DISTINCT,
}

def gdf_to_np_dtype(dtype):
    """Util to convert gdf dtype to numpy dtype.
    """
    return np.dtype(gdf_dtypes[dtype])

def np_to_pa_dtype(dtype):
    """Util to convert numpy dtype to PyArrow dtype
    """
    return np_pa_dtypes[np.dtype(dtype).type]

def check_gdf_compatibility(col):
    """
    Raise TypeError when a column type does not have gdf support.
    """
    if not (col.dtype.type in dtypes or pd.api.types.is_categorical_dtype(col)):
        raise TypeError('column type `%s` not supported in gdf' % (col.dtype))


cpdef get_ctype_ptr(obj):
    if obj.device_ctypes_pointer.value is None:
        return 0
    else:
        return obj.device_ctypes_pointer.value

cpdef get_column_data_ptr(obj):
    return get_ctype_ptr(obj._data.mem)

cpdef get_column_valid_ptr(obj):
    return get_ctype_ptr(obj._mask.mem)

cdef gdf_dtype get_dtype(dtype):
    return dtypes[dtype]

cdef gdf_scalar* gdf_scalar_from_scalar(val, dtype=None):
    """
    Returns a gdf_scalar* constructed from the numpy scalar ``val``.
    """
    cdef bool is_valid = True

    cdef gdf_scalar* s = <gdf_scalar*>malloc(sizeof(gdf_scalar))
    if s is NULL:
        raise MemoryError

    set_scalar_value(s, val)
    if dtype is not None:
        s[0].dtype = dtypes[dtype.type]
    else:
        s[0].dtype = dtypes[val.dtype.type]
    s[0].is_valid = is_valid
    return s

cdef get_scalar_value(gdf_scalar scalar):
    """
    Returns typed value from a gdf_scalar
    0-dim array is retuned if dtype is date32/64, timestamp
    """
    return {
        GDF_FLOAT64: scalar.data.fp64,
        GDF_FLOAT32: scalar.data.fp32,
        GDF_INT64:   scalar.data.si64,
        GDF_INT32:   scalar.data.si32,
        GDF_INT16:   scalar.data.si16,
        GDF_INT8:    scalar.data.si08,
        GDF_BOOL8:   scalar.data.b08,
        GDF_DATE32:  np.array(scalar.data.dt32).astype('datetime64[D]'),
        GDF_DATE64:  np.array(scalar.data.dt64).astype('datetime64[ms]'),
        GDF_TIMESTAMP: np.array(scalar.data.tmst).astype('datetime64[ns]'),
    }[scalar.dtype]


cdef set_scalar_value(gdf_scalar *scalar, val):
    """
    Sets the value of a gdf_scalar from a numpy scalar.
    """
    if val.dtype.type == np.float64:
        scalar.data.fp64 = val
    elif val.dtype.type == np.float32:
        scalar.data.fp32 = val
    elif val.dtype.type == np.int64:
        scalar.data.si64 = val
    elif val.dtype.type == np.int32:
        scalar.data.si32 = val
    elif val.dtype.type == np.int16:
        scalar.data.si16 = val
    elif val.dtype.type == np.int8:
        scalar.data.si08 = val
    elif val.dtype.type == np.bool or val.dtype.type == np.bool_:
        scalar.data.b08 = val
    elif val.dtype.name == 'datetime64[ms]':
        scalar.data.dt64 = np.datetime64(val, 'ms').astype(int)
    else:
        raise ValueError("Cannot convert numpy scalar of dtype {}"
                         "to gdf_scalar".format(val.dtype.name))


# gdf_column functions

cdef gdf_column* column_view_from_column(col, col_name=None):
    """
    Make a column view from a column

    Parameters
    ----------
    size : int
        Data count.
    data : Buffer
        The data buffer.
    mask : Buffer; optional
        The mask buffer.
    dtype : numpy.dtype; optional
        The dtype of the data.  Defaults to *data.dtype*.
    """

    cdef gdf_column* c_col = <gdf_column*>malloc(sizeof(gdf_column))
    cdef uintptr_t data_ptr
    cdef uintptr_t valid_ptr
    cdef uintptr_t category

    if pd.api.types.is_categorical_dtype(col.dtype):
        g_dtype = dtypes[col.data.dtype.type]
    else:
        g_dtype = dtypes[col.dtype.type]

    if g_dtype == GDF_STRING_CATEGORY:
        category = col.nvcategory.get_cpointer()
        if len(col) > 0:
            data_ptr = get_ctype_ptr(col.indices.mem)
        else:
            data_ptr = 0
    else:
        category = 0

        if len(col) > 0:
            data_ptr = get_column_data_ptr(col)
        else:
            data_ptr = 0

    if col._mask is not None and col.null_count > 0:
        valid_ptr = get_column_valid_ptr(col)
    else:
        valid_ptr = 0

    cdef gdf_dtype c_dtype = g_dtype
    cdef gdf_size_type len_col = len(col)
    cdef gdf_size_type c_null_count = col.null_count
    cdef gdf_dtype_extra_info c_extra_dtype_info = gdf_dtype_extra_info(
        time_unit = TIME_UNIT_NONE,
        category = <void*> category
    )

    if col_name is None:
        c_col.col_name = NULL
    else:
        c_col.col_name = col_name

    with nogil:
        gdf_column_view_augmented(<gdf_column*>c_col,
                                <void*> data_ptr,
                                <gdf_valid_type*> valid_ptr,
                                len_col,
                                c_dtype,
                                c_null_count,
                                c_extra_dtype_info)

    return c_col


cdef gdf_column* column_view_from_NDArrays(size, data, mask, dtype,
                                           null_count):
    """
    Make a column view from NDArrays

    Parameters
    ----------
    size : int
        Data count.
    data : Buffer
        The data buffer.
    mask : Buffer; optional
        The mask buffer.
    dtype : numpy.dtype; optional
        The dtype of the data.  Defaults to *data.dtype*.
    """
    cdef gdf_column* c_col = <gdf_column*>malloc(sizeof(gdf_column))
    cdef uintptr_t data_ptr
    cdef uintptr_t valid_ptr

    if data is not None:
        data_ptr = get_ctype_ptr(data)
    else:
        data_ptr = 0

    if mask is not None:
        valid_ptr = get_ctype_ptr(mask)
    else:
        valid_ptr = 0

    if dtype is not None:
        if pd.api.types.is_categorical_dtype(dtype):
            if data is None:
                g_dtype = dtypes[np.int8]
            else:
                g_dtype = dtypes[data.dtype.type]
        else:
            g_dtype = dtypes[dtype.type]
    else:
        g_dtype = dtypes[data.dtype]

    if null_count is None:
        null_count = 0

    cdef gdf_dtype c_dtype = g_dtype
    cdef gdf_size_type c_size = size
    cdef gdf_size_type c_null_count = null_count
    cdef gdf_dtype_extra_info c_extra_dtype_info = gdf_dtype_extra_info(
        time_unit = TIME_UNIT_NONE,
        category = <void*> 0
    )

    with nogil:
        gdf_column_view_augmented(<gdf_column*>c_col,
                                <void*> data_ptr,
                                <gdf_valid_type*> valid_ptr,
                                c_size,
                                c_dtype,
                                c_null_count,
                                c_extra_dtype_info)

    return c_col


cpdef uintptr_t column_view_pointer(col):
    """
    Return pointer to a view of the underlying <gdf_column*>
    """
    return <uintptr_t> column_view_from_column(col)


cdef gdf_column_to_column_mem(gdf_column* input_col):
    gdf_dtype = input_col.dtype
    data_ptr = int(<uintptr_t>input_col.data)
    if gdf_dtype == GDF_STRING:
        data = nvstrings.bind_cpointer(data_ptr)
    elif gdf_dtype == GDF_STRING_CATEGORY:
        # Need to do this just to make sure it's freed properly
        garbage = rmm.device_array_from_ptr(
            data_ptr,
            nelem=input_col.size,
            dtype='int32',
            finalizer=rmm._make_finalizer(data_ptr, 0)
        )
<<<<<<< HEAD
        if input_col.size == 0:
            data = nvstrings.to_device([])
        else:
            nvcat_ptr = int(<uintptr_t>input_col.dtype_info.category)
            nvcat_obj = nvcategory.bind_cpointer(nvcat_ptr)
            data = nvcat_obj.to_strings()
=======
        nvcat_ptr = int(<uintptr_t>input_col.dtype_info.category)
        nvcat_obj = nvcategory.bind_cpointer(nvcat_ptr)
        if nvcat_obj:
            data = nvcat_obj.to_strings()
        else:
            data = nvstrings.to_device([])
>>>>>>> 8cdeb171
    else:
        data = rmm.device_array_from_ptr(
            data_ptr,
            nelem=input_col.size,
            dtype=gdf_to_np_dtype(input_col.dtype),
            finalizer=rmm._make_finalizer(data_ptr, 0)
        )

    mask = None
    if input_col.valid:
        mask_ptr = int(<uintptr_t>input_col.valid)
        mask = rmm.device_array_from_ptr(
            mask_ptr,
            nelem=calc_chunk_size(input_col.size, mask_bitsize),
            dtype=mask_dtype,
            finalizer=rmm._make_finalizer(mask_ptr, 0)
        )

    return data, mask


cdef update_nvstrings_col(col, uintptr_t category_ptr):
    nvcat_ptr = int(category_ptr)
    nvcat_obj = None
    if nvcat_ptr:
        nvcat_obj = nvcategory.bind_cpointer(nvcat_ptr)
        nvstr_obj = nvcat_obj.to_strings()
    else:
        nvstr_obj = nvstrings.to_device([])
    col._data = nvstr_obj
    col._nvcategory = nvcat_obj

cdef gdf_column* column_view_from_string_column(col, col_name=None):
    if not isinstance(col.data,nvstrings.nvstrings):
        raise ValueError("Column should be a cudf string column")

    cdef gdf_column* c_col = <gdf_column*>malloc(sizeof(gdf_column))
    cdef uintptr_t data_ptr = col.data.get_cpointer()
    cdef uintptr_t category = 0
    cdef gdf_dtype c_dtype = GDF_STRING
    cdef uintptr_t valid_ptr

    if col._mask is not None and col.null_count > 0:
        valid_ptr = get_column_valid_ptr(col)
    else:
        valid_ptr = 0

    cdef gdf_size_type len_col = len(col)
    cdef gdf_size_type c_null_count = col.null_count
    cdef gdf_dtype_extra_info c_extra_dtype_info = gdf_dtype_extra_info(
        time_unit = TIME_UNIT_NONE,
        category = <void*> category
    )

    if col_name is None:
        c_col.col_name = NULL
    else:
        c_col.col_name = col_name

    with nogil:
        gdf_column_view_augmented(<gdf_column*>c_col,
                                <void*> data_ptr,
                                <gdf_valid_type*> valid_ptr,
                                len_col,
                                c_dtype,
                                c_null_count,
                                c_extra_dtype_info)

    return c_col


<<<<<<< HEAD
=======
cdef gdf_column** cols_view_from_cols(cols):
    col_count=len(cols)
    cdef gdf_column **c_cols = <gdf_column**>malloc(sizeof(gdf_column*)*col_count)

    cdef i
    for i in range(col_count):
        check_gdf_compatibility(cols[i])
        c_cols[i] = column_view_from_column(cols[i])

    return c_cols


cdef free_table(cudf_table* table0, gdf_column** cols):
    cdef i
    cdef gdf_column *c_col
    for i in range(table0[0].num_columns()) :
        c_col = table0[0].get_column(i)
        free(c_col)

    del table0
    free(cols)


>>>>>>> 8cdeb171
# gdf_context functions

_join_method_api = {
    'sort': GDF_SORT,
    'hash': GDF_HASH
}

_null_sort_behavior_api = {
    'null_as_largest': GDF_NULL_AS_LARGEST, 
    'null_as_smallest': GDF_NULL_AS_SMALLEST
}

cdef gdf_context* create_context_view(flag_sorted, method, flag_distinct,
                                 flag_sort_result, flag_sort_inplace,
                                 flag_null_sort_behavior):

    cdef gdf_method method_api = _join_method_api[method]
    cdef gdf_context* context = <gdf_context*>malloc(sizeof(gdf_context))

    cdef int c_flag_sorted = flag_sorted
    cdef int c_flag_distinct = flag_distinct
    cdef int c_flag_sort_result = flag_sort_result
    cdef int c_flag_sort_inplace = flag_sort_inplace
    cdef gdf_null_sort_behavior nulls_sort_behavior_api = _null_sort_behavior_api[flag_null_sort_behavior]

    with nogil:
        gdf_context_view(context,
                         c_flag_sorted,
                         method_api,
                         c_flag_distinct,
                         c_flag_sort_result,
                         c_flag_sort_inplace,
                         nulls_sort_behavior_api)

    return context



# # Error handling

cpdef check_gdf_error(errcode):
    """Get error message for the given error code.
    """
    cdef gdf_error c_errcode = errcode

    if c_errcode != GDF_SUCCESS:
        if c_errcode == GDF_CUDA_ERROR:
            with nogil:
                cudaerr = gdf_cuda_last_error()
                errname = gdf_cuda_error_name(cudaerr)
                details = gdf_cuda_error_string(cudaerr)
            msg = 'CUDA ERROR. {}: {}'.format(errname, details)

        else:
            with nogil:
                errname = gdf_error_get_name(c_errcode)
            msg = errname

        raise GDFError(errname, msg)

cpdef count_nonzero_mask(mask, size):
    """ Counts the number of null bits in a given validity mask
    """
    assert mask.size * mask_bitsize >= size
    cdef int nnz = 0
    cdef uintptr_t mask_ptr = get_ctype_ptr(mask)
    cdef int c_size = size

    if mask_ptr:
        with nogil:
            gdf_count_nonzero_mask(
                <gdf_valid_type*>mask_ptr,
                c_size,
                &nnz
            )

    return nnz<|MERGE_RESOLUTION|>--- conflicted
+++ resolved
@@ -325,21 +325,12 @@
             dtype='int32',
             finalizer=rmm._make_finalizer(data_ptr, 0)
         )
-<<<<<<< HEAD
-        if input_col.size == 0:
-            data = nvstrings.to_device([])
-        else:
-            nvcat_ptr = int(<uintptr_t>input_col.dtype_info.category)
-            nvcat_obj = nvcategory.bind_cpointer(nvcat_ptr)
-            data = nvcat_obj.to_strings()
-=======
         nvcat_ptr = int(<uintptr_t>input_col.dtype_info.category)
         nvcat_obj = nvcategory.bind_cpointer(nvcat_ptr)
         if nvcat_obj:
             data = nvcat_obj.to_strings()
         else:
             data = nvstrings.to_device([])
->>>>>>> 8cdeb171
     else:
         data = rmm.device_array_from_ptr(
             data_ptr,
@@ -411,8 +402,6 @@
     return c_col
 
 
-<<<<<<< HEAD
-=======
 cdef gdf_column** cols_view_from_cols(cols):
     col_count=len(cols)
     cdef gdf_column **c_cols = <gdf_column**>malloc(sizeof(gdf_column*)*col_count)
@@ -436,7 +425,6 @@
     free(cols)
 
 
->>>>>>> 8cdeb171
 # gdf_context functions
 
 _join_method_api = {
