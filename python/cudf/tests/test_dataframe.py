# Copyright (c) 2018, NVIDIA CORPORATION.

import operator
import pytest

import numpy as np
import pandas as pd
import pyarrow as pa
import array as arr

from librmm_cffi import librmm as rmm

import cudf as gd
from cudf.dataframe.dataframe import Series, DataFrame
from cudf.dataframe.buffer import Buffer
from cudf.settings import set_options

from itertools import combinations

from . import utils
from .utils import assert_eq


def test_buffer_basic():
    n = 10
    buf = Buffer(np.arange(n, dtype=np.float64))
    assert buf.size == n
    assert buf.capacity == n
    np.testing.assert_equal(buf.mem.copy_to_host(),
                            np.arange(n, dtype=np.float64))


def test_buffer_append():
    n = 10
    expected = np.arange(n, dtype=np.float64)
    buf = Buffer(expected, size=n - 4, capacity=n)
    assert buf.size == n - 4
    assert buf.capacity == n
    np.testing.assert_equal(buf.mem.copy_to_host(), expected)
    np.testing.assert_equal(buf.to_array(), np.arange(n - 4, dtype=np.float64))

    # Buffer.append
    buf.append(1.23)
    expected[n - 4] = 1.23
    np.testing.assert_equal(buf.mem.copy_to_host(), expected)
    assert buf.size == n - 3
    assert buf.capacity == n

    # Buffer.extend
    buf.extend(np.asarray([2, 3]))
    expected[n - 3] = 2
    expected[n - 2] = 3
    np.testing.assert_equal(buf.mem.copy_to_host(), expected)
    assert buf.size == n - 1
    assert buf.capacity == n

    # Test out-of-bound
    with pytest.raises(MemoryError):
        buf.extend(np.asarray([2, 3]))
    np.testing.assert_equal(buf.mem.copy_to_host(), expected)
    assert buf.size == n - 1
    assert buf.capacity == n

    # Append to last slot
    buf.append(10.125)
    expected[n - 1] = 10.125
    np.testing.assert_equal(buf.mem.copy_to_host(), expected)
    assert buf.size == n
    assert buf.capacity == n

    with pytest.raises(MemoryError):
        buf.append(987654)

    np.testing.assert_equal(buf.to_array(), expected)
    assert buf.size == n
    assert buf.capacity == n


def test_series_basic():
    # Make series from buffer
    a1 = np.arange(10, dtype=np.float64)
    series = Series(a1)
    assert len(series) == 10
    np.testing.assert_equal(series.to_array(), np.hstack([a1]))

    # Add new buffer
    a2 = np.arange(5)
    series = series.append(a2)
    assert len(series) == 15
    np.testing.assert_equal(series.to_array(), np.hstack([a1, a2]))

    # Ensure appending to previous buffer
    a3 = np.arange(3)
    series = series.append(a3)
    assert len(series) == 18
    a4 = np.hstack([a1, a2, a3])
    np.testing.assert_equal(series.to_array(), a4)


def test_series_indexing():
    a1 = np.arange(20)
    series = Series(a1)
    # Indexing
    sr1 = series[:12]
    assert sr1.null_count == 0
    np.testing.assert_equal(sr1.to_array(), a1[:12])
    sr2 = sr1[3:]
    assert sr2.null_count == 0
    np.testing.assert_equal(sr2.to_array(), a1[3:12])
    # Index with stride
    sr3 = sr2[::2]
    assert sr3.null_count == 0
    np.testing.assert_equal(sr3.to_array(), a1[3:12:2])


def test_dataframe_basic():
    np.random.seed(0)
    df = DataFrame()

    # Populate with cuda memory
    df['keys'] = rmm.to_device(np.arange(10, dtype=np.float64))
    np.testing.assert_equal(df['keys'].to_array(), np.arange(10))
    assert len(df) == 10

    # Populate with numpy array
    rnd_vals = np.random.random(10)
    df['vals'] = rnd_vals
    np.testing.assert_equal(df['vals'].to_array(), rnd_vals)
    assert len(df) == 10
    assert tuple(df.columns) == ('keys', 'vals')

    # Make another dataframe
    df2 = DataFrame()
    df2['keys'] = np.array([123], dtype=np.float64)
    df2['vals'] = np.array([321], dtype=np.float64)

    # Concat
    df = gd.concat([df, df2])
    assert len(df) == 11

    hkeys = np.asarray(np.arange(10, dtype=np.float64).tolist() + [123])
    hvals = np.asarray(rnd_vals.tolist() + [321])

    np.testing.assert_equal(df['keys'].to_array(), hkeys)
    np.testing.assert_equal(df['vals'].to_array(), hvals)

    # As matrix
    mat = df.as_matrix()

    expect = np.vstack([hkeys, hvals]).T

    print(expect)
    print(mat)
    np.testing.assert_equal(mat, expect)


def test_dataframe_column_name_indexing():
    df = DataFrame()
    data = np.asarray(range(10), dtype=np.int32)
    df['a'] = data
    df[1] = data
    np.testing.assert_equal(df['a'].to_array(),
                            np.asarray(range(10), dtype=np.int32))
    np.testing.assert_equal(df[1].to_array(),
                            np.asarray(range(10), dtype=np.int32))

    pdf = pd.DataFrame()
    nelem = 10
    pdf['key1'] = np.random.randint(0, 5, nelem)
    pdf['key2'] = np.random.randint(0, 3, nelem)
    pdf[1] = np.arange(1, 1 + nelem)
    pdf[2] = np.random.random(nelem)
    df = DataFrame.from_pandas(pdf)
    for i in range(1, len(pdf.columns)+1):
        for idx in combinations(pdf.columns, i):
            assert(pdf[list(idx)].equals(df[list(idx)].to_pandas()))


def test_dataframe_drop_method():
    df = DataFrame()
    data = np.asarray(range(10))
    df['a'] = data
    df['b'] = data
    df['c'] = data

    assert tuple(df.columns) == ('a', 'b', 'c')
    assert tuple(df.drop('a').columns) == ('b', 'c')
    assert tuple(df.columns) == ('a', 'b', 'c')
    assert tuple(df.drop(['a', 'b']).columns) == ('c',)
    assert tuple(df.columns) == ('a', 'b', 'c')

    # Test drop error
    with pytest.raises(NameError) as raises:
        df.drop('d')
    raises.match("column 'd' does not exist")
    with pytest.raises(NameError) as raises:
        df.drop(['a', 'd', 'b'])
    raises.match("column 'd' does not exist")


def test_dataframe_column_add_drop():
    df = DataFrame()
    data = np.asarray(range(10))
    df['a'] = data
    df['b'] = data
    assert tuple(df.columns) == ('a', 'b')
    del df['a']
    assert tuple(df.columns) == ('b',)
    df['c'] = data
    assert tuple(df.columns) == ('b', 'c')
    df['a'] = data
    assert tuple(df.columns) == ('b', 'c', 'a')


@pytest.mark.parametrize('nelem', [0, 3, 100, 1000])
def test_dataframe_astype(nelem):
    df = DataFrame()
    data = np.asarray(range(nelem), dtype=np.int32)
    df['a'] = data
    assert df['a'].dtype is np.dtype(np.int32)
    df['b'] = df['a'].astype(np.float32)
    assert df['b'].dtype is np.dtype(np.float32)
    np.testing.assert_equal(df['a'].to_array(), df['b'].to_array())


def test_dataframe_slicing():
    df = DataFrame()
    size = 123
    df['a'] = ha = np.random.randint(low=0, high=100, size=size)\
        .astype(np.int32)
    df['b'] = hb = np.random.random(size).astype(np.float32)
    df['c'] = hc = np.random.randint(low=0, high=100, size=size)\
        .astype(np.int64)
    df['d'] = hd = np.random.random(size).astype(np.float64)

    # Row slice first 10
    first_10 = df[:10]
    assert len(first_10) == 10
    assert tuple(first_10.columns) == ('a', 'b', 'c', 'd')
    np.testing.assert_equal(first_10['a'].to_array(), ha[:10])
    np.testing.assert_equal(first_10['b'].to_array(), hb[:10])
    np.testing.assert_equal(first_10['c'].to_array(), hc[:10])
    np.testing.assert_equal(first_10['d'].to_array(), hd[:10])
    del first_10

    # Row slice last 10
    last_10 = df[-10:]
    assert len(last_10) == 10
    assert tuple(last_10.columns) == ('a', 'b', 'c', 'd')
    np.testing.assert_equal(last_10['a'].to_array(), ha[-10:])
    np.testing.assert_equal(last_10['b'].to_array(), hb[-10:])
    np.testing.assert_equal(last_10['c'].to_array(), hc[-10:])
    np.testing.assert_equal(last_10['d'].to_array(), hd[-10:])
    del last_10

    # Row slice [begin:end]
    begin = 7
    end = 121
    subrange = df[begin:end]
    assert len(subrange) == end - begin
    assert tuple(subrange.columns) == ('a', 'b', 'c', 'd')
    np.testing.assert_equal(subrange['a'].to_array(), ha[begin:end])
    np.testing.assert_equal(subrange['b'].to_array(), hb[begin:end])
    np.testing.assert_equal(subrange['c'].to_array(), hc[begin:end])
    np.testing.assert_equal(subrange['d'].to_array(), hd[begin:end])
    del subrange


def test_dataframe_loc():
    df = DataFrame()
    size = 123
    df['a'] = ha = np.random.randint(low=0, high=100, size=size)\
        .astype(np.int32)
    df['b'] = hb = np.random.random(size).astype(np.float32)  # noqa: F841
    df['c'] = hc = np.random.randint(low=0, high=100, size=size)\
        .astype(np.int64)
    df['d'] = hd = np.random.random(size).astype(np.float64)

    # Full slice
    full = df.loc[:, ['c']]
    assert tuple(full.columns) == ('c',)
    np.testing.assert_equal(full['c'].to_array(), hc)

    begin = 117
    end = 122
    fewer = df.loc[begin:end, ['c', 'd', 'a']]
    assert len(fewer) == end - begin + 1
    assert tuple(fewer.columns) == ('c', 'd', 'a')
    np.testing.assert_equal(fewer['a'].to_array(), ha[begin:end + 1])
    np.testing.assert_equal(fewer['c'].to_array(), hc[begin:end + 1])
    np.testing.assert_equal(fewer['d'].to_array(), hd[begin:end + 1])
    del fewer

    # Make int64 index
    offset = 50
    df2 = df[offset:]
    begin = 117
    end = 122
    fewer = df2.loc[begin:end, ['c', 'd', 'a']]
    assert len(fewer) == end - begin + 1
    assert tuple(fewer.columns) == ('c', 'd', 'a')
    np.testing.assert_equal(fewer['a'].to_array(), ha[begin:end + 1])
    np.testing.assert_equal(fewer['c'].to_array(), hc[begin:end + 1])
    np.testing.assert_equal(fewer['d'].to_array(), hd[begin:end + 1])


def test_dataframe_to_string():
    with set_options(formatting={'nrows': 5, 'ncols': 8}):
        # Test basic
        df = DataFrame([('a', [1, 2, 3, 4, 5, 6]),
                        ('b', [11, 12, 13, 14, 15, 16])])
        string = str(df)
        print(string)
        assert string.splitlines()[-1] == '[1 more rows]'

        # Test skipped columns
        df = DataFrame([('a', [1,  2,  3,  4,  5,  6]),
                        ('b', [11, 12, 13, 14, 15, 16]),
                        ('c', [11, 12, 13, 14, 15, 16]),
                        ('d', [11, 12, 13, 14, 15, 16])])
        string = df.to_string(ncols=3)
        print(string)
        assert string.splitlines()[-2] == '[1 more rows]'
        assert string.splitlines()[-1] == '[1 more columns]'

        # Test masked
        df = DataFrame([('a', [1, 2, 3, 4, 5, 6]),
                        ('b', [11, 12, 13, 14, 15, 16])])

        data = np.arange(6)
        mask = np.zeros(1, dtype=np.uint8)
        mask[0] = 0b00101101

        masked = Series.from_masked_array(data, mask)
        assert masked.null_count == 2
        df['c'] = masked

        # check data
        values = list(masked)
        validids = [0, 2, 3, 5]
        densearray = masked.to_array()
        np.testing.assert_equal(data[validids], densearray)
        # valid position is corret
        for i in validids:
            assert data[i] == values[i]
        # null position is correct
        for i in range(len(values)):
            if i not in validids:
                assert values[i] is None

        got = df.to_string(nrows=None)
        print(got)
        expect = '''
  a b  c
0 1 11 0
1 2 12
2 3 13 2
3 4 14 3
4 5 15
5 6 16 5
'''
        # values should match despite whitespace difference
        assert got.split() == expect.split()


def test_dataframe_to_string_wide():
    # Test basic
    df = DataFrame()
    for i in range(100):
        df['a{}'.format(i)] = list(range(3))
    got = df.to_string(ncols=8)
    print(got)
    expect = '''
    a0   a1   a2   a3   a4   a5   a6 ...  a99
0    0    0    0    0    0    0    0 ...    0
1    1    1    1    1    1    1    1 ...    1
2    2    2    2    2    2    2    2 ...    2
[92 more columns]
'''
    # values should match despite whitespace difference
    assert got.split() == expect.split()


def test_dataframe_empty_to_string():
    # Test for printing empty dataframe
    df = DataFrame()
    got = df.to_string()
    print(got)
    expect = "Empty DataFrame\nColumns: []\nIndex: []\n"
    # values should match despite whitespace difference
    assert got.split() == expect.split()


def test_dataframe_emptycolumns_to_string():
    # Test for printing dataframe having empty columns
    df = DataFrame()
    df['a'] = []
    df['b'] = []
    got = df.to_string()
    print(got)
    expect = "Empty DataFrame\nColumns: ['a', 'b']\nIndex: []\n"
    # values should match despite whitespace difference
    assert got.split() == expect.split()


def test_dataframe_copy():
    # Test for copying the dataframe using python copy pkg
    from copy import copy
    df = DataFrame()
    df['a'] = [1, 2, 3]
    df2 = copy(df)
    df2['b'] = [4, 5, 6]
    got = df.to_string()
    print(got)
    expect = '''
     a
0    1
1    2
2    3
'''
    # values should match despite whitespace difference
    assert got.split() == expect.split()


def test_dataframe_copy_shallow():
    # Test for copy dataframe using class method
    df = DataFrame()
    df['a'] = [1, 2, 3]
    df2 = df.copy()
    df2['b'] = [4, 2, 3]
    got = df.to_string()
    print(got)
    expect = '''
     a
0    1
1    2
2    3
'''
    # values should match despite whitespace difference
    assert got.split() == expect.split()


def test_dataframe_dtypes():
    dtypes = pd.Series([np.int32, np.float32, np.float64],
                       index=['c', 'a', 'b'])
    df = DataFrame([(k, np.ones(10, dtype=v))
                    for k, v in dtypes.iteritems()])
    assert df.dtypes.equals(dtypes)


def test_dataframe_dir_and_getattr():
    df = DataFrame([('a', np.ones(10)),
                    ('b', np.ones(10)),
                    ('not an id', np.ones(10)),
                    ('oop$', np.ones(10))])
    o = dir(df)
    assert {'a', 'b'}.issubset(o)
    assert 'not an id' not in o
    assert 'oop$' not in o

    # Getattr works
    assert df.a is df['a']
    assert df.b is df['b']
    with pytest.raises(AttributeError):
        df.not_a_column


@pytest.mark.parametrize('order', ['C', 'F'])
def test_dataframe_as_gpu_matrix(order):
    df = DataFrame()

    nelem = 123
    for k in 'abcd':
        df[k] = np.random.random(nelem)

    # Check all columns
    mat = df.as_gpu_matrix(order=order).copy_to_host()
    assert mat.shape == (nelem, 4)
    for i, k in enumerate(df.columns):
        np.testing.assert_array_equal(df[k].to_array(), mat[:, i])

    # Check column subset
    mat = df.as_gpu_matrix(order=order, columns=['a', 'c']).copy_to_host()
    assert mat.shape == (nelem, 2)

    for i, k in enumerate('ac'):
        np.testing.assert_array_equal(df[k].to_array(), mat[:, i])


def test_dataframe_as_gpu_matrix_null_values():
    df = DataFrame()

    nelem = 123
    na = -10000

    refvalues = {}
    for k in 'abcd':
        df[k] = data = np.random.random(nelem)
        bitmask = utils.random_bitmask(nelem)
        df[k] = df[k].set_mask(bitmask)
        boolmask = np.asarray(utils.expand_bits_to_bytes(bitmask)[:nelem],
                              dtype=np.bool_)
        data[~boolmask] = na
        refvalues[k] = data

    # Check null value causes error
    with pytest.raises(ValueError) as raises:
        df.as_gpu_matrix()
    raises.match("column 'a' has null values")

    for k in df.columns:
        df[k] = df[k].fillna(na)

    mat = df.as_gpu_matrix().copy_to_host()
    for i, k in enumerate(df.columns):
        np.testing.assert_array_equal(refvalues[k], mat[:, i])


@pytest.mark.parametrize('ntake', [0, 1, 10, 123, 122, 200])
def test_dataframe_take(ntake):
    np.random.seed(0)
    df = DataFrame()

    nelem = 123
    df['ii'] = ii = np.random.randint(0, 20, nelem)
    df['ff'] = ff = np.random.random(nelem)

    take_indices = np.random.randint(0, len(df), ntake)

    def check(**kwargs):
        out = df.take(take_indices, **kwargs)
        assert len(out) == ntake
        np.testing.assert_array_equal(out.ii.to_array(), ii[take_indices])
        np.testing.assert_array_equal(out.ff.to_array(), ff[take_indices])
        if kwargs.get('ignore_index'):
            np.testing.assert_array_equal(out.index, np.arange(ntake))
        else:
            np.testing.assert_array_equal(out.index, take_indices)

    check()
    check(ignore_index=True)


def test_dataframe_append_empty():
    pdf = pd.DataFrame({
        "key": [1, 1, 1, 2, 2, 2, 3, 3, 3, 4, 4, 4],
        "value": [1, 2, 3, 4, 5, 6, 7, 8, 9, 10, 11, 12]
        })
    gdf = DataFrame.from_pandas(pdf)

    gdf['newcol'] = 100
    pdf['newcol'] = 100

    assert len(gdf['newcol']) == len(pdf)
    assert len(pdf['newcol']) == len(pdf)
    pd.testing.assert_frame_equal(gdf.to_pandas(), pdf)


def test_dataframe_setitem_from_masked_object():
    ary = np.random.randn(100)
    mask = np.zeros(100, dtype=bool)
    mask[:20] = True
    np.random.shuffle(mask)
    ary[mask] = np.nan

    test1_null = Series(ary, nan_as_null=True)
    assert(test1_null.has_null_mask)
    assert(test1_null.null_count == 20)
    test1_nan = Series(ary, nan_as_null=False)
    assert(test1_nan.null_count == 0)

    test2_null = DataFrame.from_pandas(pd.DataFrame({'a': ary}),
                                       nan_as_null=True)
    assert(test2_null['a'].has_null_mask)
    assert(test2_null['a'].null_count == 20)
    test2_nan = DataFrame.from_pandas(pd.DataFrame({'a': ary}),
                                      nan_as_null=False)
    assert(test2_nan['a'].null_count == 0)

    gpu_ary = rmm.to_device(ary)
    test3_null = Series(gpu_ary, nan_as_null=True)
    assert(test3_null.has_null_mask)
    assert(test3_null.null_count == 20)
    test3_nan = Series(gpu_ary, nan_as_null=False)
    assert(test3_nan.null_count == 0)

    test4 = DataFrame()
    lst = [1, 2, None, 4, 5, 6, None, 8, 9]
    test4['lst'] = lst
    assert(test4['lst'].has_null_mask)
    assert(test4['lst'].null_count == 2)


def test_dataframe_append_to_empty():
    pdf = pd.DataFrame()
    pdf['a'] = []
    pdf['b'] = [1, 2, 3]

    gdf = DataFrame()
    gdf['a'] = []
    gdf['b'] = [1, 2, 3]

    pd.testing.assert_frame_equal(gdf.to_pandas(), pdf)


def test_dataframe_setitem_index_len1():
    gdf = DataFrame()
    gdf['a'] = [1]
    gdf['b'] = gdf.index.as_column()

    np.testing.assert_equal(gdf.b.to_array(), [0])


def test_assign():
    gdf = DataFrame({'x': [1, 2, 3]})
    gdf2 = gdf.assign(y=gdf.x + 1)
    assert list(gdf.columns) == ['x']
    assert list(gdf2.columns) == ['x', 'y']

    np.testing.assert_equal(gdf2.y.to_array(), [2, 3, 4])


@pytest.mark.parametrize('nrows', [1, 8, 100, 1000])
def test_dataframe_hash_columns(nrows):
    gdf = DataFrame()
    data = np.asarray(range(nrows))
    data[0] = data[-1]  # make first and last the same
    gdf['a'] = data
    gdf['b'] = gdf.a + 100
    out = gdf.hash_columns(['a', 'b'])
    assert isinstance(out, Series)
    assert len(out) == nrows
    assert out.dtype == np.int32

    # Check default
    out_all = gdf.hash_columns()
    np.testing.assert_array_equal(out.to_array(), out_all.to_array())

    # Check single column
    out_one = gdf.hash_columns(['a']).to_array()
    # First matches last
    assert out_one[0] == out_one[-1]
    # Equivalent to the Series.hash_values()
    np.testing.assert_array_equal(
        gdf.a.hash_values().to_array(),
        out_one,
        )


@pytest.mark.parametrize('nrows', [3, 10, 100, 1000])
@pytest.mark.parametrize('nparts', [1, 2, 8, 13])
@pytest.mark.parametrize('nkeys', [1, 2])
def test_dataframe_hash_partition(nrows, nparts, nkeys):
    np.random.seed(123)
    gdf = DataFrame()
    keycols = []
    for i in range(nkeys):
        keyname = 'key{}'.format(i)
        gdf[keyname] = np.random.randint(0, 7 - i, nrows)
        keycols.append(keyname)
    gdf['val1'] = np.random.randint(0, nrows * 2, nrows)

    got = gdf.partition_by_hash(keycols, nparts=nparts)
    # Must return a list
    assert isinstance(got, list)
    # Must have correct number of partitions
    assert len(got) == nparts
    # All partitions must be DataFrame type
    assert all(isinstance(p, DataFrame) for p in got)
    # Check that all partitions have unique keys
    part_unique_keys = set()
    for p in got:
        if len(p):
            # Take rows of the keycolums and build a set of the key-values
            unique_keys = set(map(tuple, p.as_matrix(columns=keycols)))
            # Ensure that none of the key-values have occurred in other groups
            assert not (unique_keys & part_unique_keys)
            part_unique_keys |= unique_keys
    assert len(part_unique_keys)


@pytest.mark.parametrize('nrows', [3, 10, 50])
def test_dataframe_hash_partition_masked_value(nrows):
    gdf = DataFrame()
    gdf['key'] = np.arange(nrows)
    gdf['val'] = np.arange(nrows) + 100
    bitmask = utils.random_bitmask(nrows)
    bytemask = utils.expand_bits_to_bytes(bitmask)
    gdf['val'] = gdf['val'].set_mask(bitmask)
    parted = gdf.partition_by_hash(['key'], nparts=3)
    # Verify that the valid mask is correct
    for p in parted:
        df = p.to_pandas()
        for row in df.itertuples():
            valid = bool(bytemask[row.key])
            expected_value = row.key + 100 if valid else -1
            got_value = row.val
            assert expected_value == got_value


@pytest.mark.parametrize('nrows', [3, 10, 50])
def test_dataframe_hash_partition_masked_keys(nrows):
    gdf = DataFrame()
    gdf['key'] = np.arange(nrows)
    gdf['val'] = np.arange(nrows) + 100
    bitmask = utils.random_bitmask(nrows)
    bytemask = utils.expand_bits_to_bytes(bitmask)
    gdf['key'] = gdf['key'].set_mask(bitmask)
    parted = gdf.partition_by_hash(['key'], nparts=3)
    # Verify that the valid mask is correct
    for p in parted:
        df = p.to_pandas()
        for row in df.itertuples():
            valid = bool(bytemask[row.val - 100])
            # val is key + 100
            expected_value = row.val - 100 if valid else -1
            got_value = row.key
            assert expected_value == got_value


def test_dataframe_empty_concat():
    gdf1 = DataFrame()
    gdf1['a'] = []
    gdf1['b'] = []

    gdf2 = gdf1.copy()

    gdf3 = gd.concat([gdf1, gdf2])
    assert len(gdf3) == 0
    assert len(gdf3.columns) == 2


@pytest.mark.parametrize('nrows', [0, 3, 10, 100, 1000])
def test_nonmatching_index_setitem(nrows):
    np.random.seed(0)

    gdf = DataFrame()
    gdf['a'] = np.random.randint(2147483647, size=nrows)
    gdf['b'] = np.random.randint(2147483647, size=nrows)
    gdf = gdf.set_index('b')

    test_values = np.random.randint(2147483647, size=nrows)
    gdf['c'] = test_values
    assert(len(test_values) == len(gdf['c']))
    assert(gdf['c'].to_pandas().equals(
        Series(test_values).set_index(gdf._index).to_pandas()))


@pytest.mark.parametrize('nelem', [0, 1, 5, 20, 100])
@pytest.mark.parametrize('slice_start', [None, 0, 1, 3, 10])
@pytest.mark.parametrize('slice_end', [None, 0, 1, 30, 50, -1])
def test_dataframe_masked_slicing(nelem, slice_start, slice_end):
    gdf = DataFrame()
    gdf['a'] = list(range(nelem))
    gdf['b'] = list(range(nelem, 2 * nelem))
    gdf['a'] = gdf['a'].set_mask(utils.random_bitmask(nelem))
    gdf['b'] = gdf['b'].set_mask(utils.random_bitmask(nelem))

    def do_slice(x):
        return x[slice_start: slice_end]

    expect = do_slice(gdf.to_pandas())
    got = do_slice(gdf).to_pandas()

    pd.testing.assert_frame_equal(expect, got)


def test_from_pandas():
    df = pd.DataFrame({'x': [1, 2, 3]}, index=[4., 5., 6.])
    gdf = gd.DataFrame.from_pandas(df)
    assert isinstance(gdf, gd.DataFrame)

    pd.testing.assert_frame_equal(df, gdf.to_pandas())

    s = df.x
    gs = gd.Series.from_pandas(s)
    assert isinstance(gs, gd.Series)

    pd.testing.assert_series_equal(s, gs.to_pandas())


@pytest.mark.xfail(reason="constructor does not coerce index inputs")
def test_index_in_dataframe_constructor():
    a = pd.DataFrame({'x': [1, 2, 3]}, index=[4., 5., 6.])
    b = gd.DataFrame({'x': [1, 2, 3]}, index=[4., 5., 6.])

    pd.testing.assert_frame_equal(a, b.to_pandas())
    assert pd.testing.assert_frame_equal(a.loc[4:], b.loc[4:].to_pandas())


@pytest.mark.parametrize('nelem', [0, 2, 3, 100, 1000])
@pytest.mark.parametrize(
    'data_type',
    ['bool', 'int8', 'int16', 'int32', 'int64',
     'float32', 'float64', 'datetime64[ms]']
)
def test_from_arrow(nelem, data_type):
    df = pd.DataFrame(
        {
            'a': np.random.randint(0, 1000, nelem).astype(data_type),
            'b': np.random.randint(0, 1000, nelem).astype(data_type)
        }
    )
    padf = pa.Table.from_pandas(df, preserve_index=False)\
        .replace_schema_metadata(None)
    gdf = gd.DataFrame.from_arrow(padf)
    assert isinstance(gdf, gd.DataFrame)

    pd.testing.assert_frame_equal(df, gdf.to_pandas())

    s = pa.Array.from_pandas(df.a)
    gs = gd.Series.from_arrow(s)
    assert isinstance(gs, gd.Series)

    # For some reason PyArrow to_pandas() converts to numpy array and has
    # better type compatibility
    np.testing.assert_array_equal(s.to_pandas(), gs.to_array())


@pytest.mark.parametrize('nelem', [0, 2, 3, 100, 1000])
@pytest.mark.parametrize(
    'data_type',
    ['bool', 'int8', 'int16', 'int32', 'int64',
     'float32', 'float64', 'datetime64[ms]']
)
def test_to_arrow(nelem, data_type):
    df = pd.DataFrame(
        {
            'a': np.random.randint(0, 1000, nelem).astype(data_type),
            'b': np.random.randint(0, 1000, nelem).astype(data_type)
        }
    )
    gdf = gd.DataFrame.from_pandas(df)

    pa_df = pa.Table.from_pandas(df, preserve_index=False)\
        .replace_schema_metadata(None)
    # Pandas uses ns so need to cast columns to ms
    if data_type == 'datetime64[ms]':
        pa_df = pa_df.add_column(
                    0,
                    pa_df.column(1)
                    .cast(pa.timestamp('ms'))
                    .cast(pa.int64())
                    .cast(pa.date64())
                ).add_column(
                    0,
                    pa_df.column(0)
                    .cast(pa.timestamp('ms'))
                    .cast(pa.int64())
                    .cast(pa.date64())
                ).remove_column(2).remove_column(2)
    pa_gdf = gdf.to_arrow(index=False)

    assert isinstance(pa_gdf, pa.Table)
    assert pa.Table.equals(pa_df, pa_gdf)

    pa_s = pa.Array.from_pandas(df.a)
    # Pandas uses ns so need to cast columns to ms
    if data_type == 'datetime64[ms]':
        pa_s = pa_s.cast(pa.timestamp('ms')).cast(pa.int64()).cast(pa.date64())
    pa_gs = gdf['a'].to_arrow()

    assert isinstance(pa_gs, pa.Array)
    assert pa.Array.equals(pa_s, pa_gs)

    pa_i = pa.Array.from_pandas(df.index)
    pa_gi = gdf.index.to_arrow()

    assert isinstance(pa_gi, pa.Array)
    assert pa.Array.equals(pa_i, pa_gi)


@pytest.mark.parametrize(
    'data_type',
    ['bool', 'int8', 'int16', 'int32', 'int64',
     'float32', 'float64', 'datetime64[ms]']
)
def test_to_from_arrow_nulls(data_type):
    if data_type == 'datetime64[ms]':
        data_type = pa.date64()
    if data_type == 'bool':
        s1 = pa.array([True, None, False, None, True], type=data_type)
    else:
        s1 = pa.array([1, None, 3, None, 5], type=data_type)
    gs1 = gd.Series.from_arrow(s1)
    assert isinstance(gs1, gd.Series)
    np.testing.assert_array_equal(
        np.array(s1.buffers()[0]),
        gs1.nullmask.to_array()
    )
    assert pa.Array.equals(s1, gs1.to_arrow())

    s2 = pa.array([None, None, None, None, None], type=data_type)
    gs2 = gd.Series.from_arrow(s2)
    assert isinstance(gs2, gd.Series)
    np.testing.assert_array_equal(
        np.array(s2.buffers()[0]),
        gs2.nullmask.to_array()
    )
    assert pa.Array.equals(s2, gs2.to_arrow())


def test_to_arrow_categorical():
    df = pd.DataFrame()
    df['a'] = pd.Series(['a', 'b', 'c'], dtype="category")
    gdf = gd.DataFrame.from_pandas(df)

    pa_df = pa.Table.from_pandas(df, preserve_index=False)\
        .replace_schema_metadata(None)
    pa_gdf = gdf.to_arrow(index=False)

    assert isinstance(pa_gdf, pa.Table)
    assert pa.Table.equals(pa_df, pa_gdf)

    pa_s = pa.Array.from_pandas(df.a)
    pa_gs = gdf['a'].to_arrow()

    assert isinstance(pa_gs, pa.Array)
    assert pa.Array.equals(pa_s, pa_gs)


def test_from_arrow_missing_categorical():
    pd_cat = pd.Categorical(['a', 'b', 'c'], categories=['a', 'b'])
    pa_cat = pa.array(pd_cat, from_pandas=True)
    gd_cat = gd.Series(pa_cat)

    assert isinstance(gd_cat, gd.Series)
    pd.testing.assert_series_equal(
        pd.Series(pa_cat.to_pandas()),  # PyArrow returns a pd.Categorical
        gd_cat.to_pandas()
    )


@pytest.mark.xfail(
    raises=NotImplementedError,
    reason="PyArrow does not yet support validity masks in creating "
           "DictionaryArray objects"
)
def test_to_arrow_missing_categorical():
    pd_cat = pd.Categorical(['a', 'b', 'c'], categories=['a', 'b'])
    pa_cat = pa.array(pd_cat, from_pandas=True)
    gd_cat = gd.Series(pa_cat)

    assert isinstance(gd_cat, gd.Series)
    assert pa.Array.equals(pa_cat, gd_cat.to_arrow())


@pytest.mark.parametrize(
    'data_type',
    ['int8', 'int16', 'int32', 'int64', 'float32', 'float64', 'datetime64[ms]']
)
def test_from_scalar_typing(data_type):
    if data_type == 'datetime64[ms]':
        scalar = np.dtype('int64').type(np.random.randint(0, 5))\
            .astype('datetime64[ms]')
    else:
        scalar = np.dtype(data_type).type(np.random.randint(0, 5))

    gdf = gd.DataFrame()
    gdf['a'] = [1, 2, 3, 4, 5]
    gdf['b'] = scalar
    assert(gdf['b'].dtype == np.dtype(data_type))
    assert(len(gdf['b']) == len(gdf['a']))


@pytest.mark.parametrize(
    'data_type',
    ['int8', 'int16', 'int32', 'int64', 'float32', 'float64']
)
def test_from_python_array(data_type):
    np_arr = np.random.randint(0, 100, 10).astype(data_type)
    data = memoryview(np_arr)
    data = arr.array(data.format, data)

    gs = gd.Series(data)

    np.testing.assert_equal(gs.to_array(), np_arr)


def test_series_shape():
    ps = pd.Series([1, 2, 3, 4])
    cs = Series([1, 2, 3, 4])

    assert ps.shape == cs.shape


def test_series_shape_empty():
    ps = pd.Series()
    cs = Series([])

    assert ps.shape == cs.shape


def test_dataframe_shape():
    pdf = pd.DataFrame({'a': [0, 1, 2, 3], 'b': [0.1, 0.2, None, 0.3]})
    gdf = DataFrame.from_pandas(pdf)

    assert pdf.shape == gdf.shape


def test_dataframe_shape_empty():
    pdf = pd.DataFrame()
    gdf = DataFrame()

    assert pdf.shape == gdf.shape


<<<<<<< HEAD
@pytest.mark.parametrize('num_cols', [0, 1, 2, 10])
@pytest.mark.parametrize('num_rows', [0, 1, 2, 1000])
@pytest.mark.parametrize(
    'dtype',
    ['int8', 'int16', 'int32', 'int64', 'float32', 'float64',
     'datetime64[ms]']
)
@pytest.mark.parametrize('nulls', ['none', 'some', 'all'])
def test_dataframe_tranpose(nulls, num_cols, num_rows, dtype):
    if dtype not in ['float32', 'float64'] and nulls in ['some', 'all']:
        pytest.skip(msg='nulls not supported in dtype: ' + dtype)

    pdf = pd.DataFrame()
    from string import ascii_lowercase
    for i in range(num_cols):
        colname = ascii_lowercase[i]
        data = np.random.randint(0, 26, num_rows).astype(dtype)
        if nulls == 'some':
            idx = np.random.choice(26, size=int(num_rows/2), replace=False)
            data[idx] = np.nan
        elif nulls == 'all':
            data[:] = np.nan
        pdf[colname] = data

    gdf = DataFrame.from_pandas(pdf)

    got_function = gdf.transpose()
    got_property = gdf.T

    expect = pdf.transpose()

    # Temporarily reset index since we don't use index for col names
    if len(expect.columns) > 0:
        expect = expect.reset_index()

    # Pandas creates an empty index of `object` dtype by default while cuDF
    # creates a RangeIndex by default, type is different but same value
    pd.testing.assert_frame_equal(
        expect,
        got_function.to_pandas(),
        check_index_type=False
    )
    pd.testing.assert_frame_equal(
        expect,
        got_property.to_pandas(),
        check_index_type=False
    )


@pytest.mark.parametrize('num_cols', [0, 1, 2, 10])
@pytest.mark.parametrize('num_rows', [0, 1, 2, 1000])
def test_dataframe_tranpose_category(num_cols, num_rows):
    pytest.xfail("category dtype not yet supported for transpose")
    pdf = pd.DataFrame()
    from string import ascii_lowercase
    for i in range(num_cols):
        colname = ascii_lowercase[i]
        data = pd.Series(list(ascii_lowercase), dtype='category')
        data = data.sample(num_rows, replace=True).reset_index(drop=True)
        pdf[colname] = data

    gdf = DataFrame.from_pandas(pdf)

    got_function = gdf.transpose()
    got_property = gdf.T

    expect = pdf.transpose()

    pd.testing.assert_frame_equal(expect, got_function.to_pandas())
    pd.testing.assert_frame_equal(expect, got_property.to_pandas())
=======
@pytest.fixture
def pdf():
    return pd.DataFrame({'x': range(10),
                         'y': range(10)})


@pytest.fixture
def gdf(pdf):
    return gd.DataFrame.from_pandas(pdf)


@pytest.mark.parametrize('func', [
    lambda df: df.mean(),
    lambda df: df.sum(),
    lambda df: df.min(),
    lambda df: df.max(),
    lambda df: df.std(),
    lambda df: df.count(),
    pytest.param(lambda df: df.size, marks=pytest.mark.xfail()),
])
@pytest.mark.parametrize('accessor', [
    pytest.param(lambda df: df, marks=pytest.mark.xfail(
        reason="dataframe reductions not yet supported")),
    lambda df: df.x,
])
def test_reductions(pdf, gdf, accessor, func):
    assert_eq(func(accessor(pdf)), func(accessor(gdf)))


@pytest.mark.parametrize('left', [
    pytest.param(lambda df: df, marks=pytest.mark.xfail()),
    lambda df: df.x,
    lambda df: 3,
])
@pytest.mark.parametrize('right', [
    pytest.param(lambda df: df, marks=pytest.mark.xfail()),
    lambda df: df.x,
    lambda df: 3,
])
@pytest.mark.parametrize('binop', [
    operator.add,
    operator.mul,
    pytest.param(operator.floordiv, marks=pytest.mark.xfail()),
    pytest.param(operator.truediv, marks=pytest.mark.xfail()),
    pytest.param(operator.mod, marks=pytest.mark.xfail()),
    pytest.param(operator.pow, marks=pytest.mark.xfail()),
    operator.eq,
    operator.lt,
    operator.le,
    operator.gt,
    operator.ge,
    operator.ne,
])
def test_binops(pdf, gdf, left, right, binop):
    d = binop(left(pdf), right(pdf))
    g = binop(left(gdf), right(gdf))
    assert_eq(d, g)
>>>>>>> 4cd5e4c4
<|MERGE_RESOLUTION|>--- conflicted
+++ resolved
@@ -1005,7 +1005,6 @@
     assert pdf.shape == gdf.shape
 
 
-<<<<<<< HEAD
 @pytest.mark.parametrize('num_cols', [0, 1, 2, 10])
 @pytest.mark.parametrize('num_rows', [0, 1, 2, 1000])
 @pytest.mark.parametrize(
@@ -1076,7 +1075,8 @@
 
     pd.testing.assert_frame_equal(expect, got_function.to_pandas())
     pd.testing.assert_frame_equal(expect, got_property.to_pandas())
-=======
+
+
 @pytest.fixture
 def pdf():
     return pd.DataFrame({'x': range(10),
@@ -1133,5 +1133,4 @@
 def test_binops(pdf, gdf, left, right, binop):
     d = binop(left(pdf), right(pdf))
     g = binop(left(gdf), right(gdf))
-    assert_eq(d, g)
->>>>>>> 4cd5e4c4
+    assert_eq(d, g)