# Dependency list for https://github.com/rapidsai/dependency-file-generator
files:
  all:
    output: conda
    matrix:
      cuda: ["12.9"]
      arch: [x86_64, aarch64]
    includes:
      - build_base
      - build_all
      - build_cpp
      - build_python_common
      - clang_format
      - clang_tidy
      - cuda
      - cuda_version
      - depends_on_cupy
      - depends_on_libkvikio
      - depends_on_librmm
      - depends_on_libnvcomp
      - depends_on_rapids_logger
      - depends_on_rmm
      - develop
      - docs
      - notebooks
      - py_version
      - pyarrow_run
      - rapids_build_skbuild
      - rapids_build_setuptools
      - run_common
      - run_cudf
      - run_cudf_polars
      - run_pylibcudf
      - run_dask_cudf
      - run_custreamz
      - test_cpp
      - test_python_common
      - test_python_cudf
      - test_python_cudf_common
      - test_python_dask_cudf
      - test_python_pylibcudf
      - test_python_cudf_pandas
      - test_python_cudf_polars
  test_static_build:
    output: none
    includes:
      - build_base
  test_cpp:
    output: none
    includes:
      - cuda_version
      - depends_on_libcudf
      - test_cpp
      - test_cpp_cudf
  test_python_cudf_pandas:
    output: none
    includes:
      - cuda_version
      - py_version
      - test_python_common
      - test_python_cudf_common
      - test_python_cudf
      - test_python_cudf_pandas
  test_python_cudf:
    output: none
    includes:
      - cuda_version
      - py_version
      - test_python_common
      - test_python_cudf_common
      - test_python_cudf
      - test_python_pylibcudf
      - depends_on_cudf
      - depends_on_pylibcudf
      - depends_on_libcudf
  test_python_pylibcudf:
    output: none
    includes:
      - cuda_version
      - py_version
      - test_python_common
      - test_python_pylibcudf
      - depends_on_pylibcudf
      - depends_on_libcudf
  test_python_other:
    output: none
    includes:
      - cuda_version
      - py_version
      - test_python_common
      - test_python_cudf_common
      - test_python_dask_cudf
      - test_python_pylibcudf
      - depends_on_cudf
      - depends_on_pylibcudf
      - depends_on_libcudf
      - depends_on_dask_cudf
      - depends_on_cudf_kafka
      - depends_on_custreamz
      - depends_on_cudf_polars
  test_java:
    output: none
    includes:
      - build_all
      - cuda
      - cuda_version
      - depends_on_libcudf
      - test_java
  test_notebooks:
    output: none
    includes:
      - cuda_version
      - depends_on_cudf
      - depends_on_libcudf
      - notebooks
      - py_version
  checks:
    output: none
    includes:
      - develop
      - py_version
  clang_tidy:
    output: none
    includes:
      - build_all
      - build_base
      - clang_tidy
      - cuda
      - cuda_version
      - develop
      - py_version
  docs:
    output: none
    includes:
      - cuda
      - cuda_version
      - depends_on_cudf
      - depends_on_dask_cudf
      - depends_on_pylibcudf
      - depends_on_libcudf
      - depends_on_cudf_polars
      - docs
      - py_version
  py_build_cudf:
    output: pyproject
    pyproject_dir: python/cudf
    extras:
      table: build-system
    includes:
      - rapids_build_skbuild
  py_rapids_build_cudf:
    output: pyproject
    pyproject_dir: python/cudf
    extras:
      table: tool.rapids-build-backend
      key: requires
    includes:
      - build_base
      - build_python_common
      - build_python_cudf
      - depends_on_pylibcudf
      - depends_on_libcudf
      - depends_on_librmm
      - depends_on_rmm
  py_run_cudf:
    output: pyproject
    pyproject_dir: python/cudf
    extras:
      table: project
    includes:
      - run_common
      - run_cudf
      - pyarrow_run
      - depends_on_cupy
      - depends_on_libcudf
      - depends_on_pylibcudf_pyarrow
      - depends_on_rmm
  py_test_cudf:
    output: pyproject
    pyproject_dir: python/cudf
    extras:
      table: project.optional-dependencies
      key: test
    includes:
      - test_python_common
      - test_python_cudf_common
      - test_python_cudf
  py_build_libcudf:
    output: pyproject
    pyproject_dir: python/libcudf
    extras:
      table: build-system
    includes:
      - rapids_build_skbuild
  py_rapids_build_libcudf:
    output: pyproject
    pyproject_dir: python/libcudf
    extras:
      table: tool.rapids-build-backend
      key: requires
    includes:
      - build_base
      - build_cpp
      - depends_on_libkvikio
      - depends_on_librmm
      - depends_on_rapids_logger
  py_run_libcudf:
    output: pyproject
    pyproject_dir: python/libcudf
    extras:
      table: project
    includes:
      - depends_on_libkvikio
      - depends_on_librmm
      # TODO: restore runtime dependency when we no longer vendor nvcomp
      # (when nvcomp ships C++ wheels)
      # https://github.com/rapidsai/build-planning/issues/171
      # - depends_on_libnvcomp
      - depends_on_rapids_logger
  py_build_pylibcudf:
    output: pyproject
    pyproject_dir: python/pylibcudf
    extras:
      table: build-system
    includes:
      - rapids_build_skbuild
  py_rapids_build_pylibcudf:
    output: pyproject
    pyproject_dir: python/pylibcudf
    extras:
      table: tool.rapids-build-backend
      key: requires
    includes:
      - build_base
      - build_python_common
      - depends_on_libcudf
      - depends_on_librmm
      - depends_on_rmm
  py_run_pylibcudf:
    output: pyproject
    pyproject_dir: python/pylibcudf
    extras:
      table: project
    includes:
      - depends_on_libcudf
      - depends_on_rmm
      - run_pylibcudf
  py_run_pylibcudf_pyarrow:
    output: pyproject
    pyproject_dir: python/pylibcudf
    extras:
      table: project.optional-dependencies
      key: pyarrow
    includes:
      - pyarrow_run
  py_test_pylibcudf:
    output: pyproject
    pyproject_dir: python/pylibcudf
    extras:
      table: project.optional-dependencies
      key: test
    includes:
      - pyarrow_run
      - test_python_common
      - test_python_cudf_common
      - test_python_pylibcudf
  py_test_pandas_cudf:
    output: pyproject
    pyproject_dir: python/cudf
    extras:
      table: project.optional-dependencies
      key: pandas-tests
    includes:
      - test_python_pandas_cudf
  py_test_cudf_pandas:
    output: pyproject
    pyproject_dir: python/cudf
    extras:
      table: project.optional-dependencies
      key: cudf-pandas-tests
    includes:
      - test_python_cudf_pandas
  py_build_cudf_polars:
    output: pyproject
    pyproject_dir: python/cudf_polars
    extras:
      table: build-system
    includes:
      - rapids_build_setuptools
  py_run_cudf_polars:
    output: pyproject
    pyproject_dir: python/cudf_polars
    extras:
      table: project
    includes:
      - run_cudf_polars
      - depends_on_pylibcudf
  py_run_cudf_polars_experimental:
    output: pyproject
    pyproject_dir: python/cudf_polars
    extras:
      table: project.optional-dependencies
      key: experimental
    includes:
      - run_cudf_polars_experimental
  py_test_cudf_polars:
    output: pyproject
    pyproject_dir: python/cudf_polars
    extras:
      table: project.optional-dependencies
      key: test
    includes:
      - test_python_common
      - test_python_cudf_polars
  py_build_dask_cudf:
    output: pyproject
    pyproject_dir: python/dask_cudf
    extras:
      table: build-system
    includes:
      - rapids_build_setuptools
  py_run_dask_cudf:
    output: pyproject
    pyproject_dir: python/dask_cudf
    extras:
      table: project
    includes:
      - run_common
      - run_dask_cudf
      - depends_on_cudf
      - depends_on_cupy
  py_test_dask_cudf:
    output: pyproject
    pyproject_dir: python/dask_cudf
    extras:
      table: project.optional-dependencies
      key: test
    includes:
      - test_python_common
      - test_python_cudf_common
      - test_python_dask_cudf
  py_build_cudf_kafka:
    output: pyproject
    pyproject_dir: python/cudf_kafka
    extras:
      table: build-system
    includes:
      - rapids_build_skbuild
  py_rapids_build_cudf_kafka:
    output: pyproject
    pyproject_dir: python/cudf_kafka
    extras:
      table: tool.rapids-build-backend
      key: requires
    includes:
      - build_base
      - build_python_common
  py_run_cudf_kafka:
    output: pyproject
    pyproject_dir: python/cudf_kafka
    extras:
      table: project
    includes:
      - depends_on_cudf
  py_test_cudf_kafka:
    output: pyproject
    pyproject_dir: python/cudf_kafka
    extras:
      table: project.optional-dependencies
      key: test
    includes:
      - test_python_common
      - test_python_cudf_common
  py_build_custreamz:
    output: pyproject
    pyproject_dir: python/custreamz
    extras:
      table: build-system
    includes:
      - rapids_build_setuptools
  py_run_custreamz:
    output: pyproject
    pyproject_dir: python/custreamz
    extras:
      table: project
    includes:
      - run_custreamz
      - depends_on_cudf
      - depends_on_cudf_kafka
  py_test_custreamz:
    output: pyproject
    pyproject_dir: python/custreamz
    extras:
      table: project.optional-dependencies
      key: test
    includes:
      - test_python_common
      - test_python_cudf_common
  test_python_narwhals:
    output: none
    includes:
      - cuda_version
      - py_version
      - test_python_common
      - test_python_cudf_common
      - test_python_cudf
      - test_python_narwhals
      - depends_on_cudf
      - depends_on_cudf_polars
      - depends_on_narwhals
channels:
  - rapidsai
  - rapidsai-nightly
  - conda-forge
dependencies:
  build_base:
    common:
      - output_types: [conda, requirements, pyproject]
        packages:
          - &cmake_ver cmake>=3.30.4
          - &ninja ninja
  build_all:
    common:
      - output_types: conda
        packages:
          - c-compiler
          - cxx-compiler
          - dlpack>=0.8,<1.0
          - zlib>=1.2.13
    specific:
      - output_types: conda
        matrices:
          - matrix:
              arch: x86_64
              cuda: "12.*"
            packages:
              - gcc_linux-64=13.*
              - sysroot_linux-64==2.28
          - matrix:
              arch: aarch64
              cuda: "12.*"
            packages:
              - gcc_linux-aarch64=13.*
              - sysroot_linux-aarch64==2.28
      - output_types: conda
        matrices:
          - matrix:
              cuda: "12.*"
            packages:
              - cuda-nvcc
  build_cpp:
    common:
      - output_types: conda
        packages:
          - flatbuffers==24.3.25
          - librdkafka>=2.8.0,<2.9.0a0
  depends_on_libnvcomp:
    common:
      - output_types: conda
        packages:
          # Align nvcomp version with rapids-cmake
          - libnvcomp-dev==4.2.0.11
  rapids_build_skbuild:
    common:
      - output_types: [conda, requirements, pyproject]
        packages:
          - &rapids_build_backend rapids-build-backend>=0.3.0,<0.4.0.dev0
      - output_types: conda
        packages:
          - scikit-build-core>=0.10.0
      - output_types: [requirements, pyproject]
        packages:
          - scikit-build-core[pyproject]>=0.10.0
  rapids_build_setuptools:
    common:
      - output_types: [requirements, pyproject]
        packages:
          - *rapids_build_backend
          - setuptools
          - wheel
  build_python_common:
    common:
      - output_types: [conda, requirements, pyproject]
        packages:
          - cython>=3.0.3
  build_python_cudf:
    common:
      - output_types: [conda, requirements, pyproject]
        packages:
        - &numba-cuda-dep numba-cuda>=0.14.0,<0.15.0a0
  pyarrow_run:
    common:
      - output_types: [conda]
        packages:
          - pyarrow>=14.0.0,<20.0.0a0
      - output_types: [requirements, pyproject]
        packages:
          # pyarrow 17.0.0 wheels have a subtle issue around threading that
          # can cause segmentation faults around imports on arm. It appears to
          # be highly dependent on the exact build configuration, so we'll just
          # avoid 17.0.0 for now unless we observe similar issues in future
          # releases as well.
          - pyarrow>=14.0.0,<20.0.0a0; platform_machine=='x86_64'
          - pyarrow>=14.0.0,<20.0.0a0,!=17.0.0; platform_machine=='aarch64'
  cuda_version:
    specific:
      - output_types: conda
        matrices:
          - matrix:
              cuda: "12.0"
            packages:
              - cuda-version=12.0
          - matrix:
              cuda: "12.2"
            packages:
              - cuda-version=12.2
          - matrix:
              cuda: "12.5"
            packages:
              - cuda-version=12.5
          - matrix:
              cuda: "12.8"
            packages:
              - cuda-version=12.8
          - matrix:
              cuda: "12.9"
            packages:
              - cuda-version=12.9
  cuda:
    specific:
      - output_types: conda
        matrices:
          - matrix:
              cuda: "12.*"
            packages:
              - cuda-cudart-dev
              - cuda-nvrtc-dev
              - cuda-nvtx-dev
              - libcurand-dev
      - output_types: conda
        matrices:
          - matrix:
              arch: aarch64
            packages:
          - matrix:
              cuda: "12.*"
              arch: x86_64
            packages:
              - libcufile-dev
  develop:
    common:
      - output_types: [conda, requirements]
        packages:
          - pre-commit
          # pre-commit requires identify minimum version 1.0, but clang-format requires textproto support and that was
          # added in 2.5.20, so we need to call out the minimum version needed for our plugins
          - identify>=2.5.20
      - output_types: conda
        packages:
          - &doxygen doxygen=1.9.1 # pre-commit hook needs a specific version.
  clang_format:
    common:
      - output_types: conda
        packages:
          - clang==20.1.4
          - clang-tools=20.1.4
  clang_tidy:
    common:
      - output_types: conda
        packages:
          - clang==20.1.4
          - clang-tools==20.1.4
          - include-what-you-use==0.24.0
  docs:
    common:
      - output_types: [conda]
        packages:
          - breathe>=4.35.0
<<<<<<< HEAD
          - dask-cuda==25.6.*
=======
          - dask-cuda==25.8.*,>=0.0.0a0
>>>>>>> f366b7f8
          - *doxygen
          - make
          - myst-nb
          - nbsphinx
          - numpydoc
          - pandoc
          # Minimum version for safe parallel writing again.
          # https://github.com/pydata/pydata-sphinx-theme/pull/1859
          # https://github.com/pydata/pydata-sphinx-theme/releases/tag/v0.15.4
          - pydata-sphinx-theme>=0.15.4
          - scipy
          # Needed for safe parallel writes as with the pydata-sphinx-theme pin above
          # https://github.com/sphinx-doc/sphinx/issues/12409
          # https://github.com/sphinx-doc/sphinx/pull/12888
          # https://github.com/sphinx-doc/sphinx/releases/tag/v8.1.0
          - sphinx>=8.1.0
          - sphinx-autobuild
          - sphinx-copybutton
          - sphinx-markdown-tables
          - sphinx-remove-toctrees
          - sphinxcontrib-websupport
  notebooks:
    common:
      - output_types: [conda, requirements]
        packages:
          - ipython
          - notebook
          - scipy
  py_version:
    specific:
      - output_types: conda
        matrices:
          - matrix:
              py: "3.10"
            packages:
              - python=3.10
          - matrix:
              py: "3.11"
            packages:
              - python=3.11
          - matrix:
              py: "3.12"
            packages:
              - python=3.12
          - matrix:
              py: "3.13"
            packages:
              - python=3.13
          - matrix:
            packages:
              - python>=3.10,<3.14
  run_common:
    common:
      - output_types: [conda, requirements, pyproject]
        packages:
          - fsspec>=0.6.0
          - &numpy numpy>=1.23,<3.0a0
          - pandas>=2.0,<2.4.0dev0
  run_pylibcudf:
    common:
      - output_types: [conda, requirements, pyproject]
        packages:
          - nvtx>=0.2.1
          - packaging
          - typing_extensions>=4.0.0
    specific:
      - output_types: [conda, requirements, pyproject]
        matrices:
          - matrix: {cuda: "12.*"}
            packages: &run_pylibcudf_packages_all_cu12
              - cuda-python>=12.6.2,<13.0a0
          - {matrix: null, packages: *run_pylibcudf_packages_all_cu12}
  run_cudf:
    common:
      - output_types: [conda, requirements, pyproject]
        packages:
          - cachetools
          - &numba-dep numba>=0.59.1,<0.62.0a0
          - nvtx>=0.2.1
          - packaging
          - rich
          - typing_extensions>=4.0.0
      - output_types: [conda]
        packages:
          - *numba-cuda-dep
      - output_types: requirements
        packages:
          # pip recognizes the index as a global option for the requirements.txt file
          - --extra-index-url=https://pypi.nvidia.com
          - --extra-index-url=https://pypi.anaconda.org/rapidsai-wheels-nightly/simple
    specific:
      - output_types: [conda, requirements, pyproject]
        matrices:
          - matrix: {cuda: "12.*"}
            packages: &run_cudf_packages_all_cu12
              - cuda-python>=12.6.2,<13.0a0
          - {matrix: null, packages: *run_cudf_packages_all_cu12}
      - output_types: conda
        matrices:
          - matrix: {cuda: "12.*"}
            packages:
<<<<<<< HEAD
              - &pynvjitlink_unsuffixed pynvjitlink
          - matrix: {cuda: "11.*"}
=======
              - &pynvjitlink_unsuffixed pynvjitlink>=0.0.0a0
      - output_types: [requirements, pyproject]
        matrices:
          - matrix: {cuda: "12.*"}
>>>>>>> f366b7f8
            packages:
              - &numba-cuda-cu12-dep numba-cuda[cu12]>=0.14.0,<0.15.0a0
          - matrix: # Fallback for no matrix
            packages:
              - *numba-cuda-cu12-dep
      - output_types: [requirements, pyproject]
        matrices:
          - matrix:
              cuda: "12.*"
              cuda_suffixed: "true"
            packages:
              - pynvjitlink-cu12
              - nvidia-cuda-nvcc-cu12
              - nvidia-cuda-nvrtc-cu12
          - matrix:
              cuda: "12.*"
              cuda_suffixed: "false"
            packages: &run_cudf_cu12_unsuffixed
              - *pynvjitlink_unsuffixed
          - {matrix: null, packages: *run_cudf_cu12_unsuffixed}
  run_cudf_polars:
    common:
      - output_types: [conda, requirements, pyproject]
        packages:
          - nvidia-ml-py
          - polars>=1.28,<1.32
    specific:
      - output_types: [requirements, pyproject]
        matrices:
          - matrix: null
            packages:
              - "typing-extensions; python_version < '3.11'"
  run_cudf_polars_experimental:
    common:
      - output_types: [conda, requirements, pyproject]
        packages:
<<<<<<< HEAD
          - rapids-dask-dependency==25.6.*
=======
          - rapids-dask-dependency==25.8.*,>=0.0.0a0
>>>>>>> f366b7f8
  run_dask_cudf:
    common:
      - output_types: [conda, requirements, pyproject]
        packages:
          - pynvml>=12.0.0,<13.0.0a0
<<<<<<< HEAD
          - rapids-dask-dependency==25.6.*
=======
          - rapids-dask-dependency==25.8.*,>=0.0.0a0
>>>>>>> f366b7f8
  run_custreamz:
    common:
      - output_types: conda
        packages:
          - python-confluent-kafka>=2.8.0,<2.9.0a0
      - output_types: [conda, requirements, pyproject]
        packages:
          - streamz
      - output_types: [requirements, pyproject]
        packages:
          - confluent-kafka>=2.8.0,<2.9.0a0
  test_cpp:
    common:
      - output_types: conda
        packages:
          - *cmake_ver
    specific:
      - output_types: conda
        matrices:
          - matrix:
              cuda: "12.*"
            packages:
              - cuda-sanitizer-api
          - matrix: # Fallback for no matrix
            packages:
  # packages we want in the 'test_cpp' group in 'files', for CI, but which
  # shouldn't be added to 'all' for building a development environment
  test_cpp_cudf:
    common:
      - output_types: conda
        packages:
<<<<<<< HEAD
          - libcudf-example==25.6.*,>=0.0.0a0
          - libcudf_kafka==25.6.*
          - libcudf-tests==25.6.*,>=0.0.0a0
=======
          - libcudf-example==25.8.*,>=0.0.0a0
          - libcudf_kafka==25.8.*,>=0.0.0a0
          - libcudf-tests==25.8.*,>=0.0.0a0
>>>>>>> f366b7f8
  test_java:
    common:
      - output_types: conda
        packages:
          - cmake>=3.30.4,<4.0.0
          - ninja
          - maven
          - openjdk=8.*
          - boost
  test_python_common:
    common:
      - output_types: [conda, requirements, pyproject]
        packages:
          - pytest
          - pytest-cov
          - pytest-xdist
  test_python_cudf_common:
    specific:
      # Define additional constraints for testing with oldest dependencies.
      - output_types: [conda, requirements, pyproject]
        matrices:
          - matrix: {dependencies: "oldest"}
            packages:
              - numba==0.59.1
              - numba-cuda==0.14.0
              - pandas==2.0.*
          - matrix: {dependencies: "latest"}
            packages:
              - pandas==2.3.1
          - matrix:
            packages:
      - output_types: conda
        matrices:
          - matrix: {dependencies: "oldest", arch: "aarch64", cuda: "12.*"}
            packages:
              - cupy==12.2.0 # cupy 12.2.0 is the earliest with CUDA 12 ARM packages.
          - matrix: {dependencies: "oldest"}
            packages:
              - cupy==12.0.0
          - matrix:
            packages:
      - output_types: requirements
        # Using --constraints for pip install, so we list cupy multiple times
        matrices:
          - matrix: {dependencies: "oldest"}
            packages:
              - cupy-cuda12x==12.0.0
          - matrix:
            packages:
  test_python_pylibcudf:
    common:
      - output_types: [conda, requirements, pyproject]
        packages:
          - &fastavro fastavro>=0.22.9
          - mmh3
          - nanoarrow
          - hypothesis>=6.131.7
          - *numpy
          - pandas
      - output_types: conda
        packages:
          - python-xxhash
      - output_types: [pyproject, requirements]
        packages:
          - xxhash
  test_python_cudf:
    common:
      - output_types: [conda, requirements, pyproject]
        packages:
          - cramjam
          - *fastavro
          - hypothesis>=6.131.7
          - pytest-benchmark
          - pytest-cases>=3.8.2
          - scipy
          - zstandard
      - output_types: conda
        packages:
          - aiobotocore>=2.2.0
          - boto3>=1.21.21
          - botocore>=1.24.21
          - msgpack-python
          - moto>=4.0.8
          - s3fs>=2022.3.0
      - output_types: [pyproject, requirements]
        packages:
          - msgpack
          - tzdata
    specific:
      - output_types: [conda, requirements]
        matrices:
          - matrix: {dependencies: "oldest"}
            packages:
              - numpy==1.23.*
              # pyarrow 14 is fine in some circumstances but we require pyarrow
              # 15 in our CI tests in order to get a lz4-c that is compatible
              # with cudf_kafka's dependencies.
              - pyarrow==15.*
          - matrix:
            packages:
      - output_types: conda
        matrices:
          - matrix:
              cuda: "12.*"
            packages:
              - pytorch>=2.4.0
          - matrix:
            packages:
  test_python_dask_cudf:
    common:
      - output_types: [conda, requirements, pyproject]
        packages:
<<<<<<< HEAD
          - dask-cuda==25.6.*
          - *numba-cuda-dep
          - *numba-dep
=======
          - dask-cuda==25.8.*,>=0.0.0a0
>>>>>>> f366b7f8
    specific:
      - output_types: [conda, requirements]
        matrices:
          - matrix: {dependencies: "oldest"}
            packages:
              - numpy==1.24.*
              # pyarrow 14 is fine in some circumstances but we require pyarrow
              # 15 in our CI tests in order to get a lz4-c that is compatible
              # with cudf_kafka's dependencies.
              - pyarrow==15.*
          - matrix:
            packages:
  test_python_cudf_polars:
    common:
      - output_types: [conda, requirements, pyproject]
        packages:
<<<<<<< HEAD
          - dask-cuda==25.6.*
=======
          - dask-cuda==25.8.*,>=0.0.0a0
>>>>>>> f366b7f8
          - *numpy
          - rich
  test_python_narwhals:
    common:
      - output_types: [conda, requirements, pyproject]
        packages:
          - pip:
              - pytest-env
              - sqlframe
              - ibis-framework[duckdb]
  depends_on_libcudf:
    common:
      - output_types: conda
        packages:
<<<<<<< HEAD
          - &libcudf_unsuffixed libcudf==25.6.*
=======
          - &libcudf_unsuffixed libcudf==25.8.*,>=0.0.0a0
>>>>>>> f366b7f8
      - output_types: requirements
        packages:
          # pip recognizes the index as a global option for the requirements.txt file
          - --extra-index-url=https://pypi.nvidia.com
          - --extra-index-url=https://pypi.anaconda.org/rapidsai-wheels-nightly/simple
    specific:
      - output_types: [requirements, pyproject]
        matrices:
          - matrix:
              cuda: "12.*"
              cuda_suffixed: "true"
            packages:
<<<<<<< HEAD
              - libcudf-cu12==25.6.*
          - matrix:
              cuda: "11.*"
              cuda_suffixed: "true"
            packages:
              - libcudf-cu11==25.6.*
=======
              - libcudf-cu12==25.8.*,>=0.0.0a0
>>>>>>> f366b7f8
          - {matrix: null, packages: [*libcudf_unsuffixed]}
  depends_on_pylibcudf:
    common:
      - output_types: conda
        packages:
<<<<<<< HEAD
          - &pylibcudf_unsuffixed pylibcudf==25.6.*
=======
          - &pylibcudf_unsuffixed pylibcudf==25.8.*,>=0.0.0a0
>>>>>>> f366b7f8
      - output_types: requirements
        packages:
          # pip recognizes the index as a global option for the requirements.txt file
          - --extra-index-url=https://pypi.nvidia.com
          - --extra-index-url=https://pypi.anaconda.org/rapidsai-wheels-nightly/simple
    specific:
      - output_types: [requirements, pyproject]
        matrices:
          - matrix:
              cuda: "12.*"
              cuda_suffixed: "true"
            packages:
<<<<<<< HEAD
              - pylibcudf-cu12==25.6.*
          - matrix:
              cuda: "11.*"
              cuda_suffixed: "true"
            packages:
              - pylibcudf-cu11==25.6.*
=======
              - pylibcudf-cu12==25.8.*,>=0.0.0a0
>>>>>>> f366b7f8
          - {matrix: null, packages: [*pylibcudf_unsuffixed]}
  depends_on_pylibcudf_pyarrow:
    common:
      - output_types: conda
        packages:
<<<<<<< HEAD
          - &cudf_unsuffixed cudf==25.6.*
=======
          - &plc_unsuffixed pylibcudf==25.8.*,>=0.0.0a0
>>>>>>> f366b7f8
      - output_types: requirements
        packages:
          # pip recognizes the index as a global option for the requirements.txt file
          - --extra-index-url=https://pypi.nvidia.com
          - --extra-index-url=https://pypi.anaconda.org/rapidsai-wheels-nightly/simple
    specific:
      - output_types: [requirements, pyproject]
        matrices:
          - matrix:
              cuda: "12.*"
              cuda_suffixed: "true"
            packages:
<<<<<<< HEAD
              - cudf-cu12==25.6.*
=======
              - pylibcudf-cu12[pyarrow]==25.8.*,>=0.0.0a0
          - {matrix: null, packages: [*plc_unsuffixed]}
  depends_on_cudf:
    common:
      - output_types: conda
        packages:
          - &cudf_unsuffixed cudf==25.8.*,>=0.0.0a0
      - output_types: requirements
        packages:
          # pip recognizes the index as a global option for the requirements.txt file
          - --extra-index-url=https://pypi.nvidia.com
          - --extra-index-url=https://pypi.anaconda.org/rapidsai-wheels-nightly/simple
    specific:
      - output_types: [requirements, pyproject]
        matrices:
>>>>>>> f366b7f8
          - matrix:
              cuda: "12.*"
              cuda_suffixed: "true"
            packages:
<<<<<<< HEAD
              - cudf-cu11==25.6.*
=======
              - cudf-cu12==25.8.*,>=0.0.0a0
>>>>>>> f366b7f8
          - {matrix: null, packages: [*cudf_unsuffixed]}
  depends_on_cudf_kafka:
    common:
      - output_types: conda
        packages:
<<<<<<< HEAD
          - &cudf_kafka_unsuffixed cudf_kafka==25.6.*
=======
          - &cudf_kafka_unsuffixed cudf_kafka==25.8.*,>=0.0.0a0
>>>>>>> f366b7f8
      - output_types: requirements
        packages:
          # pip recognizes the index as a global option for the requirements.txt file
          - --extra-index-url=https://pypi.nvidia.com
          - --extra-index-url=https://pypi.anaconda.org/rapidsai-wheels-nightly/simple
    specific:
      - output_types: [requirements, pyproject]
        matrices:
          - matrix:
              cuda: "12.*"
              cuda_suffixed: "true"
            packages:
<<<<<<< HEAD
              - cudf_kafka-cu12==25.6.*
          - matrix:
              cuda: "11.*"
              cuda_suffixed: "true"
            packages:
              - cudf_kafka-cu11==25.6.*
=======
              - cudf_kafka-cu12==25.8.*,>=0.0.0a0
>>>>>>> f366b7f8
          - {matrix: null, packages: [*cudf_kafka_unsuffixed]}
  depends_on_cupy:
    common:
      - output_types: conda
        packages:
          - cupy>=12.0.0
    specific:
      - output_types: [requirements, pyproject]
        matrices:
          - matrix: {cuda: "12.*"}
            packages: &cupy_packages_cu12
              - cupy-cuda12x>=12.0.0
          - {matrix: null, packages: *cupy_packages_cu12}
  depends_on_libkvikio:
    common:
      - output_types: conda
        packages:
<<<<<<< HEAD
          - &libkvikio_unsuffixed libkvikio==25.6.*
=======
          - &libkvikio_unsuffixed libkvikio==25.8.*,>=0.0.0a0
>>>>>>> f366b7f8
      - output_types: requirements
        packages:
          - --extra-index-url=https://pypi.nvidia.com
          - --extra-index-url=https://pypi.anaconda.org/rapidsai-wheels-nightly/simple
    specific:
      - output_types: [requirements, pyproject]
        matrices:
          - matrix:
              cuda: "12.*"
              cuda_suffixed: "true"
            packages:
<<<<<<< HEAD
              - libkvikio-cu12==25.6.*
          - matrix:
              cuda: "11.*"
              cuda_suffixed: "true"
            packages:
              - libkvikio-cu11==25.6.*
=======
              - libkvikio-cu12==25.8.*,>=0.0.0a0
>>>>>>> f366b7f8
          - matrix:
            packages:
              - *libkvikio_unsuffixed
  depends_on_librmm:
    common:
      - output_types: conda
        packages:
<<<<<<< HEAD
          - &librmm_unsuffixed librmm==25.6.*
=======
          - &librmm_unsuffixed librmm==25.8.*,>=0.0.0a0
>>>>>>> f366b7f8
      - output_types: requirements
        packages:
          # pip recognizes the index as a global option for the requirements.txt file
          - --extra-index-url=https://pypi.nvidia.com
          - --extra-index-url=https://pypi.anaconda.org/rapidsai-wheels-nightly/simple
    specific:
      - output_types: [requirements, pyproject]
        matrices:
          - matrix:
              cuda: "12.*"
              cuda_suffixed: "true"
            packages:
<<<<<<< HEAD
              - librmm-cu12==25.6.*
          - matrix:
              cuda: "11.*"
              cuda_suffixed: "true"
            packages:
              - librmm-cu11==25.6.*
=======
              - librmm-cu12==25.8.*,>=0.0.0a0
>>>>>>> f366b7f8
          - matrix:
            packages:
              - *librmm_unsuffixed
  depends_on_rmm:
    common:
      - output_types: conda
        packages:
<<<<<<< HEAD
          - &rmm_unsuffixed rmm==25.6.*
=======
          - &rmm_unsuffixed rmm==25.8.*,>=0.0.0a0
>>>>>>> f366b7f8
      - output_types: requirements
        packages:
          # pip recognizes the index as a global option for the requirements.txt file
          - --extra-index-url=https://pypi.nvidia.com
          - --extra-index-url=https://pypi.anaconda.org/rapidsai-wheels-nightly/simple
    specific:
      - output_types: [requirements, pyproject]
        matrices:
          - matrix:
              cuda: "12.*"
              cuda_suffixed: "true"
            packages:
<<<<<<< HEAD
              - rmm-cu12==25.6.*
          - matrix:
              cuda: "11.*"
              cuda_suffixed: "true"
            packages:
              - rmm-cu11==25.6.*
=======
              - rmm-cu12==25.8.*,>=0.0.0a0
>>>>>>> f366b7f8
          - matrix:
            packages:
              - *rmm_unsuffixed
  depends_on_rapids_logger:
    common:
      - output_types: [conda, requirements, pyproject]
        packages:
          - rapids-logger==0.1.*
      - output_types: requirements
        packages:
          # pip recognizes the index as a global option for the requirements.txt file
          - --extra-index-url=https://pypi.anaconda.org/rapidsai-wheels-nightly/simple
  test_python_pandas_cudf:
    common:
      - output_types: [requirements, pyproject]
        packages:
          # dependencies to run pandas tests
          # https://github.com/pandas-dev/pandas/blob/main/environment.yml
          # pandas[...] includes all of the required dependencies.
          # Intentionally excluding `postgresql` because of
          # installation issues with `psycopg2`.
          - pandas[test, pyarrow, performance, computation, fss, excel, parquet, feather, hdf5, spss, html, xml, plot, output-formatting, clipboard, compression]
          - pytest-reportlog
          - ipython
          - hypothesis>=6.131.7
  test_python_cudf_pandas:
    common:
      - output_types: [conda, requirements, pyproject]
        packages:
          - certifi
          - ipython
          - jupyter_client
          - nbconvert
          - nbformat
          - openpyxl
          - pytest-rerunfailures
  depends_on_dask_cudf:
    common:
      - output_types: conda
        packages:
<<<<<<< HEAD
          - dask-cudf==25.6.*
=======
          - dask-cudf==25.8.*,>=0.0.0a0
>>>>>>> f366b7f8
  depends_on_custreamz:
    common:
      - output_types: conda
        packages:
<<<<<<< HEAD
          - custreamz==25.6.*
=======
          - custreamz==25.8.*,>=0.0.0a0
>>>>>>> f366b7f8
  depends_on_cudf_polars:
    common:
      - output_types: conda
        packages:
<<<<<<< HEAD
          - cudf-polars==25.6.*
=======
          - cudf-polars==25.8.*,>=0.0.0a0
>>>>>>> f366b7f8
  depends_on_narwhals:
    common:
      - output_types: [conda, requirements, pyproject]
        packages:
          - narwhals==1.41<|MERGE_RESOLUTION|>--- conflicted
+++ resolved
@@ -576,11 +576,7 @@
       - output_types: [conda]
         packages:
           - breathe>=4.35.0
-<<<<<<< HEAD
-          - dask-cuda==25.6.*
-=======
           - dask-cuda==25.8.*,>=0.0.0a0
->>>>>>> f366b7f8
           - *doxygen
           - make
           - myst-nb
@@ -682,15 +678,10 @@
         matrices:
           - matrix: {cuda: "12.*"}
             packages:
-<<<<<<< HEAD
-              - &pynvjitlink_unsuffixed pynvjitlink
-          - matrix: {cuda: "11.*"}
-=======
               - &pynvjitlink_unsuffixed pynvjitlink>=0.0.0a0
       - output_types: [requirements, pyproject]
         matrices:
           - matrix: {cuda: "12.*"}
->>>>>>> f366b7f8
             packages:
               - &numba-cuda-cu12-dep numba-cuda[cu12]>=0.14.0,<0.15.0a0
           - matrix: # Fallback for no matrix
@@ -727,21 +718,13 @@
     common:
       - output_types: [conda, requirements, pyproject]
         packages:
-<<<<<<< HEAD
-          - rapids-dask-dependency==25.6.*
-=======
           - rapids-dask-dependency==25.8.*,>=0.0.0a0
->>>>>>> f366b7f8
   run_dask_cudf:
     common:
       - output_types: [conda, requirements, pyproject]
         packages:
           - pynvml>=12.0.0,<13.0.0a0
-<<<<<<< HEAD
-          - rapids-dask-dependency==25.6.*
-=======
           - rapids-dask-dependency==25.8.*,>=0.0.0a0
->>>>>>> f366b7f8
   run_custreamz:
     common:
       - output_types: conda
@@ -773,15 +756,9 @@
     common:
       - output_types: conda
         packages:
-<<<<<<< HEAD
-          - libcudf-example==25.6.*,>=0.0.0a0
-          - libcudf_kafka==25.6.*
-          - libcudf-tests==25.6.*,>=0.0.0a0
-=======
           - libcudf-example==25.8.*,>=0.0.0a0
           - libcudf_kafka==25.8.*,>=0.0.0a0
           - libcudf-tests==25.8.*,>=0.0.0a0
->>>>>>> f366b7f8
   test_java:
     common:
       - output_types: conda
@@ -894,13 +871,7 @@
     common:
       - output_types: [conda, requirements, pyproject]
         packages:
-<<<<<<< HEAD
-          - dask-cuda==25.6.*
-          - *numba-cuda-dep
-          - *numba-dep
-=======
           - dask-cuda==25.8.*,>=0.0.0a0
->>>>>>> f366b7f8
     specific:
       - output_types: [conda, requirements]
         matrices:
@@ -917,11 +888,7 @@
     common:
       - output_types: [conda, requirements, pyproject]
         packages:
-<<<<<<< HEAD
-          - dask-cuda==25.6.*
-=======
           - dask-cuda==25.8.*,>=0.0.0a0
->>>>>>> f366b7f8
           - *numpy
           - rich
   test_python_narwhals:
@@ -936,11 +903,7 @@
     common:
       - output_types: conda
         packages:
-<<<<<<< HEAD
-          - &libcudf_unsuffixed libcudf==25.6.*
-=======
           - &libcudf_unsuffixed libcudf==25.8.*,>=0.0.0a0
->>>>>>> f366b7f8
       - output_types: requirements
         packages:
           # pip recognizes the index as a global option for the requirements.txt file
@@ -953,26 +916,13 @@
               cuda: "12.*"
               cuda_suffixed: "true"
             packages:
-<<<<<<< HEAD
-              - libcudf-cu12==25.6.*
-          - matrix:
-              cuda: "11.*"
-              cuda_suffixed: "true"
-            packages:
-              - libcudf-cu11==25.6.*
-=======
               - libcudf-cu12==25.8.*,>=0.0.0a0
->>>>>>> f366b7f8
           - {matrix: null, packages: [*libcudf_unsuffixed]}
   depends_on_pylibcudf:
     common:
       - output_types: conda
         packages:
-<<<<<<< HEAD
-          - &pylibcudf_unsuffixed pylibcudf==25.6.*
-=======
           - &pylibcudf_unsuffixed pylibcudf==25.8.*,>=0.0.0a0
->>>>>>> f366b7f8
       - output_types: requirements
         packages:
           # pip recognizes the index as a global option for the requirements.txt file
@@ -985,26 +935,13 @@
               cuda: "12.*"
               cuda_suffixed: "true"
             packages:
-<<<<<<< HEAD
-              - pylibcudf-cu12==25.6.*
-          - matrix:
-              cuda: "11.*"
-              cuda_suffixed: "true"
-            packages:
-              - pylibcudf-cu11==25.6.*
-=======
               - pylibcudf-cu12==25.8.*,>=0.0.0a0
->>>>>>> f366b7f8
           - {matrix: null, packages: [*pylibcudf_unsuffixed]}
   depends_on_pylibcudf_pyarrow:
     common:
       - output_types: conda
         packages:
-<<<<<<< HEAD
-          - &cudf_unsuffixed cudf==25.6.*
-=======
           - &plc_unsuffixed pylibcudf==25.8.*,>=0.0.0a0
->>>>>>> f366b7f8
       - output_types: requirements
         packages:
           # pip recognizes the index as a global option for the requirements.txt file
@@ -1017,9 +954,6 @@
               cuda: "12.*"
               cuda_suffixed: "true"
             packages:
-<<<<<<< HEAD
-              - cudf-cu12==25.6.*
-=======
               - pylibcudf-cu12[pyarrow]==25.8.*,>=0.0.0a0
           - {matrix: null, packages: [*plc_unsuffixed]}
   depends_on_cudf:
@@ -1035,26 +969,17 @@
     specific:
       - output_types: [requirements, pyproject]
         matrices:
->>>>>>> f366b7f8
           - matrix:
               cuda: "12.*"
               cuda_suffixed: "true"
             packages:
-<<<<<<< HEAD
-              - cudf-cu11==25.6.*
-=======
               - cudf-cu12==25.8.*,>=0.0.0a0
->>>>>>> f366b7f8
           - {matrix: null, packages: [*cudf_unsuffixed]}
   depends_on_cudf_kafka:
     common:
       - output_types: conda
         packages:
-<<<<<<< HEAD
-          - &cudf_kafka_unsuffixed cudf_kafka==25.6.*
-=======
           - &cudf_kafka_unsuffixed cudf_kafka==25.8.*,>=0.0.0a0
->>>>>>> f366b7f8
       - output_types: requirements
         packages:
           # pip recognizes the index as a global option for the requirements.txt file
@@ -1067,16 +992,7 @@
               cuda: "12.*"
               cuda_suffixed: "true"
             packages:
-<<<<<<< HEAD
-              - cudf_kafka-cu12==25.6.*
-          - matrix:
-              cuda: "11.*"
-              cuda_suffixed: "true"
-            packages:
-              - cudf_kafka-cu11==25.6.*
-=======
               - cudf_kafka-cu12==25.8.*,>=0.0.0a0
->>>>>>> f366b7f8
           - {matrix: null, packages: [*cudf_kafka_unsuffixed]}
   depends_on_cupy:
     common:
@@ -1094,11 +1010,7 @@
     common:
       - output_types: conda
         packages:
-<<<<<<< HEAD
-          - &libkvikio_unsuffixed libkvikio==25.6.*
-=======
           - &libkvikio_unsuffixed libkvikio==25.8.*,>=0.0.0a0
->>>>>>> f366b7f8
       - output_types: requirements
         packages:
           - --extra-index-url=https://pypi.nvidia.com
@@ -1110,16 +1022,7 @@
               cuda: "12.*"
               cuda_suffixed: "true"
             packages:
-<<<<<<< HEAD
-              - libkvikio-cu12==25.6.*
-          - matrix:
-              cuda: "11.*"
-              cuda_suffixed: "true"
-            packages:
-              - libkvikio-cu11==25.6.*
-=======
               - libkvikio-cu12==25.8.*,>=0.0.0a0
->>>>>>> f366b7f8
           - matrix:
             packages:
               - *libkvikio_unsuffixed
@@ -1127,11 +1030,7 @@
     common:
       - output_types: conda
         packages:
-<<<<<<< HEAD
-          - &librmm_unsuffixed librmm==25.6.*
-=======
           - &librmm_unsuffixed librmm==25.8.*,>=0.0.0a0
->>>>>>> f366b7f8
       - output_types: requirements
         packages:
           # pip recognizes the index as a global option for the requirements.txt file
@@ -1144,16 +1043,7 @@
               cuda: "12.*"
               cuda_suffixed: "true"
             packages:
-<<<<<<< HEAD
-              - librmm-cu12==25.6.*
-          - matrix:
-              cuda: "11.*"
-              cuda_suffixed: "true"
-            packages:
-              - librmm-cu11==25.6.*
-=======
               - librmm-cu12==25.8.*,>=0.0.0a0
->>>>>>> f366b7f8
           - matrix:
             packages:
               - *librmm_unsuffixed
@@ -1161,11 +1051,7 @@
     common:
       - output_types: conda
         packages:
-<<<<<<< HEAD
-          - &rmm_unsuffixed rmm==25.6.*
-=======
           - &rmm_unsuffixed rmm==25.8.*,>=0.0.0a0
->>>>>>> f366b7f8
       - output_types: requirements
         packages:
           # pip recognizes the index as a global option for the requirements.txt file
@@ -1178,16 +1064,7 @@
               cuda: "12.*"
               cuda_suffixed: "true"
             packages:
-<<<<<<< HEAD
-              - rmm-cu12==25.6.*
-          - matrix:
-              cuda: "11.*"
-              cuda_suffixed: "true"
-            packages:
-              - rmm-cu11==25.6.*
-=======
               - rmm-cu12==25.8.*,>=0.0.0a0
->>>>>>> f366b7f8
           - matrix:
             packages:
               - *rmm_unsuffixed
@@ -1228,29 +1105,17 @@
     common:
       - output_types: conda
         packages:
-<<<<<<< HEAD
-          - dask-cudf==25.6.*
-=======
           - dask-cudf==25.8.*,>=0.0.0a0
->>>>>>> f366b7f8
   depends_on_custreamz:
     common:
       - output_types: conda
         packages:
-<<<<<<< HEAD
-          - custreamz==25.6.*
-=======
           - custreamz==25.8.*,>=0.0.0a0
->>>>>>> f366b7f8
   depends_on_cudf_polars:
     common:
       - output_types: conda
         packages:
-<<<<<<< HEAD
-          - cudf-polars==25.6.*
-=======
           - cudf-polars==25.8.*,>=0.0.0a0
->>>>>>> f366b7f8
   depends_on_narwhals:
     common:
       - output_types: [conda, requirements, pyproject]
