--- conflicted
+++ resolved
@@ -772,11 +772,7 @@
       - output_types: [conda, requirements, pyproject]
         packages:
           - cachetools
-<<<<<<< HEAD
-          - &numba-cuda-dep numba-cuda>=0.11.0
-=======
           - &numba-cuda-dep numba-cuda>=0.11.0,<0.12.0a0
->>>>>>> b72a80af
           - &numba-dep numba>=0.59.1,<0.62.0a0
           - nvtx>=0.2.1
           - packaging
