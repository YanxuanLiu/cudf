#=============================================================================
# Copyright (c) 2018-2019, NVIDIA CORPORATION.
#
# Licensed under the Apache License, Version 2.0 (the "License");
# you may not use this file except in compliance with the License.
# You may obtain a copy of the License at
#
#     http://www.apache.org/licenses/LICENSE-2.0
#
# Unless required by applicable law or agreed to in writing, software
# distributed under the License is distributed on an "AS IS" BASIS,
# WITHOUT WARRANTIES OR CONDITIONS OF ANY KIND, either express or implied.
# See the License for the specific language governing permissions and
# limitations under the License.
#=============================================================================
cmake_minimum_required(VERSION 3.12 FATAL_ERROR)

project(CUDA_DATAFRAME VERSION 0.11.0 LANGUAGES C CXX CUDA)

if(NOT CMAKE_CUDA_COMPILER)
  message(SEND_ERROR "CMake cannot locate a CUDA compiler")
endif(NOT CMAKE_CUDA_COMPILER)

###################################################################################################
# - build type ------------------------------------------------------------------------------------

# Set a default build type if none was specified
set(DEFAULT_BUILD_TYPE "Release")

if(NOT CMAKE_BUILD_TYPE AND NOT CMAKE_CONFIGURATION_TYPES)
  message(STATUS "Setting build type to '${DEFAULT_BUILD_TYPE}' since none specified.")
  set(CMAKE_BUILD_TYPE "${DEFAULT_BUILD_TYPE}" CACHE
      STRING "Choose the type of build." FORCE)
  # Set the possible values of build type for cmake-gui
  set_property(CACHE CMAKE_BUILD_TYPE PROPERTY STRINGS
    "Debug" "Release" "MinSizeRel" "RelWithDebInfo")
endif(NOT CMAKE_BUILD_TYPE AND NOT CMAKE_CONFIGURATION_TYPES)

###################################################################################################
# - compiler options ------------------------------------------------------------------------------

set(CMAKE_CXX_STANDARD 14)
set(CMAKE_C_COMPILER $ENV{CC})
set(CMAKE_CXX_COMPILER $ENV{CXX})
set(CMAKE_CXX_STANDARD_REQUIRED ON)

set(CMAKE_CUDA_STANDARD 14)
set(CMAKE_CUDA_STANDARD_REQUIRED ON)

if(CMAKE_COMPILER_IS_GNUCXX)
    set(CMAKE_CXX_FLAGS "${CMAKE_CXX_FLAGS} -Werror")

    option(CMAKE_CXX11_ABI "Enable the GLIBCXX11 ABI" ON)
    if(CMAKE_CXX11_ABI)
        message(STATUS "CUDF: Enabling the GLIBCXX11 ABI")
    else()
        message(STATUS "CUDF: Disabling the GLIBCXX11 ABI")
        set(CMAKE_C_FLAGS "${CMAKE_C_FLAGS} -D_GLIBCXX_USE_CXX11_ABI=0")
        set(CMAKE_CXX_FLAGS "${CMAKE_CXX_FLAGS} -D_GLIBCXX_USE_CXX11_ABI=0")
        set(CMAKE_CUDA_FLAGS "${CMAKE_CUDA_FLAGS} -Xcompiler -D_GLIBCXX_USE_CXX11_ABI=0")
    endif(CMAKE_CXX11_ABI)
endif(CMAKE_COMPILER_IS_GNUCXX)

if(CMAKE_CUDA_COMPILER_VERSION)
  # Compute the version. from  CMAKE_CUDA_COMPILER_VERSION
  string(REGEX REPLACE "([0-9]+)\\.([0-9]+).*" "\\1" CUDA_VERSION_MAJOR ${CMAKE_CUDA_COMPILER_VERSION})
  string(REGEX REPLACE "([0-9]+)\\.([0-9]+).*" "\\2" CUDA_VERSION_MINOR ${CMAKE_CUDA_COMPILER_VERSION})
  set(CUDA_VERSION "${CUDA_VERSION_MAJOR}.${CUDA_VERSION_MINOR}" CACHE STRING "Version of CUDA as computed from nvcc.")
  mark_as_advanced(CUDA_VERSION)
endif()

message(STATUS "CUDA_VERSION_MAJOR: ${CUDA_VERSION_MAJOR}")
message(STATUS "CUDA_VERSION_MINOR: ${CUDA_VERSION_MINOR}")
message(STATUS "CUDA_VERSION: ${CUDA_VERSION}")

# Always set this convenience variable
set(CUDA_VERSION_STRING "${CUDA_VERSION}")

# Auto-detect available GPU compute architectures
set(GPU_ARCHS "ALL" CACHE STRING
  "List of GPU architectures (semicolon-separated) to be compiled for. Pass 'ALL' if you want to compile for all supported GPU architectures. Empty string means to auto-detect the GPUs on the current system")

if("${GPU_ARCHS}" STREQUAL "")
  include(cmake/EvalGpuArchs.cmake)
  evaluate_gpu_archs(GPU_ARCHS)
endif()

if("${GPU_ARCHS}" STREQUAL "ALL")
  set(GPU_ARCHS "60")
  if((CUDA_VERSION_MAJOR EQUAL 9) OR (CUDA_VERSION_MAJOR GREATER 9))
    set(GPU_ARCHS "${GPU_ARCHS};70")
  endif()
  if((CUDA_VERSION_MAJOR EQUAL 10) OR (CUDA_VERSION_MAJOR GREATER 10))
    set(GPU_ARCHS "${GPU_ARCHS};75")
  endif()
endif()
message("GPU_ARCHS = ${GPU_ARCHS}")

foreach(arch ${GPU_ARCHS})
  set(CMAKE_CUDA_FLAGS "${CMAKE_CUDA_FLAGS} -gencode arch=compute_${arch},code=sm_${arch}")
endforeach()

list(GET GPU_ARCHS -1 ptx)
set(CMAKE_CUDA_FLAGS "${CMAKE_CUDA_FLAGS} -gencode arch=compute_${ptx},code=compute_${ptx}")

set(CMAKE_CUDA_FLAGS "${CMAKE_CUDA_FLAGS} --expt-extended-lambda --expt-relaxed-constexpr")

# set warnings as errors
# TODO: remove `no-maybe-unitialized` used to suppress warnings in rmm::exec_policy
set(CMAKE_CUDA_FLAGS "${CMAKE_CUDA_FLAGS} -Werror cross-execution-space-call -Xcompiler -Wall,-Werror")

# Option to enable line info in CUDA device compilation to allow introspection when profiling / memchecking
option(CMAKE_CUDA_LINEINFO "Enable the -lineinfo option for nvcc (useful for cuda-memcheck / profiler" OFF)
if(CMAKE_CUDA_LINEINFO)
    set(CMAKE_CUDA_FLAGS "${CMAKE_CUDA_FLAGS} -lineinfo")
endif(CMAKE_CUDA_LINEINFO)

# Debug options
if(CMAKE_BUILD_TYPE MATCHES Debug)
    message(STATUS "Building with debugging flags")
    set(CMAKE_CUDA_FLAGS "${CMAKE_CUDA_FLAGS} -G -Xcompiler -rdynamic")
endif(CMAKE_BUILD_TYPE MATCHES Debug)

# To apply RUNPATH to transitive dependencies (this is a temporary solution)
set(CMAKE_SHARED_LINKER_FLAGS "-Wl,--disable-new-dtags")
set(CMAKE_EXE_LINKER_FLAGS "-Wl,--disable-new-dtags")

# Build options
option(BUILD_SHARED_LIBS "Build shared libraries" ON)
option(BUILD_TESTS "Configure CMake to build tests" ON)
option(BUILD_BENCHMARKS "Configure CMake to build (google) benchmarks" OFF)

###################################################################################################
# - cmake modules ---------------------------------------------------------------------------------

set(CMAKE_MODULE_PATH "${CMAKE_CURRENT_SOURCE_DIR}/cmake/Modules/" ${CMAKE_MODULE_PATH})

include(FeatureSummary)
include(CheckIncludeFiles)
include(CheckLibraryExists)

###################################################################################################
# - conda environment -----------------------------------------------------------------------------

if("$ENV{CONDA_BUILD}" STREQUAL "1")
    set(CMAKE_SYSTEM_PREFIX_PATH "$ENV{BUILD_PREFIX};$ENV{PREFIX};${CMAKE_SYSTEM_PREFIX_PATH}")
    set(CONDA_INCLUDE_DIRS "$ENV{BUILD_PREFIX}/include" "$ENV{PREFIX}/include")
    set(CONDA_LINK_DIRS "$ENV{BUILD_PREFIX}/lib" "$ENV{PREFIX}/lib")
    message(STATUS "Conda build detected, CMAKE_SYSTEM_PREFIX_PATH set to: ${CMAKE_SYSTEM_PREFIX_PATH}")
elseif(DEFINED ENV{CONDA_PREFIX})
    set(CMAKE_SYSTEM_PREFIX_PATH "$ENV{CONDA_PREFIX};${CMAKE_SYSTEM_PREFIX_PATH}")
    set(CONDA_INCLUDE_DIRS "$ENV{CONDA_PREFIX}/include")
    set(CONDA_LINK_DIRS "$ENV{CONDA_PREFIX}/lib")
    message(STATUS "Conda environment detected, CMAKE_SYSTEM_PREFIX_PATH set to: ${CMAKE_SYSTEM_PREFIX_PATH}")
endif("$ENV{CONDA_BUILD}" STREQUAL "1")

###################################################################################################
# - find arrow ------------------------------------------------------------------------------------

message(STATUS "BUILDING ARROW")
include(ConfigureArrow)

if(ARROW_FOUND)
    message(STATUS "Apache Arrow found in ${ARROW_INCLUDE_DIR}")
else()
    message(FATAL_ERROR "Apache Arrow not found, please check your settings.")
endif(ARROW_FOUND)

###################################################################################################
# - find zlib -------------------------------------------------------------------------------------

find_package(ZLIB REQUIRED)

message(STATUS "ZLIB: ZLIB_LIBRARIES set to ${ZLIB_LIBRARIES}")
message(STATUS "ZLIB: ZLIB_INCLUDE_DIRS set to ${ZLIB_INCLUDE_DIRS}")

if(ZLIB_FOUND)
    message(STATUS "ZLib found in ${ZLIB_INCLUDE_DIRS}")
else()
    message(FATAL_ERROR "ZLib not found, please check your settings.")
endif(ZLIB_FOUND)

###################################################################################################
# - find boost ------------------------------------------------------------------------------------

# Don't look for a CMake configuration file
set(Boost_NO_BOOST_CMAKE ON)

find_package(
    Boost REQUIRED MODULE
    COMPONENTS filesystem
)

message(STATUS "BOOST: Boost_LIBRARIES set to ${Boost_LIBRARIES}")
message(STATUS "BOOST: Boost_INCLUDE_DIRS set to ${Boost_INCLUDE_DIRS}")

if(Boost_FOUND)
    message(STATUS "Boost found in ${Boost_INCLUDE_DIRS}")
else()
    message(FATAL_ERROR "Boost not found, please check your settings.")
endif(Boost_FOUND)

###################################################################################################
# - RMM -------------------------------------------------------------------------------------------

find_path(RMM_INCLUDE "rmm"
          HINTS "$ENV{RMM_ROOT}/include")

find_library(RMM_LIBRARY "rmm"
             HINTS "$ENV{RMM_ROOT}/lib" "$ENV{RMM_ROOT}/build")

message(STATUS "RMM: RMM_LIBRARY set to ${RMM_LIBRARY}")
message(STATUS "RMM: RMM_INCLUDE set to ${RMM_INCLUDE}")

add_library(rmm SHARED IMPORTED ${RMM_LIBRARY})
if(RMM_INCLUDE AND RMM_LIBRARY)
    set_target_properties(rmm PROPERTIES IMPORTED_LOCATION ${RMM_LIBRARY})
endif(RMM_INCLUDE AND RMM_LIBRARY)

###################################################################################################
# - DLPACK -------------------------------------------------------------------------------------------

find_path(
    DLPACK_INCLUDE "dlpack"
    HINTS "$ENV{DLPACK_ROOT}/include"
)

message(STATUS "DLPACK: DLPACK_INCLUDE set to ${DLPACK_INCLUDE}")

###################################################################################################
# - jitify ----------------------------------------------------------------------------------------

option(JITIFY_USE_CACHE "Use a file cache for JIT compiled kernels" ON)
if(JITIFY_USE_CACHE)
    message(STATUS "Using file cache for JIT compiled kernels")
    add_definitions("-DJITIFY_USE_CACHE -DCUDF_VERSION=${CMAKE_PROJECT_VERSION}")
endif(JITIFY_USE_CACHE)

###################################################################################################
# - add gtest -------------------------------------------------------------------------------------

if(BUILD_TESTS)
    include(CTest)
    include(ConfigureGoogleTest)

    if(GTEST_FOUND)
        message(STATUS "Google C++ Testing Framework (Google Test) found in ${GTEST_ROOT}")
        include_directories(${GTEST_INCLUDE_DIR})
        add_subdirectory(${CMAKE_SOURCE_DIR}/tests)
        add_subdirectory(${CMAKE_SOURCE_DIR}/custrings/tests)
    else()
        message(AUTHOR_WARNING "Google C++ Testing Framework (Google Test) not found: automated tests are disabled.")
    endif(GTEST_FOUND)
endif(BUILD_TESTS)

message(STATUS "CUDF_TEST_LIST set to: ${CUDF_TEST_LIST}")
message(STATUS "NVSTRINGS_TEST_LIST set to: ${NVSTRINGS_TEST_LIST}")

###################################################################################################
# - add google benchmark --------------------------------------------------------------------------

if(BUILD_BENCHMARKS)

  include(ConfigureGoogleBenchmark)

  if(GBENCH_FOUND)
    message(STATUS "Google C++ Benchmarking Framework (Google Benchmark) found in ${GBENCH_ROOT}")
    include_directories(${GBENCH_INCLUDE_DIR})
    add_subdirectory(${CMAKE_SOURCE_DIR}/benchmarks)
  else()
    message(AUTHOR_WARNING "Google C++ Benchmarking Framework (Google Benchmark) not found: automated tests are disabled.")
  endif(GBENCH_FOUND)

endif(BUILD_BENCHMARKS)

###################################################################################################
# - include paths ---------------------------------------------------------------------------------

if(CMAKE_CUDA_TOOLKIT_INCLUDE_DIRECTORIES)
	include_directories("${CMAKE_CUDA_TOOLKIT_INCLUDE_DIRECTORIES}")
endif(CMAKE_CUDA_TOOLKIT_INCLUDE_DIRECTORIES)

include_directories("${CMAKE_BINARY_DIR}/include"
                    "${CMAKE_SOURCE_DIR}/include"
                    "${CMAKE_SOURCE_DIR}/src"
                    "${CMAKE_SOURCE_DIR}/thirdparty/cub"
                    "${CMAKE_SOURCE_DIR}/thirdparty/jitify"
                    "${CMAKE_SOURCE_DIR}/thirdparty/libcudacxx/include"
                    "${ARROW_INCLUDE_DIR}"
                    "${FLATBUFFERS_INCLUDE_DIR}"
                    "${ZLIB_INCLUDE_DIRS}"
                    "${Boost_INCLUDE_DIRS}"
                    "${RMM_INCLUDE}"
                    "${DLPACK_INCLUDE}")

if(CONDA_INCLUDE_DIRS)
    include_directories("${CONDA_INCLUDE_DIRS}")
endif(CONDA_INCLUDE_DIRS)

###################################################################################################
# - library paths ---------------------------------------------------------------------------------

link_directories("${CMAKE_CUDA_IMPLICIT_LINK_DIRECTORIES}" # CMAKE_CUDA_IMPLICIT_LINK_DIRECTORIES is an undocumented/unsupported variable containing the link directories for nvcc
                 "${CMAKE_BINARY_DIR}/lib"
                 "${CMAKE_BINARY_DIR}"
                 "${FLATBUFFERS_LIBRARY_DIR}"
                 "${GTEST_LIBRARY_DIR}"
                 "${RMM_LIBRARY}")

if(CONDA_LINK_DIRS)
    link_directories("${CONDA_LINK_DIRS}")
endif(CONDA_LINK_DIRS)

###################################################################################################
# - library targets -------------------------------------------------------------------------------

add_library(libNVStrings
            custrings/strings/NVStrings.cu
            custrings/strings/NVStringsImpl.cu
            custrings/strings/array.cu
            custrings/strings/attrs.cu
            custrings/strings/case.cu
            custrings/strings/combine.cu
            custrings/strings/convert.cu
            custrings/strings/count.cu
            custrings/strings/datetime.cu
            custrings/strings/extract.cu
            custrings/strings/extract_record.cu
            custrings/strings/find.cu
            custrings/strings/findall.cu
            custrings/strings/findall_record.cu
            custrings/strings/modify.cu
            custrings/strings/pad.cu
            custrings/strings/replace.cu
            custrings/strings/replace_backref.cu
            custrings/strings/replace_multi.cu
            custrings/strings/split.cu
            custrings/strings/strip.cu
            custrings/strings/substr.cu
            custrings/strings/urlencode.cu
            custrings/util.cu
            custrings/regex/regexec.cpp
            custrings/regex/regcomp.cpp)

add_library(libNVCategory
            custrings/category/NVCategory.cu
            custrings/category/numeric_category.cu
            custrings/category/numeric_category_int.cu
            custrings/category/numeric_category_long.cu
            custrings/category/numeric_category_float.cu
            custrings/category/numeric_category_double.cu)

add_library(libNVText
            custrings/text/NVText.cu
            custrings/text/edit_distance.cu
            custrings/text/ngram.cu
            custrings/text/stemmer.cu
            custrings/text/tokens.cu
            custrings/util.cu)

add_library(cudf
            src/comms/ipc/ipc.cpp
            src/column/legacy/column.cpp
            src/column/legacy/context.cpp
            src/table/legacy/table.cpp
            src/strings/nvcategory_util.cpp
            src/join/legacy/joining.cu
            src/orderby/legacy/orderby.cu
            src/predicates/legacy/is_sorted.cu
            src/sort/is_sorted.cu
            src/sort/legacy/digitize.cu
            src/groupby/hash/legacy/groupby.cu
            src/groupby/sort/legacy/sort_helper.cu
            src/groupby/sort/legacy/groupby.cu
            src/groupby/legacy/groupby_without_aggregation.cu
            src/groupby/common/legacy/aggregation_requests.cpp
            src/rolling/legacy/rolling.cu
            src/rolling/legacy/jit/code/kernel.cpp
            src/rolling/legacy/jit/code/operation.cpp
            src/rolling/legacy/jit/util/type.cpp
            src/binaryop/legacy/binaryop.cpp
            src/binaryop/legacy/compiled/binary_ops.cu
            src/binaryop/legacy/jit/code/kernel.cpp
            src/binaryop/legacy/jit/code/operation.cpp
            src/binaryop/legacy/jit/code/traits.cpp
            src/binaryop/legacy/jit/util/operator.cpp
            src/binaryop/legacy/jit/util/type.cpp
            src/jit/legacy/type.cpp
            src/jit/parser.cpp
            src/jit/cache.cpp
            src/jit/launcher.cpp
            src/transform/legacy/transform.cpp
            src/transform/jit/code/kernel.cpp
            src/transform/legacy/nans_to_nulls.cu
            src/transform/transform.cpp
            src/bitmask/legacy/bitmask_ops.cu
            src/stream_compaction/legacy/apply_boolean_mask.cu
            src/stream_compaction/legacy/drop_nulls.cu
            src/stream_compaction/legacy/drop_duplicates.cu
            src/datetime/legacy/datetime_ops.cu
            src/datetime/datetime_util.cpp
            src/hash/legacy/hashing.cu
            src/quantiles/quantiles.cu
            src/quantiles/group_quantiles.cu
            src/reductions/legacy/reductions.cu
            src/reductions/legacy/min.cu
            src/reductions/legacy/max.cu
            src/reductions/legacy/any.cu
            src/reductions/legacy/all.cu
            src/reductions/legacy/sum.cu
            src/reductions/legacy/product.cu
            src/reductions/legacy/sum_of_squares.cu
            src/reductions/legacy/mean.cu
            src/reductions/legacy/var.cu
            src/reductions/legacy/std.cu
            src/reductions/legacy/group_std.cu
            src/reductions/legacy/scan.cu
            src/replace/legacy/replace.cu
	    src/replace/replace.cu
            src/reshape/stack.cu
            src/transpose/transpose.cu
            src/transpose/legacy/transpose.cu
            src/merge/legacy/merge.cu
            src/unary/null_ops.cu
            src/unary/legacy/math_ops.cu
            src/unary/legacy/cast_ops.cu
            src/unary/legacy/null_ops.cu
            src/io/legacy/cuio_common.cpp
            src/io/legacy/io_functions.cpp
            src/io/convert/csr/legacy/cudf_to_csr.cu
            src/io/convert/dlpack/legacy/cudf_dlpack.cpp
            src/io/avro/legacy/avro_reader_impl.cu
            src/io/avro/avro_gpu.cu
            src/io/avro/avro.cpp
            src/io/csv/legacy/csv_reader_impl.cu
            src/io/csv/legacy/csv_writer.cu
            src/io/csv/legacy/csv_gpu.cu
            src/io/json/legacy/json_reader_impl.cu
            src/io/orc/legacy/orc_reader_impl.cu
            src/io/orc/legacy/orc_writer_impl.cu
            src/io/orc/orc.cpp
            src/io/orc/timezone.cpp
            src/io/orc/stripe_data.cu
            src/io/orc/stripe_init.cu
            src/io/orc/stripe_enc.cu
            src/io/orc/dict_enc.cu
            src/io/parquet/page_data.cu
            src/io/parquet/page_hdr.cu
            src/io/parquet/legacy/parquet_reader_impl.cu
            src/io/parquet/parquet.cpp
            src/io/comp/cpu_unbz2.cpp
            src/io/comp/uncomp.cpp
            src/io/comp/brotli_dict.cpp
            src/io/comp/debrotli.cu
            src/io/comp/snap.cu
            src/io/comp/unsnap.cu
            src/io/comp/gpuinflate.cu
            src/io/utilities/datasource.cpp
            src/io/utilities/legacy/parsing_utils.cu
            src/utilities/legacy/cuda_utils.cu
            src/utilities/column_utils.cpp
	    src/copying/gather.cu
            src/utilities/legacy/error_utils.cpp
            src/utilities/nvtx/nvtx_utils.cpp
            src/utilities/nvtx/legacy/nvtx_utils.cpp
            src/copying/copy.cpp
            src/copying/slice.cpp
            src/copying/split.cpp
            src/copying/legacy/copy.cpp
            src/copying/legacy/gather.cu
            src/copying/legacy/scatter.cu
            src/copying/legacy/slice.cu
            src/copying/legacy/split.cu
            src/bitmask/legacy/legacy_bitmask.cpp
            src/copying/legacy/copy_range.cu
            src/filling/legacy/fill.cu
            src/filling/legacy/repeat.cu
            src/filling/legacy/tile.cu
            src/search/legacy/search.cu
            src/column/column.cu
            src/column/column_view.cpp
            src/column/column_device_view.cu
            src/column/column_factories.cpp
            src/table/table_view.cpp
            src/table/table_device_view.cu
            src/table/table.cpp
            src/bitmask/null_mask.cu
            src/sort/sort.cu
            src/column/legacy/interop.cpp
            src/strings/strings_column_factories.cu
            src/strings/strings_scalar_factories.cpp
            src/strings/strings_column_view.cu
            src/strings/utilities.cu
            src/strings/attributes.cu
            src/strings/copying/copying.cu
            src/strings/sorting/sorting.cu
            src/strings/substring.cu
            src/strings/combine.cu
            src/strings/char_types/char_types.cu
            src/strings/case.cu
            src/strings/find.cu
            src/strings/convert/convert_integers.cu
            src/strings/convert/convert_booleans.cu
<<<<<<< HEAD
            src/strings/padding.cu
=======
            src/strings/filling/fill.cu
>>>>>>> 16de9218
            src/scalar/scalar.cpp
            src/scalar/scalar_factories.cpp)

# Rename installation to proper names for later finding
set_target_properties(libNVStrings PROPERTIES OUTPUT_NAME "NVStrings")
set_target_properties(libNVCategory PROPERTIES OUTPUT_NAME "NVCategory")
set_target_properties(libNVText PROPERTIES OUTPUT_NAME "NVText")

# Override RPATH for cudf
set_target_properties(cudf PROPERTIES BUILD_RPATH "\$ORIGIN")

# Override RPATH for nvstrings
set_target_properties(libNVStrings PROPERTIES BUILD_RPATH "\$ORIGIN")
set_target_properties(libNVCategory PROPERTIES BUILD_RPATH "\$ORIGIN")
set_target_properties(libNVText PROPERTIES BUILD_RPATH "\$ORIGIN")

###################################################################################################
# - jitify ----------------------------------------------------------------------------------------

# Creates executable stringify and uses it to convert types.h to c-str for use in JIT code
add_executable(stringify "${CMAKE_SOURCE_DIR}/thirdparty/jitify/stringify.cpp")
execute_process(WORKING_DIRECTORY ${CMAKE_BINARY_DIR}
    COMMAND ${CMAKE_COMMAND} -E make_directory ${CMAKE_BINARY_DIR}/include)

add_custom_command(OUTPUT ${CMAKE_BINARY_DIR}/include/types.h.jit
                   WORKING_DIRECTORY ${CMAKE_CURRENT_SOURCE_DIR}/include
                   COMMAND ${CMAKE_BINARY_DIR}/stringify cudf/types.h > ${CMAKE_BINARY_DIR}/include/types.h.jit
                   COMMENT "Run stringify on header types.h to convert it to c-str for use in JIT compiled code"
                   DEPENDS stringify
                   MAIN_DEPENDENCY ${CMAKE_CURRENT_SOURCE_DIR}/include/cudf/types.h)

add_custom_command(OUTPUT ${CMAKE_BINARY_DIR}/include/types.hpp.jit
                   WORKING_DIRECTORY ${CMAKE_CURRENT_SOURCE_DIR}/include
                   COMMAND ${CMAKE_BINARY_DIR}/stringify cudf/types.hpp > ${CMAKE_BINARY_DIR}/include/types.hpp.jit
                   COMMENT "Run stringify on header types.hpp to convert it to c-str for use in JIT compiled code"
                   DEPENDS stringify
                   MAIN_DEPENDENCY ${CMAKE_CURRENT_SOURCE_DIR}/include/cudf/types.hpp)

add_custom_target(stringify_run DEPENDS
                  ${CMAKE_BINARY_DIR}/include/types.h.jit
                  ${CMAKE_BINARY_DIR}/include/types.hpp.jit)

add_dependencies(cudf stringify_run)

###################################################################################################
# - build options ---------------------------------------------------------------------------------

option(USE_NVTX "Build with NVTX support" ON)
if(USE_NVTX)
    message(STATUS "Using Nvidia Tools Extension")
    find_library(NVTX_LIBRARY nvToolsExt PATH ${CMAKE_CUDA_IMPLICIT_LINK_DIRECTORIES})
    target_link_libraries(cudf ${NVTX_LIBRARY})
    set(CMAKE_CXX_FLAGS "${CMAKE_CXX_FLAGS} -DUSE_NVTX")
endif(USE_NVTX)

option(HT_LEGACY_ALLOCATOR "Use the legacy allocator for hash tables" ON)
if(HT_LEGACY_ALLOCATOR)
    message(STATUS "Using legacy allocator for hash tables")
    set(CMAKE_CUDA_FLAGS "${CMAKE_CUDA_FLAGS} --define-macro HT_LEGACY_ALLOCATOR")
endif(HT_LEGACY_ALLOCATOR)

###################################################################################################
# - link libraries --------------------------------------------------------------------------------

# Get all the symbols from the Arrow CUDA Library for Cython
set(ARROW_CUDA_LIB_LINK -Wl,--whole-archive ${ARROW_CUDA_LIB} -Wl,--no-whole-archive)

# link targets for NVStrings
target_link_libraries(libNVStrings rmm cudart cuda)
target_link_libraries(libNVCategory libNVStrings rmm cudart cuda)
target_link_libraries(libNVText libNVStrings rmm cudart cuda)

# link targets for cuDF
target_link_libraries(cudf NVCategory NVStrings rmm ${ARROW_CUDA_LIB_LINK} ${ARROW_LIB} nvrtc cudart cuda ${ZLIB_LIBRARIES} ${Boost_LIBRARIES})

###################################################################################################
# - install targets -------------------------------------------------------------------------------

# install targets for NVStrings
install(TARGETS libNVStrings
        DESTINATION lib
        COMPONENT nvstrings)

install(TARGETS libNVCategory
        DESTINATION lib
        COMPONENT nvstrings)

install(TARGETS libNVText
        DESTINATION lib
        COMPONENT nvstrings)

install(DIRECTORY ${CMAKE_CURRENT_SOURCE_DIR}/include/nvstrings
        DESTINATION include
        COMPONENT nvstrings)

add_custom_target(nvstrings
                  DEPENDS libNVStrings libNVCategory libNVText)

# install targets for cuDF
install(TARGETS cudf
        DESTINATION lib
        COMPONENT cudf)
install(DIRECTORY ${CMAKE_CURRENT_SOURCE_DIR}/include/cudf
        DESTINATION include
        COMPONENT cudf)

add_custom_target(install_cudf
                  COMMAND "${CMAKE_COMMAND}" -DCOMPONENT=cudf -P "${CMAKE_BINARY_DIR}/cmake_install.cmake"
                  DEPENDS cudf)

if(BUILD_TESTS)
    add_dependencies(install_cudf cudftestutil)
endif(BUILD_TESTS)

add_custom_target(install_nvstrings
                  COMMAND "${CMAKE_COMMAND}" -DCOMPONENT=nvstrings -P "${CMAKE_BINARY_DIR}/cmake_install.cmake"
                  DEPENDS nvstrings)

add_custom_target(build_tests_cudf
                  DEPENDS ${CUDF_TEST_LIST})

add_custom_target(build_tests_nvstrings
                  DEPENDS ${NVSTRINGS_TEST_LIST})

add_custom_target(test_cudf
                  COMMAND ctest -E "NVSTRINGS"
                  DEPENDS build_tests_cudf)

add_custom_target(test_nvstrings
                  COMMAND ctest -R "NVSTRINGS"
                  DEPENDS build_tests_nvstrings)

###################################################################################################
# - make documentation ----------------------------------------------------------------------------

# doc targets for nvstrings
add_custom_command(OUTPUT NVSTRINGS_DOXYGEN
                   WORKING_DIRECTORY ${CMAKE_CURRENT_SOURCE_DIR}/custrings/doxygen
                   COMMAND doxygen Doxyfile
                   VERBATIM
)
add_custom_target(docs_nvstrings DEPENDS NVSTRINGS_DOXYGEN)

# doc targets for cuDF
add_custom_command(OUTPUT CUDF_DOXYGEN
                   WORKING_DIRECTORY ${CMAKE_CURRENT_SOURCE_DIR}/doxygen
                   COMMAND doxygen Doxyfile
                   VERBATIM)

add_custom_target(docs_cudf DEPENDS CUDF_DOXYGEN)<|MERGE_RESOLUTION|>--- conflicted
+++ resolved
@@ -487,25 +487,22 @@
             src/bitmask/null_mask.cu
             src/sort/sort.cu
             src/column/legacy/interop.cpp
+            src/strings/attributes.cu
+            src/strings/case.cu
+            src/strings/char_types/char_types.cu
+            src/strings/combine.cu
+            src/strings/convert/convert_integers.cu
+            src/strings/convert/convert_booleans.cu
+            src/strings/copying/copying.cu
+            src/strings/filling/fill.cu
+            src/strings/find.cu
+            src/strings/padding.cu
+            src/strings/sorting/sorting.cu
             src/strings/strings_column_factories.cu
             src/strings/strings_scalar_factories.cpp
             src/strings/strings_column_view.cu
+            src/strings/substring.cu
             src/strings/utilities.cu
-            src/strings/attributes.cu
-            src/strings/copying/copying.cu
-            src/strings/sorting/sorting.cu
-            src/strings/substring.cu
-            src/strings/combine.cu
-            src/strings/char_types/char_types.cu
-            src/strings/case.cu
-            src/strings/find.cu
-            src/strings/convert/convert_integers.cu
-            src/strings/convert/convert_booleans.cu
-<<<<<<< HEAD
-            src/strings/padding.cu
-=======
-            src/strings/filling/fill.cu
->>>>>>> 16de9218
             src/scalar/scalar.cpp
             src/scalar/scalar_factories.cpp)
 
