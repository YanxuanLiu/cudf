/*
 * Copyright (c) 2019, NVIDIA CORPORATION.
 *
 * Licensed under the Apache License, Version 2.0 (the "License");
 * you may not use this file except in compliance with the License.
 * You may obtain a copy of the License at
 *
 *     http://www.apache.org/licenses/LICENSE-2.0
 *
 * Unless required by applicable law or agreed to in writing, software
 * distributed under the License is distributed on an "AS IS" BASIS,
 * WITHOUT WARRANTIES OR CONDITIONS OF ANY KIND, either express or implied.
 * See the License for the specific language governing permissions and
 * limitations under the License.
 */

#ifndef GROUPBY_HPP
#define GROUPBY_HPP

#include "cudf.h"
#include "types.hpp"

#include <rmm/thrust_rmm_allocator.h>
#include <tuple>
#include <vector>

namespace cudf {

class table;

namespace groupby {

/**---------------------------------------------------------------------------*
 * @brief Top-level options for controlling behavior of the groupby operation.
 *
 * This structure defines all of the shared options between the hash and
 * sort-based groupby algorithms. Implementation specific options should be
 * defined by a new structure that inherits from this one inside the appropriate
 * namespace.
 *
 *---------------------------------------------------------------------------**/
struct Options {
  Options(bool _ignore_null_keys) : ignore_null_keys{_ignore_null_keys} {}

  Options() = default;

  /**---------------------------------------------------------------------------*
   * Determines if key rows with null values are ignored.
   *
   * If `true`, any row in the `keys` table that contains a NULL value will be
   * ignored. That is, the row will not be present in the output keys, and it's
   * associated row in the `values` table will also be ignored.
   *
   * If `false`, rows in the `keys` table with NULL values will be treated as
   * any other row. Furthermore, a NULL value will be considered equal to
   * another NULL value. For example, two rows `{1, 2, 3, NULL}` and `{1, 2, 3,
   * NULL}` will be considered equal, and their associated rows in the `values`
   * table will be aggregated.
   *
   * @note The behavior for a Pandas groupby operation is `ignore_null_keys ==
   *true`.
   * @note The behavior for a SQL groupby operation is `ignore_null_keys ==
   *false`.
   *
   *---------------------------------------------------------------------------**/
  bool const ignore_null_keys{true};
};

namespace hash {

/**---------------------------------------------------------------------------*
 * @brief  Options unique to the hash-based groupby
 *
 *---------------------------------------------------------------------------**/
struct Options : groupby::Options {};

/**---------------------------------------------------------------------------*
 * @brief Supported aggregation operations
 *
 *---------------------------------------------------------------------------**/
enum operators { SUM, MIN, MAX, COUNT };

/**---------------------------------------------------------------------------*
 * @brief Performs groupby operation(s) via a hash-based implementation
 *
 * Given a table of keys and corresponding table of values, equivalent keys will
 * be grouped together and a reduction operation performed across the associated
 * values (i.e., reduce by key). The reduction operation to be performed is
 * specified by a list of operator enums of equal length to the number of value
 * columns.
 *
 * The output of the operation is the table of key columns that hold all the
 * unique keys from the input key columns and a table of aggregation columns
 * that hold the specified reduction across associated values among all
 * identical keys.
 *
 * @param keys The table of keys
 * @param values The table of aggregation values
 * @param ops The list of aggregation operations
 * @return A tuple whose first member contains the table of output keys, and
 * second member contains the table of reduced output values
 *---------------------------------------------------------------------------**/
std::tuple<cudf::table, cudf::table> groupby(cudf::table const& keys,
                                             cudf::table const& values,
                                             std::vector<operators> const& ops,
                                             Options options = Options{});

}  // namespace hash

namespace sort {

/**---------------------------------------------------------------------------*
 * @brief  Options unique to the sort-based groupby
 *
 *---------------------------------------------------------------------------**/
struct Options : groupby::Options {};

/**---------------------------------------------------------------------------*
 * @brief Supported aggregation operations
 *
 *---------------------------------------------------------------------------**/
enum operators { SUM, MIN, MAX, COUNT };

/**---------------------------------------------------------------------------*
 * @brief Performs groupby operation(s) via a sort-based implementation
 *
 * Given a table of keys and corresponding table of values, equivalent keys will
 * be grouped together and a reduction operation performed across the associated
 * values (i.e., reduce by key). The reduction operation to be performed is
 * specified by a list of operator enums of equal length to the number of value
 * columns.
 *
 * The output of the operation is the table of key columns that hold all the
 * unique keys from the input key columns and a table of aggregation columns
 * that hold the specified reduction across associated values among all
 * identical keys.
 *
 * @param keys The table of keys
 * @param values The table of aggregation values
 * @param ops The list of aggregation operations
 * @return A tuple whose first member contains the table of output keys, and
 * second member contains the table of reduced output values
 *---------------------------------------------------------------------------**/
std::tuple<cudf::table, cudf::table> groupby(cudf::table const& keys,
                                             cudf::table const& values,
                                             std::vector<operators> const& ops,
                                             Options options);
}  // namespace sort
}  // namespace groupby
}  // namespace cudf

/**
 * @brief Returns the first index of each unique row. Assumes the data is
 * already sorted
 *
 * @param[in]  input_table          The input columns whose rows are sorted.
 * @param[in]  context              The options for controlling treatment of
 * nulls context->flag_null_sort_behavior GDF_NULL_AS_LARGEST = Nulls are
 * treated as largest, GDF_NULL_AS_SMALLEST = Nulls are treated as smallest,
 *
 * @returns A device vector containing the first index of every unique row.
 */
rmm::device_vector<gdf_index_type> gdf_unique_indices(
    cudf::table const& input_table, gdf_context const& context);

/**
 * @brief Sorts a set of columns based on specified "key" columns. Returns a
 * column containing the offset to the start of each set of unique keys.
 *
 * @param[in]  input_table           The input columns whose rows will be
 * grouped.
 * @param[in]  num_key_cols             The number of key columns.
 * @param[in]  key_col_indices          The indices of the of the key columns by
 * which data will be grouped.
 * @param[in]  context                  The context used to control how nulls
 * are treated in group by context->flag_null_sort_behavior GDF_NULL_AS_LARGEST
 * = Nulls are treated as largest, GDF_NULL_AS_SMALLEST = Nulls are treated as
 * smallest, context-> flag_groupby_include_nulls false = Nulls keys are ignored
 * (Pandas style), true = Nulls keys are treated as values. NULL keys will
 * compare as equal NULL == NULL (SQL style)
 *
 * @returns A tuple containing:
 *          - A cudf::table containing a set of columns sorted by the key
 * columns.
 *          - A device vector containing the first index of every unique row
 */
<<<<<<< HEAD
std::tuple<cudf::table, rmm::device_vector<gdf_index_type>>
=======
std::pair<cudf::table, rmm::device_vector<gdf_index_type>> 
>>>>>>> 55251024
gdf_group_by_without_aggregations(cudf::table const& input_table,
                                  gdf_size_type num_key_cols,
                                  gdf_index_type const* key_col_indices,
                                  gdf_context* context);

#endif<|MERGE_RESOLUTION|>--- conflicted
+++ resolved
@@ -184,11 +184,7 @@
  * columns.
  *          - A device vector containing the first index of every unique row
  */
-<<<<<<< HEAD
-std::tuple<cudf::table, rmm::device_vector<gdf_index_type>>
-=======
 std::pair<cudf::table, rmm::device_vector<gdf_index_type>> 
->>>>>>> 55251024
 gdf_group_by_without_aggregations(cudf::table const& input_table,
                                   gdf_size_type num_key_cols,
                                   gdf_index_type const* key_col_indices,
