--- conflicted
+++ resolved
@@ -129,14 +129,8 @@
 TEST_F(gdf_quantile, SortedVector)
 {
   using VType = int32_t;
-<<<<<<< HEAD
   std::vector<VType> v{-1, 0, 1, 1, 2, 3, 4, 6, 7};
   cudf::test::column_wrapper<VType> col(v);
-=======
-  std::vector<VType> v{7, 0, 3, 4, 2, 1, -1, 1, 6};
-  std::vector<cudf::valid_type> bitmask(gdf_valid_allocation_size(v.size()), 0xF3);
-  cudf::test::column_wrapper<VType> col(v, bitmask);
->>>>>>> b390881b
 
   std::vector<VType> v_baseline_approx{-1,     1,     1,     2,     7};
   std::vector<std::vector<double>> v_baseline_exact{
