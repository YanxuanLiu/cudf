/*
 * Copyright (c) 2019, NVIDIA CORPORATION.
 *
 * Licensed under the Apache License, Version 2.0 (the "License");
 * you may not use this file except in compliance with the License.
 * You may obtain a copy of the License at
 *
 *     http://www.apache.org/licenses/LICENSE-2.0
 *
 * Unless required by applicable law or agreed to in writing, software
 * distributed under the License is distributed on an "AS IS" BASIS,
 * WITHOUT WARRANTIES OR CONDITIONS OF ANY KIND, either express or implied.
 * See the License for the specific language governing permissions and
 * limitations under the License.
 */

#ifndef DEVICE_ATOMICS_CUH
#define DEVICE_ATOMICS_CUH

/** ---------------------------------------------------------------------------*
 * @brief overloads for CUDA atomic operations
 * @file device_atomics.cuh
 *
 * Provides the overloads for all of possible cudf's data types,
 * where cudf's data types are, int8_t, int16_t, int32_t, int64_t, float, double,
 * cudf::date32, cudf::date64, cudf::timestamp, cudf::category,
 * cudf::nvstring_category, cudf::bool8,
 * where CUDA atomic operations are, `atomicAdd`, `atomicMin`, `atomicMax`,
 * `atomicCAS`.
 * `atomicAnd`, `atomicOr`, `atomicXor` are also supported for integer data types.
 * Also provides `cudf::genericAtomicOperation` which performs atomic operation
 * with the given binary operator.
 * ---------------------------------------------------------------------------**/

#include <cudf.h>
#include <utilities/cudf_utils.h>
#include <utilities/wrapper_types.hpp>
#include <utilities/error_utils.hpp>
#include <utilities/device_operators.cuh>

namespace cudf {
namespace detail {
    // TODO: remove this if C++17 is supported.
    // `static_assert` requires a string literal at C++14.
#define errmsg_cast "`long long int` has different size to `int64_t`"

    template <typename T_output, typename T_input>
    __forceinline__  __device__
    T_output type_reinterpret(T_input value)
    {
        static_assert(sizeof(T_output) == sizeof(T_input),
            "type_reinterpret for different size");
        return *( reinterpret_cast<T_output*>(&value) );
    }

    // -----------------------------------------------------------------------
    // the implementation of `genericAtomicOperation`
    template <typename T, typename Op, size_t N = sizeof(T)>
    struct genericAtomicOperationImpl;

    // single byte atomic operation
    template<typename T, typename Op>
    struct genericAtomicOperationImpl<T, Op, 1> {
        __forceinline__  __device__
        T operator()(T* addr, T const & update_value, Op op)
        {
            using T_int = unsigned int;

            T_int * address_uint32 = reinterpret_cast<T_int *>
                (addr - (reinterpret_cast<size_t>(addr) & 3));
            T_int shift = ((reinterpret_cast<size_t>(addr) & 3) * 8);

            T_int old = *address_uint32;
            T_int assumed ;

            do {
                assumed = old;
                T target_value = T((old >> shift) & 0xff);
                uint8_t updating_value = type_reinterpret<uint8_t, T>
                    ( op(target_value, update_value) );
                T_int new_value = (old & ~(0x000000ff << shift))
                    | (T_int(updating_value) << shift);
                old = atomicCAS(address_uint32, assumed, new_value);
            } while (assumed != old);

            return T((old >> shift) & 0xff);
        }
    };

    // 2 bytes atomic operation
    template<typename T, typename Op>
    struct genericAtomicOperationImpl<T, Op, 2> {
        __forceinline__  __device__
        T operator()(T* addr, T const & update_value, Op op)
        {
            using T_int = unsigned int;
            bool is_32_align = (reinterpret_cast<size_t>(addr) & 2) ? false : true;
            T_int * address_uint32 = reinterpret_cast<T_int *>
                (reinterpret_cast<size_t>(addr) - (is_32_align ? 0 : 2));

            T_int old = *address_uint32;
            T_int assumed ;

            do {
                assumed = old;
                T target_value = (is_32_align) ? T(old & 0xffff) : T(old >> 16);
                uint16_t updating_value = type_reinterpret<uint16_t, T>
                    ( op(target_value, update_value) );

                T_int new_value  = (is_32_align)
                    ? (old & 0xffff0000) | updating_value
                    : (old & 0xffff) | (T_int(updating_value) << 16);
                old = atomicCAS(address_uint32, assumed, new_value);
            } while (assumed != old);

            return (is_32_align) ? T(old & 0xffff) : T(old >> 16);;
        }
    };

    // 4 bytes atomic operation
    template<typename T, typename Op>
    struct genericAtomicOperationImpl<T, Op, 4> {
        __forceinline__  __device__
        T operator()(T* addr, T const & update_value, Op op)
        {
            using T_int = unsigned int;

            T old_value = *addr;
            T assumed {old_value};

            do {
                assumed  = old_value;
                const T new_value = op(old_value, update_value);

                T_int ret = atomicCAS(
                    reinterpret_cast<T_int*>(addr),
                    type_reinterpret<T_int, T>(assumed),
                    type_reinterpret<T_int, T>(new_value));
                old_value = type_reinterpret<T, T_int>(ret);

            } while (assumed != old_value);

            return old_value;
        }
    };

    // 8 bytes atomic operation
    template<typename T, typename Op>
    struct genericAtomicOperationImpl<T, Op, 8> {
        __forceinline__  __device__
        T operator()(T* addr, T const & update_value, Op op)
        {
            using T_int = unsigned long long int;
            static_assert(sizeof(T) == sizeof(T_int), errmsg_cast);

            T old_value = *addr;
            T assumed {old_value};

            do {
                assumed  = old_value;
                const T new_value = op(old_value, update_value);

                T_int ret = atomicCAS(
                    reinterpret_cast<T_int*>(addr),
                    type_reinterpret<T_int, T>(assumed),
                    type_reinterpret<T_int, T>(new_value));
                old_value = type_reinterpret<T, T_int>(ret);

            } while (assumed != old_value);

            return old_value;
        }
    };

    // -----------------------------------------------------------------------
    // specialized functions for operators
    // `atomicAdd` supports int32, float, double (signed int64 is not supproted.)
    // `atomicMin`, `atomicMax` support int32_t, int64_t
    // `atomicAnd`, `atomicOr`, `atomicXor` support int32_t, int64_t
    template<>
    struct genericAtomicOperationImpl<float, DeviceSum, 4> {
        using T = float;
        __forceinline__  __device__
        T operator()(T* addr, T const & update_value, DeviceSum op)
        {
            return atomicAdd(addr, update_value);
        }
    };

#if defined(__CUDA_ARCH__) && ( __CUDA_ARCH__ >= 600 )
    // `atomicAdd(double)` is supported after cuda architecture 6.0
    template<>
    struct genericAtomicOperationImpl<double, DeviceSum, 8> {
        using T = double;
        __forceinline__  __device__
        T operator()(T* addr, T const & update_value, DeviceSum op)
        {
            return atomicAdd(addr, update_value);
        }
    };
#endif

    template<>
    struct genericAtomicOperationImpl<int32_t, DeviceSum, 4> {
        using T = int32_t;
        __forceinline__  __device__
        T operator()(T* addr, T const & update_value, DeviceSum op)
        {
            return atomicAdd(addr, update_value);
        }
    };

    // Cuda natively supports `unsigned long long int` for `atomicAdd`,
    // but doesn't supports `signed long long int`.
    // However, since the signed integer is represented as Two's complement,
    // the fundamental arithmetic operations of addition are identical to
    // those for unsigned binary numbers.
    // Then, this computes as `unsigned long long int` with `atomicAdd`
    // @sa https://en.wikipedia.org/wiki/Two%27s_complement
    template<>
    struct genericAtomicOperationImpl<int64_t, DeviceSum, 8> {
        using T = int64_t;
        __forceinline__  __device__
        T operator()(T* addr, T const & update_value, DeviceSum op)
        {
            using T_int = unsigned long long int;
            static_assert(sizeof(T) == sizeof(T_int), errmsg_cast);
            T ret = atomicAdd(reinterpret_cast<T_int*>(addr),
                type_reinterpret<T_int, T>(update_value) );
            return ret;
        }
    };

    template<>
    struct genericAtomicOperationImpl<int32_t, DeviceMin, 4> {
        using T = int32_t;
        __forceinline__  __device__
        T operator()(T* addr, T const & update_value, DeviceMin op)
        {
            return atomicMin(addr, update_value);
        }
    };

    template<>
    struct genericAtomicOperationImpl<int32_t, DeviceMax, 4> {
        using T = int32_t;
        __forceinline__  __device__
        T operator()(T* addr, T const & update_value, DeviceMax op)
        {
            return atomicMax(addr, update_value);
        }
    };

    template<>
    struct genericAtomicOperationImpl<int64_t, DeviceMin, 8> {
        using T = int64_t;
        __forceinline__  __device__
        T operator()(T* addr, T const & update_value, DeviceMin op)
        {
            using T_int = long long int;
            static_assert(sizeof(T) == sizeof(T_int), errmsg_cast);
            T ret = atomicMin(reinterpret_cast<T_int*>(addr),
                type_reinterpret<T_int, T>(update_value) );
            return ret;
        }
    };

    template<>
    struct genericAtomicOperationImpl<int64_t, DeviceMax, 8> {
        using T = int64_t;
        __forceinline__  __device__
        T operator()(T* addr, T const & update_value, DeviceMax op)
        {
            using T_int = long long int;
            static_assert(sizeof(T) == sizeof(T_int), errmsg_cast);
            T ret = atomicMax(reinterpret_cast<T_int*>(addr),
                type_reinterpret<T_int, T>(update_value) );
            return ret;
        }
    };

    template<typename T>
    struct genericAtomicOperationImpl<T, DeviceAnd, 4> {
        __forceinline__  __device__
        T operator()(T* addr, T const & update_value, DeviceAnd op)
        {
            return atomicAnd(addr, update_value);
        }
    };

    template<typename T>
    struct genericAtomicOperationImpl<T, DeviceAnd, 8> {
        __forceinline__  __device__
        T operator()(T* addr, T const & update_value, DeviceAnd op)
        {
            using T_int = long long int;
            static_assert(sizeof(T) == sizeof(T_int), errmsg_cast);
            T ret = atomicAnd(reinterpret_cast<T_int*>(addr),
                type_reinterpret<T_int, T>(update_value) );
            return ret;
        }
    };

    template<typename T>
    struct genericAtomicOperationImpl<T, DeviceOr, 4> {
        __forceinline__  __device__
        T operator()(T* addr, T const & update_value, DeviceOr op)
        {
            return atomicOr(addr, update_value);
        }
    };

    template<typename T>
    struct genericAtomicOperationImpl<T, DeviceOr, 8> {
        __forceinline__  __device__
        T operator()(T* addr, T const & update_value, DeviceOr op)
        {
            using T_int = long long int;
            static_assert(sizeof(T) == sizeof(T_int), errmsg_cast);
            T ret = atomicOr(reinterpret_cast<T_int*>(addr),
                type_reinterpret<T_int, T>(update_value) );
            return ret;
        }
    };

    template<typename T>
    struct genericAtomicOperationImpl<T, DeviceXor, 4> {
        __forceinline__  __device__
        T operator()(T* addr, T const & update_value, DeviceXor op)
        {
            return atomicXor(addr, update_value);
        }
    };

    template<typename T>
    struct genericAtomicOperationImpl<T, DeviceXor, 8> {
        __forceinline__  __device__
        T operator()(T* addr, T const & update_value, DeviceXor op)
        {
            using T_int = long long int;
            static_assert(sizeof(T) == sizeof(T_int), errmsg_cast);
            T ret = atomicXor(reinterpret_cast<T_int*>(addr),
                type_reinterpret<T_int, T>(update_value) );
            return ret;

        }
    };
    // -----------------------------------------------------------------------
    // the implementation of `typesAtomicCASImpl`
    template <typename T, size_t N= sizeof(T)>
    struct typesAtomicCASImpl;

    template<typename T>
    struct typesAtomicCASImpl<T, 1> {
        __forceinline__  __device__
        T operator()(T* addr, T const & compare, T const & update_value)
        {
            using T_int = unsigned int;

            T_int shift = ((reinterpret_cast<size_t>(addr) & 3) * 8);
            T_int * address_uint32 = reinterpret_cast<T_int *>
                (addr - (reinterpret_cast<size_t>(addr) & 3));

            // the 'target_value' in `old` can be different from `compare`
            // because other thread may update the value
            // before fetching a value from `address_uint32` in this function
            T_int old = *address_uint32;
            T_int assumed;
            T target_value;
            uint8_t u_val = type_reinterpret<uint8_t, T>(update_value);

            do {
               assumed = old;
               target_value = T((old >> shift) & 0xff);
               // have to compare `target_value` and `compare` before calling atomicCAS
               // the `target_value` in `old` can be different with `compare`
               if( target_value != compare ) break;

               T_int new_value = (old & ~(0x000000ff << shift))
                   | (T_int(u_val) << shift);
               old = atomicCAS(address_uint32, assumed, new_value);
            } while (assumed != old);

            return target_value;
        }
    };

    template<typename T>
    struct typesAtomicCASImpl<T, 2> {
        __forceinline__  __device__
        T operator()(T* addr, T const & compare, T const & update_value)
        {
            using T_int = unsigned int;

            bool is_32_align = (reinterpret_cast<size_t>(addr) & 2) ? false : true;
            T_int * address_uint32 = reinterpret_cast<T_int *>
                (reinterpret_cast<size_t>(addr) - (is_32_align ? 0 : 2));

            T_int old = *address_uint32;
            T_int assumed;
            T target_value;
            uint16_t u_val = type_reinterpret<uint16_t, T>(update_value);

            do {
                assumed = old;
                target_value = (is_32_align) ? T(old & 0xffff) : T(old >> 16);
                if( target_value != compare ) break;

                T_int new_value = (is_32_align) ? (old & 0xffff0000) | u_val
                    : (old & 0xffff) | (T_int(u_val) << 16);
                old = atomicCAS(address_uint32, assumed, new_value);
            } while (assumed != old);

            return target_value;
        }
    };

    template<typename T>
    struct typesAtomicCASImpl<T, 4> {
        __forceinline__  __device__
        T operator()(T* addr, T const & compare, T const & update_value)
        {
            using T_int = unsigned int;

            T_int ret = atomicCAS(
                reinterpret_cast<T_int*>(addr),
                type_reinterpret<T_int, T>(compare),
                type_reinterpret<T_int, T>(update_value));

            return type_reinterpret<T, T_int>(ret);
        }
    };

    // 8 bytes atomic operation
    template<typename T>
    struct typesAtomicCASImpl<T, 8> {
        __forceinline__  __device__
        T operator()(T* addr, T const & compare, T const & update_value)
        {
            using T_int = unsigned long long int;
            static_assert(sizeof(T) == sizeof(T_int), errmsg_cast);

            T_int ret = atomicCAS(
                reinterpret_cast<T_int*>(addr),
                type_reinterpret<T_int, T>(compare),
                type_reinterpret<T_int, T>(update_value));

            return type_reinterpret<T, T_int>(ret);
        }
    };

} // namespace detail

/** -------------------------------------------------------------------------*
 * @brief compute atomic binary operation
 * reads the `old` located at the `address` in global or shared memory,
 * computes 'BinaryOp'('old', 'update_value'),
 * and stores the result back to memory at the same address.
 * These three operations are performed in one atomic transaction.
 *
 * The supported cudf types for `genericAtomicOperation` are:
 * int8_t, int16_t, int32_t, int64_t, float, double,
 * cudf::date32, cudf::date64, cudf::timestamp, cudf::category,
 * cudf::nvstring_category, cudf::bool8
 *
 * @param[in] address The address of old value in global or shared memory
 * @param[in] val The value to be computed
 * @param[in] op  The binary operator used for compute
 *
 * @returns The old value at `address`
 * -------------------------------------------------------------------------**/
template <typename T, typename BinaryOp>
__forceinline__  __device__
T genericAtomicOperation(T* address, T const & update_value, BinaryOp op)
{
    using T_int = cudf::detail::unwrapped_type_t<T>;
    // unwrap the input type to expect
    // that the native atomic API is used for the underlying type if possible
    auto ret=  cudf::detail::genericAtomicOperationImpl<T_int, BinaryOp>{}
        (reinterpret_cast<T_int*>(address), cudf::detail::unwrap(update_value), op);
    return T(ret);
}

// specialization for cudf::bool8 types
template <typename BinaryOp>
__forceinline__  __device__
cudf::bool8 genericAtomicOperation(cudf::bool8* address, cudf::bool8 const & update_value, BinaryOp op)
{
    using T = cudf::bool8;
    // don't use underlying type to apply operation for cudf::bool8
    auto ret = cudf::detail::genericAtomicOperationImpl<T, BinaryOp>()
            (address, update_value, op);

    return T(ret);
}

} // namespace cudf


/** -------------------------------------------------------------------------*
 * @brief Overloads for `atomicAdd`
 * reads the `old` located at the `address` in global or shared memory,
 * computes (old + val), and stores the result back to memory at the same
 * address. These three operations are performed in one atomic transaction.
 *
 * The supported cudf types for `atomicAdd` are:
 * int8_t, int16_t, int32_t, int64_t, float, double,
 * cudf::date32, cudf::date64, cudf::timestamp, cudf::category,
 * cudf::nvstring_category, cudf::bool8
 * Cuda natively supports `sint32`, `uint32`, `uint64`, `float`, `double.
 * (`double` is supported after Pascal).
 * Other types are implemented by `atomicCAS`.
 *
 * @param[in] address The address of old value in global or shared memory
 * @param[in] val The value to be added
 *
 * @returns The old value at `address`
 * -------------------------------------------------------------------------**/
template <typename T>
__forceinline__ __device__
T atomicAdd(T* address, T val)
{
    return cudf::genericAtomicOperation(address, val, cudf::DeviceSum{});
}

/** -------------------------------------------------------------------------*
 * @brief Overloads for `atomicMin`
 * reads the `old` located at the `address` in global or shared memory,
 * computes the minimum of old and val, and stores the result back to memory
 * at the same address.
 * These three operations are performed in one atomic transaction.
 *
 * The supported cudf types for `atomicMin` are:
 * int8_t, int16_t, int32_t, int64_t, float, double,
 * cudf::date32, cudf::date64, cudf::timestamp, cudf::category,
 * cudf::nvstring_category
 * Cuda natively supports `sint32`, `uint32`, `sint64`, `uint64`.
 * Other types are implemented by `atomicCAS`.
 *
 * @param[in] address The address of old value in global or shared memory
 * @param[in] val The value to be computed
 *
 * @returns The old value at `address`
 * -------------------------------------------------------------------------**/
template <typename T>
__forceinline__ __device__
T atomicMin(T* address, T val)
{
    return cudf::genericAtomicOperation(address, val, cudf::DeviceMin{});
}

/** -------------------------------------------------------------------------*
 * @brief Overloads for `atomicMax`
 * reads the `old` located at the `address` in global or shared memory,
 * computes the maximum of old and val, and stores the result back to memory
 * at the same address.
 * These three operations are performed in one atomic transaction.
 *
 * The supported cudf types for `atomicMax` are:
 * int8_t, int16_t, int32_t, int64_t, float, double,
 * cudf::date32, cudf::date64, cudf::timestamp, cudf::category,
 * cudf::nvstring_category
 * Cuda natively supports `sint32`, `uint32`, `sint64`, `uint64`.
 * Other types are implemented by `atomicCAS`.
 *
 * @param[in] address The address of old value in global or shared memory
 * @param[in] val The value to be computed
 *
 * @returns The old value at `address`
 * -------------------------------------------------------------------------**/
template <typename T>
__forceinline__ __device__
T atomicMax(T* address, T val)
{
    return cudf::genericAtomicOperation(address, val, cudf::DeviceMax{});
}

/** --------------------------------------------------------------------------*
 * @brief Overloads for `atomicCAS`
 * reads the `old` located at the `address` in global or shared memory,
 * computes (`old` == `compare` ? `val` : `old`),
 * and stores the result back to memory at the same address.
 * These three operations are performed in one atomic transaction.
 *
 * The supported cudf types for `atomicCAS` are:
 * int8_t, int16_t, int32_t, int64_t, float, double,
 * cudf::date32, cudf::date64, cudf::timestamp, cudf::category, cudf::nvstring_category
 * cudf::bool8
 * Cuda natively supports `sint32`, `uint32`, `uint64`.
 * Other types are implemented by `atomicCAS`.
 *
 * @param[in] address The address of old value in global or shared memory
 * @param[in] compare The value to be compared
 * @param[in] val The value to be computed
 *
 * @returns The old value at `address`
 * -------------------------------------------------------------------------**/
template <typename T>
__forceinline__ __device__
T atomicCAS(T* address, T compare, T val)
{
    return cudf::detail::typesAtomicCASImpl<T>()(address, compare, val);
}

/** -------------------------------------------------------------------------*
 * @brief Overloads for `atomicAnd`
 * reads the `old` located at the `address` in global or shared memory,
 * computes (old & val), and stores the result back to memory at the same
 * address. These three operations are performed in one atomic transaction.
 *
 * The supported types for `atomicAnd` are:
 *   singed/unsigned integer 8/16/32/64 bits
 * Cuda natively supports `sint32`, `uint32`, `sint64`, `uint64`.
 *
 * @param[in] address The address of old value in global or shared memory
 * @param[in] val The value to be computed
 *
 * @returns The old value at `address`
 * -------------------------------------------------------------------------**/
template <typename T, typename std::enable_if_t<std::is_integral<T>::value, T>* = nullptr>
__forceinline__ __device__
T atomicAnd(T* address, T val)
{
    return cudf::genericAtomicOperation(address, val, cudf::DeviceAnd{});
}

/** -------------------------------------------------------------------------*
 * @brief Overloads for `atomicOr`
 * reads the `old` located at the `address` in global or shared memory,
 * computes (old | val), and stores the result back to memory at the same
 * address. These three operations are performed in one atomic transaction.
 *
 * The supported types for `atomicOr` are:
 *   singed/unsigned integer 8/16/32/64 bits
 * Cuda natively supports `sint32`, `uint32`, `sint64`, `uint64`.
 *
 * @param[in] address The address of old value in global or shared memory
 * @param[in] val The value to be computed
 *
 * @returns The old value at `address`
 * -------------------------------------------------------------------------**/
template <typename T, typename std::enable_if_t<std::is_integral<T>::value, T>* = nullptr>
__forceinline__ __device__
T atomicOr(T* address, T val)
{
    return cudf::genericAtomicOperation(address, val, cudf::DeviceOr{});
}

/** -------------------------------------------------------------------------*
 * @brief Overloads for `atomicXor`
 * reads the `old` located at the `address` in global or shared memory,
 * computes (old ^ val), and stores the result back to memory at the same
 * address. These three operations are performed in one atomic transaction.
 *
 * The supported types for `atomicXor` are:
 *   singed/unsigned integer 8/16/32/64 bits
 * Cuda natively supports `sint32`, `uint32`, `sint64`, `uint64`.
 *
 * @param[in] address The address of old value in global or shared memory
 * @param[in] val The value to be computed
 *
 * @returns The old value at `address`
 * -------------------------------------------------------------------------**/
template <typename T, typename std::enable_if_t<std::is_integral<T>::value, T>* = nullptr>
__forceinline__ __device__
T atomicXor(T* address, T val)
{
    return cudf::genericAtomicOperation(address, val, cudf::DeviceXor{});
}

<<<<<<< HEAD
/**
 * @overload int16_t atomicXor(int16_t* address, int16_t val)
 */
__forceinline__ __device__
int16_t atomicXor(int16_t* address, int16_t val)
{
    return cudf::genericAtomicOperation(address, val, cudf::DeviceXor{});
}

/**
 * @overload uint16_t atomicXor(uint16_t* address, uint16_t val)
 */
__forceinline__ __device__
uint16_t atomicXor(uint16_t* address, uint16_t val)
{
    return cudf::genericAtomicOperation(address, val, cudf::DeviceXor{});
}

/**
 * @overload int64_t atomicXor(int64_t* address, int64_t val)
 */
__forceinline__ __device__
int64_t atomicXor(int64_t* address, int64_t val)
{
    using T = long long int;
    return cudf::detail::typesAtomicOperation64
        (address, val, [](T* a, T v){return atomicXor(a, v);});
}

/**
 * @overload uint64_t atomicXor(uint64_t* address, uint64_t val)
 */
__forceinline__ __device__
uint64_t atomicXor(uint64_t* address, uint64_t val)
{
    using T = long long int;
    return cudf::detail::typesAtomicOperation64
        (address, val, [](T* a, T v){return atomicXor(a, v);});
}

=======
>>>>>>> 3ebd2868
#endif<|MERGE_RESOLUTION|>--- conflicted
+++ resolved
@@ -668,47 +668,5 @@
     return cudf::genericAtomicOperation(address, val, cudf::DeviceXor{});
 }
 
-<<<<<<< HEAD
-/**
- * @overload int16_t atomicXor(int16_t* address, int16_t val)
- */
-__forceinline__ __device__
-int16_t atomicXor(int16_t* address, int16_t val)
-{
-    return cudf::genericAtomicOperation(address, val, cudf::DeviceXor{});
-}
-
-/**
- * @overload uint16_t atomicXor(uint16_t* address, uint16_t val)
- */
-__forceinline__ __device__
-uint16_t atomicXor(uint16_t* address, uint16_t val)
-{
-    return cudf::genericAtomicOperation(address, val, cudf::DeviceXor{});
-}
-
-/**
- * @overload int64_t atomicXor(int64_t* address, int64_t val)
- */
-__forceinline__ __device__
-int64_t atomicXor(int64_t* address, int64_t val)
-{
-    using T = long long int;
-    return cudf::detail::typesAtomicOperation64
-        (address, val, [](T* a, T v){return atomicXor(a, v);});
-}
-
-/**
- * @overload uint64_t atomicXor(uint64_t* address, uint64_t val)
- */
-__forceinline__ __device__
-uint64_t atomicXor(uint64_t* address, uint64_t val)
-{
-    using T = long long int;
-    return cudf::detail::typesAtomicOperation64
-        (address, val, [](T* a, T v){return atomicXor(a, v);});
-}
-
-=======
->>>>>>> 3ebd2868
+
 #endif