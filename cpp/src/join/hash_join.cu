--- conflicted
+++ resolved
@@ -47,7 +47,6 @@
 namespace cudf {
 namespace detail {
 namespace {
-<<<<<<< HEAD
 // TODO: `pair_equal` and `pair_fn` to be moved to common utils during
 // mixed-join migration
 struct pair_fn {
@@ -92,9 +91,6 @@
     return slot.second;
   }
 };
-=======
-using multimap_type = cudf::hash_join::impl_type::map_type;
->>>>>>> 77e14c88
 
 /**
  * @brief Calculates the exact size of the join output produced when
@@ -264,11 +260,7 @@
                                               .first;
 
       if (join == cudf::detail::join_kind::FULL_JOIN) {
-<<<<<<< HEAD
-        auto const actual_size = thrust::distance(out_probe_begin, out_probe_end);
-=======
-        auto const actual_size = cuda::std::distance(out1_zip_begin, out1_zip_end);
->>>>>>> 77e14c88
+        auto const actual_size = cuda::std::distance(out_probe_begin, out_probe_end);
         left_indices->resize(actual_size, stream);
         right_indices->resize(actual_size, stream);
       }
