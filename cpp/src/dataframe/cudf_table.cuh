/*
 * Copyright (c) 2018, NVIDIA CORPORATION.
 *
 * Licensed under the Apache License, Version 2.0 (the "License");
 * you may not use this file except in compliance with the License.
 * You may obtain a copy of the License at
 *
 *     http://www.apache.org/licenses/LICENSE-2.0
 *
 * Unless required by applicable law or agreed to in writing, software
 * distributed under the License is distributed on an "AS IS" BASIS,
 * WITHOUT WARRANTIES OR CONDITIONS OF ANY KIND, either express or implied.
 * See the License for the specific language governing permissions and
 * limitations under the License.
 */

#ifndef GDF_TABLE_H
#define GDF_TABLE_H

#include "cudf.h"
#include "utilities/cudf_utils.h"
#include "rmm/thrust_rmm_allocator.h"
#include "utilities/error_utils.h"
#include "hash/hash_functions.cuh"
#include "hash/managed.cuh"
#include "copying/gather.hpp"
#include "sqls/sqls_rtti_comp.h"

#include <thrust/tabulate.h>
#include <cassert>
#include "utilities/type_dispatcher.hpp"



/* --------------------------------------------------------------------------*/
/** 
 * @brief  Computes the validity mask for the rows in the gdf_table.

   If a single value in a row of the table is NULL, then the entire row is 
   considered to be NULL. Therefore, we can AND all of the bitmasks of each
   column together to get a bitmask for the validity of each row.
 */
/* ----------------------------------------------------------------------------*/
template <typename size_type>
struct row_masker
{
  row_masker(gdf_valid_type ** column_masks, const size_type num_cols)
    : column_valid_masks{column_masks}, num_columns(num_cols)
    { }
   
  /* --------------------------------------------------------------------------*/
  /** 
   * @brief Computes the bit-wise AND across all columns for the specified mask
   * 
   * @param mask_number The index of the mask to compute the bit-wise AND across all columns
   * 
   * @returns The bit-wise AND across all columns for the specified mask number
   */
  /* ----------------------------------------------------------------------------*/
  __device__ __forceinline__
  gdf_valid_type operator()(const size_type mask_number)
  {
    // Intialize row validity mask with all bits set to 1
    gdf_valid_type row_valid_mask{0};
    row_valid_mask = ~(row_valid_mask);

    for(size_type i = 0; i < num_columns; ++i) 
    {
      const gdf_valid_type * current_column_mask = column_valid_masks[i];

      // The column validity mask is optional and can be nullptr
      if(nullptr != current_column_mask){
        row_valid_mask &= current_column_mask[mask_number];
      }
    }
    return row_valid_mask;
  }

  const size_type num_columns;
  gdf_valid_type ** column_valid_masks;
};

/* --------------------------------------------------------------------------*/
/** 
<<<<<<< HEAD
 * @Synopsis A class provides useful functionality for operating on a set of gdf_columns. 
=======
 * @brief  Scatters a validity bitmask.
 * 
 * This kernel is used in order to scatter the validity bit mask for a gdf_column.
 * 
 * @param input_mask The mask that will be scattered.
 * @param output_mask The output after scattering the input
 * @param scatter_map The map that indicates where elements from the input
   will be scattered to in the output. output_bit[ scatter_map [i] ] = input_bit[i]
 * @param num_rows The number of bits in the masks
 */
/* ----------------------------------------------------------------------------*/
template <typename size_type>
__global__ 
void scatter_valid_mask( gdf_valid_type const * const input_mask,
                         gdf_valid_type * const output_mask,
                         size_type const * const __restrict__ scatter_map,
                         size_type const num_rows)
{
  using mask_type = uint32_t;
  constexpr uint32_t BITS_PER_MASK = 8 * sizeof(mask_type);

  // Cast the validity type to a type where atomicOr is natively supported
  const mask_type * __restrict__ input_mask32 = reinterpret_cast<mask_type const *>(input_mask);
  mask_type * const __restrict__ output_mask32 = reinterpret_cast<mask_type * >(output_mask);

  size_type row_number = threadIdx.x + blockIdx.x * blockDim.x;

  while(row_number < num_rows)
  {
    // Get the bit corresponding to the row
    const mask_type input_bit = input_mask32[row_number/BITS_PER_MASK] & (static_cast<mask_type>(1) << (row_number % BITS_PER_MASK));

    // Only scatter the input bit if it is valid
    if(input_bit > 0)
    {
      const size_type output_row = scatter_map[row_number];
      // Set the according output bit
      const mask_type output_bit = static_cast<mask_type>(1) << (output_row % BITS_PER_MASK);

      // Find the mask in the output that will hold the bit for the scattered row
      const size_type output_location = output_row / BITS_PER_MASK;

      // Bitwise OR to set the scattered row's bit
      atomicOr(&output_mask32[output_location], output_bit);
    }

    row_number += blockDim.x * gridDim.x;
  }
}

/* --------------------------------------------------------------------------*/
/** 
 * @brief  Gathers a validity bitmask.
 * 
 * This kernel is used in order to gather the validity bit mask for a gdf_column.
 * 
 * @param input_mask The mask that will be gathered.
 * @param output_mask The output after gathering the input
 * @param gather_map The map that indicates where elements from the input
   will be gathered to in the output. output_bit[ gather_map [i] ] = input_bit[i]
 * @param num_rows The number of bits expected in the output masks
 * @param input_mask_length The number of bits in the input mask
 */
/* ----------------------------------------------------------------------------*/
template <typename index_type>
__global__ 
void gather_valid_mask( gdf_valid_type const * const input_mask,
                        gdf_valid_type * const output_mask,
                        index_type const * const __restrict__ gather_map,
                        index_type const num_rows,
                        index_type const input_mask_length)
{
  using mask_type = uint32_t;
  constexpr uint32_t BITS_PER_MASK = 8 * sizeof(mask_type);

  // Cast the validity type to a type where atomicOr is natively supported
  const mask_type * __restrict__ input_mask32 = reinterpret_cast<mask_type const *>(input_mask);
  mask_type * const __restrict__ output_mask32 = reinterpret_cast<mask_type * >(output_mask);

  index_type row_number = threadIdx.x + blockIdx.x * blockDim.x;

  ValidRange<index_type> valid(0, input_mask_length);
  while(row_number < num_rows)
  {
    const index_type gather_location = gather_map[row_number];
    if (!valid(gather_location)) {
        row_number += blockDim.x * gridDim.x; continue;
    }

    // Get the bit corresponding from the gathered row
    // FIXME Replace with a standard `get_bit` function
    mask_type input_bit = (static_cast<mask_type>(1) << (gather_location % BITS_PER_MASK));
    if (nullptr != input_mask) {
        input_bit = input_bit & input_mask32[gather_location/BITS_PER_MASK];
    }

    // Only set the output bit if the input is valid
    if(input_bit > 0)
    {
      // FIXME Replace with a standard `set_bit` function
      // Construct the mask that sets the bit for the output row
      const mask_type output_bit = static_cast<mask_type>(1) << (row_number % BITS_PER_MASK);

      // Find the mask in the output that will hold the bit for output row
      const index_type output_location = row_number / BITS_PER_MASK;

      // Bitwise OR to set the gathered row's bit
      atomicOr(&output_mask32[output_location], output_bit);
    }

    row_number += blockDim.x * gridDim.x;
  }
}

//Wrapper around gather_valid_mask
template <typename index_type>
void gather_valid( gdf_valid_type const * const input_mask,
                   gdf_valid_type * const output_mask,
                   index_type const * const __restrict__ gather_map,
                   index_type const num_rows,
                   index_type const input_mask_length,
                   cudaStream_t stream = 0) {
    const index_type BLOCK_SIZE = 256;
    const index_type gather_grid_size = (num_rows + BLOCK_SIZE - 1)/BLOCK_SIZE;
    gather_valid_mask<<<gather_grid_size, BLOCK_SIZE, 0, stream>>>(
            input_mask, output_mask, gather_map, num_rows, input_mask_length);
}

/* --------------------------------------------------------------------------*/
/** 
 * @brief A class provides useful functionality for operating on a set of gdf_columns. 
>>>>>>> 241aa170

    The gdf_table class is meant to wrap a set of gdf_columns and provide functions
    for operating across all of the columns. It can be thought of as a `matrix`
    whose columns can be of different data types. Thinking of it as a matrix,
    many row-wise operations are defined, such as checking if two rows in a table
    are equivalent.
 */
/* ----------------------------------------------------------------------------*/
template <typename T, typename byte_t = unsigned char>
class gdf_table : public managed
{
public:

  using size_type = T;
  using byte_type = byte_t;

  gdf_table(size_type num_cols, gdf_column ** gdf_columns) 
    : num_columns(num_cols), host_columns(gdf_columns)
  {
    assert(num_cols > 0);
    assert(nullptr != host_columns[0]);
    column_length = host_columns[0]->size;

    if(column_length > 0)
    {
      assert(nullptr != host_columns[0]->data);
    }


    // Copy pointers to each column's data, types, and validity bitmasks 
    // to contiguous host vectors (AoS to SoA conversion)
    std::vector<void*> columns_data(num_cols);
    std::vector<gdf_valid_type*> columns_valids(num_cols);
    std::vector<gdf_dtype> columns_types(num_cols);
    std::vector<byte_type> columns_byte_widths(num_cols);

    for(size_type i = 0; i < num_cols; ++i)
    {
      gdf_column * const current_column = host_columns[i];
      assert(nullptr != current_column);
      assert(column_length == current_column->size);
      if(column_length > 0)
      {
        assert(nullptr != current_column->data);
      }
	
      // Compute the size of a row in the table in bytes
      int column_width_bytes{0};
      if(GDF_SUCCESS == get_column_byte_width(current_column, &column_width_bytes))
      {
        row_size_bytes += column_width_bytes;
        // Store the byte width of each column in a device array
        columns_byte_widths[i] = (static_cast<byte_type>(row_size_bytes));
      }
      else
      {
        std::cerr << "Attempted to get column byte width of unsupported GDF datatype.\n";
        columns_byte_widths[i] = 0;
      }

      columns_data[i] = (host_columns[i]->data);
      columns_valids[i] = (host_columns[i]->valid);
      columns_types[i] = (host_columns[i]->dtype);
    }

    // Copy host vectors to device vectors
    device_columns_data = columns_data;
    device_columns_valids = columns_valids;
    device_columns_types = columns_types;
    device_column_byte_widths = columns_byte_widths;

    d_columns_data_ptr = device_columns_data.data().get();
    d_columns_valids_ptr = device_columns_valids.data().get();
    d_columns_types_ptr = device_columns_types.data().get();
    d_columns_byte_widths_ptr = device_column_byte_widths.data().get();

    // Allocate storage sufficient to hold a validity bit for every row
    // in the table
    const size_type mask_size = gdf_get_num_chars_bitmask(column_length);
    device_row_valid.resize(mask_size);

    // If a row contains a single NULL value, then the entire row is considered
    // to be NULL, therefore initialize the row-validity mask with the
    // bit-wise AND of the validity mask of all the columns
    thrust::tabulate(rmm::exec_policy()->on(0),
                     device_row_valid.begin(),
                     device_row_valid.end(),
                     row_masker<size_type>(d_columns_valids_ptr, num_cols));

    d_row_valid = device_row_valid.data().get();
  }

  ~gdf_table(){}


  /* --------------------------------------------------------------------------*/
  /** 
   * @brief  Updates the length of the gdf_columns in the table
   * 
   * @param new_length The new length
   */
  /* ----------------------------------------------------------------------------*/
  void set_column_length(const size_type new_length)
  {
    column_length = new_length;

    for(size_type i = 0; i < num_columns; ++i)
    {
      host_columns[i]->size = this->column_length;
    }
  }


  size_type get_num_columns() const
  {
    return num_columns;
  }


  __host__ 
  gdf_column * get_column(size_type column_index) const
  {
    return host_columns[column_index];
  }

   __host__ 
  gdf_column ** get_columns() const
  {
    return host_columns;
  }

  __host__ __device__
  size_type get_column_length() const
  {
    return column_length;
  }

  __device__ bool is_row_valid(size_type row_index) const
  {
    const bool row_valid = gdf_is_valid(d_row_valid, row_index);

    return row_valid;
  }


  /* --------------------------------------------------------------------------*/
  /** 
   * @brief  Gets the size in bytes of a row in the gdf_table, i.e., the sum of 
   * the byte widths of all columns in the table
   * 
   * @returns The size in bytes of the row in the table
   */
  /* ----------------------------------------------------------------------------*/
  byte_type get_row_size_bytes() const
  {
    return row_size_bytes;
  }


  /* --------------------------------------------------------------------------*/
  /** 
   * @brief  Packs the elements of a specified row into a contiguous byte-buffer
   *
   * This function is called by a single thread, and the thread will copy each element
   * of the row into a single contiguous buffer. TODO: This could be done by multiple threads
   * by passing in a cooperative group. 
   * 
   * @param index The row of the table to return
   * @param row_byte_buffer A pointer to a preallocated buffer large enough to hold a 
      row of the table 
   * 
   */
  /* ----------------------------------------------------------------------------*/
  // TODO Is there a less hacky way to do this? 
  __device__
  gdf_error get_packed_row_values(size_type row_index, void * row_byte_buffer) const
  {
    if(nullptr == row_byte_buffer) {
      return GDF_DATASET_EMPTY;
    }

    // Pack the element from each column in the row into the buffer
    for(size_type i = 0; i < num_columns; ++i)
    {
      const gdf_dtype source_col_type = d_columns_types_ptr[i];

      cudf::type_dispatcher(source_col_type,
                            copy_element{},
                            row_byte_buffer, i,
                            d_columns_data_ptr[i], row_index);

    }
    return GDF_SUCCESS;
  }

  struct copy_element{
    template <typename ColumnType>
    __device__ __forceinline__
    void operator()(void * target_column, size_type target_row_index,
                    void const * source_column, size_type source_row_index)
    {
      ColumnType& target_value { static_cast<ColumnType*>(target_column)[target_row_index] };
      ColumnType const& source_value{static_cast<ColumnType const*>(source_column)[source_row_index]};
      target_value = source_value;
    }

  };

  /* --------------------------------------------------------------------------*/
  /**
   * @Synopsis  Packs the validity mask of a specified row into a contiguous byte-buffer 
   * 
   * This function is called by a single thread, and the thread will copy each element
   * of the row into a single contiguous buffer.
   * 
   * @param row_index The row of the table to return validity mask for
   * @param row_valid_byte_buffer A pointer to a preallocated buffer large enough to hold
      the validity bitmask of a row of the table
   */
  /* ----------------------------------------------------------------------------*/
  __device__
  gdf_error get_row_valids(size_type row_index, gdf_valid_type * row_valid_byte_buffer) const
  {
    if(nullptr == row_valid_byte_buffer) {
      return GDF_DATASET_EMPTY;
    }
    
    for(size_type i = 0; i < num_columns; i++)
    {
      // get validity of item in column in self
      if (gdf_is_valid(d_columns_valids_ptr[i], row_index))
        // set validity in output buffer
        row_valid_byte_buffer[i / GDF_VALID_BITSIZE] |= (gdf_valid_type{1} << (i % GDF_VALID_BITSIZE));
    }
    return GDF_SUCCESS;
  }

  __device__
  gdf_valid_type* get_columns_device_valids_ptr(size_type column_index)
  {
    return d_columns_valids_ptr[column_index];
  }
    /* --------------------------------------------------------------------------*/
    /** 
     * @brief  Copies a row from a source table to a target row in this table
     *  
     * This device function should be called by a single thread and the thread will copy all of 
     * the elements in the row from one table to the other. TODO: In the future, this could be done
     * by multiple threads by passing in a cooperative group.
     * 
     * @param other The other table from which the row is copied
     * @param my_row_index The index of the row in this table that will be written to
     * @param other_row_index The index of the row from the other table that will be copied from
     */
    /* ----------------------------------------------------------------------------*/
  __device__ 
  gdf_error copy_row(gdf_table const & source,
                     const size_type target_row_index,
                     const size_type source_row_index)
  {
    for(size_type i = 0; i < num_columns; ++i)
    {
      const gdf_dtype target_col_type = d_columns_types_ptr[i];
      const gdf_dtype source_col_type = source.d_columns_types_ptr[i];
    
      if(target_col_type != source_col_type)
      {
        return GDF_DTYPE_MISMATCH;
      }

      cudf::type_dispatcher(target_col_type,
                            copy_element{},
                            d_columns_data_ptr[i],
                            target_row_index,
                            source.d_columns_data_ptr[i],
                            source_row_index);

    }
    return GDF_SUCCESS;
  }


  struct elements_are_equal{
    template <typename ColumnType>
    __device__ __forceinline__
    bool operator()(void const * lhs_column, size_type lhs_row_index,
                    void const * rhs_column, size_type rhs_row_index)
    {
      ColumnType const lhs_elem{static_cast<ColumnType const*>(lhs_column)[lhs_row_index]};
      ColumnType const rhs_elem{static_cast<ColumnType const*>(rhs_column)[rhs_row_index]};
      return lhs_elem == rhs_elem;
    }
  };

  /* --------------------------------------------------------------------------*/
  /** 
   * @brief  Checks for equality between a target row in this table and a source 
   * row in another table.
   * 
   * @param rhs The other table whose row is compared to this tables
   * @param this_row_index The row index of this table to compare
   * @param rhs_row_index The row index of the rhs table to compare
   * 
   * @returns True if the elements in both rows are equivalent, otherwise False
   */
  /* ----------------------------------------------------------------------------*/
  __device__
  bool rows_equal(gdf_table const & rhs, 
                  const size_type this_row_index, 
                  const size_type rhs_row_index) const
  {

    // If either row contains a NULL, then by definition, because NULL != x for all x,
    // the two rows are not equal
    bool const valid = this->is_row_valid(this_row_index) && rhs.is_row_valid(rhs_row_index);
    if (false == valid) 
    {
      return false;
    }

    for(size_type i = 0; i < num_columns; ++i)
    {
      gdf_dtype const this_col_type = d_columns_types_ptr[i];
      gdf_dtype const rhs_col_type = rhs.d_columns_types_ptr[i];
    
      if(this_col_type != rhs_col_type)
      {
        return false;
      }

      bool is_equal = cudf::type_dispatcher(this_col_type, 
                                            elements_are_equal{}, 
                                            d_columns_data_ptr[i], 
                                            this_row_index, 
                                            rhs.d_columns_data_ptr[i], 
                                            rhs_row_index);

      // If the elements in column `i` do not match, return false
      // Otherwise, continue to column i+1
      if(false == is_equal){
        return false;
      }
    }

    // If we get through all the columns without returning false,
    // then the rows are equivalent
    return true;
  }

  template < template <typename> typename hash_function >
  struct hash_element
  {
    template <typename col_type>
    __device__ __forceinline__
    void operator()(hash_value_type& hash_value, 
                    void const * col_data,
                    size_type row_index,
                    size_type col_index,
                    bool use_initial_value = false,
                    const hash_value_type& initial_value = 0)
    {
      hash_function<col_type> hasher;
      col_type const * const current_column{static_cast<col_type const*>(col_data)};
      hash_value_type key_hash{hasher(current_column[row_index])};

      if (use_initial_value)
        key_hash = hasher.hash_combine(initial_value, key_hash);

      // Only combine hash-values after the first column
      if(0 == col_index)
        hash_value = key_hash;
      else
        hash_value = hasher.hash_combine(hash_value, key_hash);
    }
  };

  /** --------------------------------------------------------------------------*
   * @brief Device function to compute a hash value for a given row in the table
   * 
   * @param[in] row_index The row of the table to compute the hash value for
   * @param[in] num_columns_to_hash The number of columns in the row to hash. If 0,
   * hashes all columns
   * @param[in] initial_hash_values Optional initial hash values to combine with each column's hashed values
   * @tparam hash_function The hash function that is used for each element in the row,
   * as well as combine hash values
   * 
   * @return The hash value of the row
   * ----------------------------------------------------------------------------**/
  template <template <typename> class hash_function = default_hash>
  __device__ 
  hash_value_type hash_row(size_type row_index,
                           hash_value_type* initial_hash_values = nullptr,
                           size_type num_columns_to_hash = 0) const
  {
    hash_value_type hash_value{0};

    // If num_columns_to_hash is zero, hash all columns
    if(0 == num_columns_to_hash) 
    {
      num_columns_to_hash = this->num_columns;
    }

    bool const use_initial_value{ initial_hash_values != nullptr };
    // Iterate all the columns and hash each element, combining the hash values together
    for(size_type i = 0; i < num_columns_to_hash; ++i)
    {
      gdf_dtype const current_column_type = d_columns_types_ptr[i];

      hash_value_type const initial_hash_value = (use_initial_value) ? initial_hash_values[i] : 0;
      cudf::type_dispatcher(current_column_type, 
                          hash_element<hash_function>{}, 
                          hash_value, d_columns_data_ptr[i], row_index, i,
                          use_initial_value, initial_hash_value);
    }

    return hash_value;
  }

<<<<<<< HEAD
private:
=======

  /* --------------------------------------------------------------------------*/
  /** 
   * @brief  Creates a rearrangement of the table from another table by gathering
     the rows of the input table to rows of this table based on a gather map that
     maps every row of the input table to a corresponding row in this table.
   * 
   * @param[in] row_gather_map The mapping from input row locations to output row
     locations, i.e., Row 'row_gather_map[i]' of this table will be gathered to 
     gather_output_table[i]
   * @param[in] gather_output_table The output table to which the rows of this table
     will be mapped
   * @param[in] range_check Flag to check if row_gather_map has valid values
   * 
   * @returns   
   */
  /* ----------------------------------------------------------------------------*/
  template <typename index_type>
  gdf_error gather(index_type const * const row_gather_map,
                   gdf_table<size_type> & gather_output_table,
                   bool range_check = false)
  {
    gdf_error gdf_status{GDF_SUCCESS};
  
    // Each column can be gathered in parallel, therefore create a 
    // separate stream for every column
    std::vector<cudaStream_t> column_streams(num_columns);
    for(auto & s : column_streams)
    {
      cudaStreamCreate(&s);
    }
  
    // Scatter columns one by one
    for(size_type i = 0; i < num_columns; ++i)
    {
      gdf_column * const current_input_column = this->get_column(i);
      gdf_column * const current_output_column = gather_output_table.get_column(i);
      int column_width_bytes{0};
      gdf_status = get_column_byte_width(current_input_column, &column_width_bytes);
  
      if(GDF_SUCCESS != gdf_status)
        return gdf_status;
  
      // Scatter each column based on it's byte width
      switch(column_width_bytes)
      {
        case 1:
          {
            using column_type = int8_t;
            gdf_status = gather_column<column_type, index_type>(
                                                     current_input_column, 
                                                     row_gather_map, 
                                                     current_output_column,
                                                     range_check,
                                                     column_streams[i]);
            break;
          }
        case 2:
          {
            using column_type = int16_t;
            gdf_status = gather_column<column_type, index_type>(
                                                     current_input_column, 
                                                     row_gather_map, 
                                                     current_output_column,
                                                     range_check,
                                                     column_streams[i]);
            break;
          }
        case 4:
          {
            using column_type = int32_t;
            gdf_status = gather_column<column_type, index_type>(
                                                     current_input_column, 
                                                     row_gather_map, 
                                                     current_output_column,
                                                     range_check,
                                                     column_streams[i]);
            break;
          }
        case 8:
          {
            using column_type = int64_t;
            gdf_status = gather_column<column_type, index_type>(
                                                     current_input_column, 
                                                     row_gather_map, 
                                                     current_output_column,
                                                     range_check,
                                                     column_streams[i]);
            break;
          }
        default:
          gdf_status = GDF_UNSUPPORTED_DTYPE;
      }
  
      if(GDF_SUCCESS != gdf_status)
        return gdf_status;
    }
  
    // Synchronize all the streams
    CUDA_TRY( cudaDeviceSynchronize() );
  
    // Destroy all streams
    for(auto & s : column_streams)
    {
      cudaStreamDestroy(s);
    }
  
    return gdf_status;
  }

  template <typename index_type>
  gdf_error gather(rmm::device_vector<index_type> const & row_gather_map,
          gdf_table<size_type> & gather_output_table, bool range_check = false)
  {
      return gather(row_gather_map.data().get(), gather_output_table, range_check);
  }

  template <typename index_type>
  gdf_error gather(gdf_column * row_gather_map,
          gdf_table<size_type> & gather_output_table, bool range_check = false)
  {
      auto ptr = static_cast<index_type*>(row_gather_map->data);
      return gather(ptr, gather_output_table, range_check);
  }

  /* --------------------------------------------------------------------------*/
  /** 
   * @brief  An in-place gather operation that permutes the rows of the table
   * according to a map. permuted_table[i] = original_table[ row_gather_map[i] ]
   * 
   * @param row_gather_map The map the determines the reordering of rows in the 
   table 
   * 
   * @param range_check Flag to check if row_gather_map has valid values
   table 
   * 
   * @returns   
   */
  /* ----------------------------------------------------------------------------*/
  template <typename size_type>
  gdf_error gather(size_type const * const row_gather_map,
          bool range_check = false) {
      return gather(row_gather_map, *this, range_check);
  }

  template <typename size_type>
  gdf_error gather(rmm::device_vector<size_type> const & row_gather_map,
          bool range_check = false) {
      return gather(row_gather_map, *this, range_check);
  }

  template <typename size_type>
  gdf_error gather(gdf_column * row_gather_map,
          bool range_check = false) {
      return gather(row_gather_map, *this, range_check);
  }

  
  
/* --------------------------------------------------------------------------*/
/** 
 * @brief  Creates a rearrangement of the table into another table by scattering
   the rows of this table to rows of the output table based on a scatter map that
   maps every row of this table to a corresponding row in the output table.
 * 
 * @param[out] scattered_output_table The rearrangement of the input table based 
   on the mappings from the row_scatter_map array
 * @param[in] row_scatter_map The mapping from input row locations to output row
   locations, i.e., Row 'i' of this table will be scattered to 
   scattered_output_table[row_scatter_map[i]]
 * 
 * @returns   
 */
/* ----------------------------------------------------------------------------*/
template <typename size_type>
gdf_error scatter( gdf_table<size_type> & scattered_output_table,
                   size_type const * const row_scatter_map) const
{
  gdf_error gdf_status{GDF_SUCCESS};

  // Each column can be scattered in parallel, therefore create a 
  // separate stream for every column
  std::vector<cudaStream_t> column_streams(num_columns);
  for(auto & s : column_streams){
    cudaStreamCreate(&s);
  }

  // Each columns validity bit mask can be scattered in parallel,
  // therefore create a separate stream for each column
  std::vector<cudaStream_t> valid_streams(num_columns);
  for(auto & s : valid_streams){
    cudaStreamCreate(&s);
  }

  // Scatter columns one by one
  for(size_type i = 0; i < num_columns; ++i)
  {
    gdf_column * const current_input_column = this->get_column(i);
    gdf_column * const current_output_column = scattered_output_table.get_column(i);
    int column_width_bytes{0};
    gdf_status = get_column_byte_width(current_input_column, &column_width_bytes);

    if(GDF_SUCCESS != gdf_status)
      return gdf_status;

    // If this column has a validity mask, scatter the mask
    if((nullptr != current_input_column->valid)
        && (nullptr != current_output_column->valid))
    {
      // Ensure the output bitmask is initialized to zero
      const size_type num_masks = gdf_get_num_chars_bitmask(column_length);
      cudaMemsetAsync(current_output_column->valid, 0,  num_masks * sizeof(gdf_valid_type), valid_streams[i]);

      // Scatter the validity bits from the input column to output column
      constexpr int BLOCK_SIZE = 256;
      const int grid_size = (column_length + BLOCK_SIZE - 1)/BLOCK_SIZE;
      scatter_valid_mask<<<grid_size, BLOCK_SIZE, 0, valid_streams[i]>>>(current_input_column->valid, 
                                                                         current_output_column->valid,
                                                                         row_scatter_map,
                                                                         column_length);
    }

    // Scatter each column based on it's byte width
    switch(column_width_bytes)
    {
      case 1:
        {
          using column_type = int8_t;
          column_type * input = static_cast<column_type*>(current_input_column->data);
          column_type * output = static_cast<column_type*>(current_output_column->data);
          gdf_status = scatter_column<column_type>(input, 
                                                   column_length,
                                                   row_scatter_map, 
                                                   output,
                                                   column_streams[i]);
          break;
        }
      case 2:
        {
          using column_type = int16_t;
          column_type * input = static_cast<column_type*>(current_input_column->data);
          column_type * output = static_cast<column_type*>(current_output_column->data);
          gdf_status = scatter_column<column_type>(input, 
                                                   column_length,
                                                   row_scatter_map, 
                                                   output,
                                                   column_streams[i]);
          break;
        }
      case 4:
        {
          using column_type = int32_t;
          column_type * input = static_cast<column_type*>(current_input_column->data);
          column_type * output = static_cast<column_type*>(current_output_column->data);
          gdf_status = scatter_column<column_type>(input, 
                                                   column_length,
                                                   row_scatter_map, 
                                                   output,
                                                   column_streams[i]);
          break;
        }
      case 8:
        {
          using column_type = int64_t;
          column_type * input = static_cast<column_type*>(current_input_column->data);
          column_type * output = static_cast<column_type*>(current_output_column->data);
          gdf_status = scatter_column<column_type>(input, 
                                                   column_length,
                                                   row_scatter_map, 
                                                   output,
                                                   column_streams[i]);
          break;
        }
      default:
        gdf_status = GDF_UNSUPPORTED_DTYPE;
    }

    if(GDF_SUCCESS != gdf_status)
      return gdf_status;
  }

  // Synchronize all the streams
  CUDA_TRY( cudaDeviceSynchronize() );

  // Destroy all streams
  for(auto & s : column_streams)
  {
    cudaStreamDestroy(s);
  }
  // Destroy all streams
  for(auto & s : valid_streams)
  {
    cudaStreamDestroy(s);
  }

  return gdf_status;
}


private:
/* --------------------------------------------------------------------------*/
  /** 
   * @brief Gathers the values of a column into a new column based on a map that
     maps rows in the input column to rows in the output column.
     input_column[row_gather_map[i]] will be assigned to output_column[i]
   * 
   * @param[in] input_column The input column whose rows will be gathered
   * @param[in] num_rows The number of rows in the input and output columns
   * @param[in] row_gather_map An array that maps rows in the input column
     to rows in the output column
   * @param[out] output_column The rearrangement of the input column 
     based on the mapping determined by the row_gather_map array
   * @param[in] range_check Flag to check validity of the values in row_gather_map
   * 
   * @returns GDF_SUCCESS upon successful computation
   */
  /* ----------------------------------------------------------------------------*/
  template <typename column_type,
            typename index_type>
  gdf_error gather_column(gdf_column * input_column,
                          index_type const * const row_gather_map,
                          gdf_column * output_column,
                          const bool range_check,
                          cudaStream_t stream = 0) const
  {
    column_type * const i_data = static_cast<column_type*>(input_column->data);
    column_type * const o_data = static_cast<column_type*>(output_column->data);
    index_type num_rows = output_column->size;
  
    gdf_error gdf_status{GDF_SUCCESS};


    // Gathering from one table to another
    if (i_data != o_data) {
        if (range_check) {
            thrust::gather_if(rmm::exec_policy(stream)->on(stream),
                    row_gather_map,
                    row_gather_map + num_rows,
                    row_gather_map,
                    i_data,
                    o_data,
                    ValidRange<index_type>(0, input_column->size));

        } else {
            thrust::gather(rmm::exec_policy(stream)->on(stream),
                    row_gather_map,
                    row_gather_map + num_rows,
                    i_data,
                    o_data);
        }
    } 
    // Gather is in-place
    else {
        rmm::device_vector<column_type> remapped_copy(num_rows);
        if (range_check) {
            thrust::gather_if(rmm::exec_policy(stream)->on(stream),
                           row_gather_map,
                           row_gather_map + num_rows,
                           row_gather_map,
                           i_data,
                           remapped_copy.begin(),
                           ValidRange<index_type>(0, input_column->size));
        } else {
            thrust::gather(rmm::exec_policy(stream)->on(stream),
                           row_gather_map,
                           row_gather_map + num_rows,
                           i_data,
                           remapped_copy.begin());
        }
        thrust::copy(rmm::exec_policy(stream)->on(stream),
                remapped_copy.begin(),
                remapped_copy.end(),
                o_data);
    }
    //If gather is in-place
    if ((input_column->valid == output_column->valid) &&
            (input_column->valid != nullptr)) {
        rmm::device_vector<gdf_valid_type> remapped_valid_copy(gdf_get_num_chars_bitmask(num_rows));
        gather_valid<index_type>(
                input_column->valid,
                remapped_valid_copy.data().get(),
                row_gather_map, 
                num_rows, input_column->size, stream);
        thrust::copy(rmm::exec_policy(stream)->on(stream),
                remapped_valid_copy.begin(),
                remapped_valid_copy.end(), output_column->valid);
    }
    //If both input and output columns have a non null valid pointer
    else if (nullptr != output_column->valid) {
        gather_valid<index_type>(
                input_column->valid,
                output_column->valid,
                row_gather_map, 
                num_rows, input_column->size, stream);
    }
  
    CUDA_CHECK_LAST();
  
    return gdf_status;
  }


/* --------------------------------------------------------------------------*/
/** 
 * @brief Scatters the values of a column into a new column based on a map that
   maps rows in the input column to rows in the output column. input_column[i]
   will be scattered to output_column[ row_scatter_map[i] ]
 * 
 * @param[in] input_column The input column whose rows will be scattered
 * @param[in] num_rows The number of rows in the input and output columns
 * @param[in] row_scatter_map An array that maps rows in the input column
   to rows in the output column
 * @param[out] output_column The rearrangement of the input column 
   based on the mapping determined by the row_scatter_map array
 * 
 * @returns GDF_SUCCESS upon successful computation
 */
/* ----------------------------------------------------------------------------*/
template <typename column_type,
          typename size_type>
gdf_error scatter_column(column_type const * const __restrict__ input_column,
                         size_type const num_rows,
                         size_type const * const __restrict__ row_scatter_map,
                         column_type * const __restrict__ output_column,
                         cudaStream_t stream = 0) const
{

  gdf_error gdf_status{GDF_SUCCESS};


  thrust::scatter(rmm::exec_policy(stream)->on(stream),
                  input_column,
                  input_column + num_rows,
                  row_scatter_map,
                  output_column);

  CUDA_CHECK_LAST();

  return gdf_status;
}

>>>>>>> 241aa170

  const size_type num_columns; /** The number of columns in the table */
  size_type column_length{0};     /** The number of rows in the table */

  gdf_column ** host_columns{nullptr};  /** The set of gdf_columns that this table wraps */

  rmm::device_vector<void*> device_columns_data; /** Device array of pointers to each columns data */
  void ** d_columns_data_ptr{nullptr};                  /** Raw pointer to the device array's data */

  rmm::device_vector<gdf_valid_type*> device_columns_valids;  /** Device array of pointers to each columns validity bitmask*/
  gdf_valid_type** d_columns_valids_ptr{nullptr};                   /** Raw pointer to the device array's data */

  rmm::device_vector<gdf_valid_type> device_row_valid;  /** Device array of bitmask for the validity of each row. */
  gdf_valid_type * d_row_valid{nullptr};                   /** Raw pointer to device array's data */

  rmm::device_vector<gdf_dtype> device_columns_types; /** Device array of each columns data type */
  gdf_dtype * d_columns_types_ptr{nullptr};                 /** Raw pointer to the device array's data */

  size_type row_size_bytes{0};
  rmm::device_vector<byte_type> device_column_byte_widths;
  byte_type * d_columns_byte_widths_ptr{nullptr};

};

#endif<|MERGE_RESOLUTION|>--- conflicted
+++ resolved
@@ -82,141 +82,6 @@
 
 /* --------------------------------------------------------------------------*/
 /** 
-<<<<<<< HEAD
- * @Synopsis A class provides useful functionality for operating on a set of gdf_columns. 
-=======
- * @brief  Scatters a validity bitmask.
- * 
- * This kernel is used in order to scatter the validity bit mask for a gdf_column.
- * 
- * @param input_mask The mask that will be scattered.
- * @param output_mask The output after scattering the input
- * @param scatter_map The map that indicates where elements from the input
-   will be scattered to in the output. output_bit[ scatter_map [i] ] = input_bit[i]
- * @param num_rows The number of bits in the masks
- */
-/* ----------------------------------------------------------------------------*/
-template <typename size_type>
-__global__ 
-void scatter_valid_mask( gdf_valid_type const * const input_mask,
-                         gdf_valid_type * const output_mask,
-                         size_type const * const __restrict__ scatter_map,
-                         size_type const num_rows)
-{
-  using mask_type = uint32_t;
-  constexpr uint32_t BITS_PER_MASK = 8 * sizeof(mask_type);
-
-  // Cast the validity type to a type where atomicOr is natively supported
-  const mask_type * __restrict__ input_mask32 = reinterpret_cast<mask_type const *>(input_mask);
-  mask_type * const __restrict__ output_mask32 = reinterpret_cast<mask_type * >(output_mask);
-
-  size_type row_number = threadIdx.x + blockIdx.x * blockDim.x;
-
-  while(row_number < num_rows)
-  {
-    // Get the bit corresponding to the row
-    const mask_type input_bit = input_mask32[row_number/BITS_PER_MASK] & (static_cast<mask_type>(1) << (row_number % BITS_PER_MASK));
-
-    // Only scatter the input bit if it is valid
-    if(input_bit > 0)
-    {
-      const size_type output_row = scatter_map[row_number];
-      // Set the according output bit
-      const mask_type output_bit = static_cast<mask_type>(1) << (output_row % BITS_PER_MASK);
-
-      // Find the mask in the output that will hold the bit for the scattered row
-      const size_type output_location = output_row / BITS_PER_MASK;
-
-      // Bitwise OR to set the scattered row's bit
-      atomicOr(&output_mask32[output_location], output_bit);
-    }
-
-    row_number += blockDim.x * gridDim.x;
-  }
-}
-
-/* --------------------------------------------------------------------------*/
-/** 
- * @brief  Gathers a validity bitmask.
- * 
- * This kernel is used in order to gather the validity bit mask for a gdf_column.
- * 
- * @param input_mask The mask that will be gathered.
- * @param output_mask The output after gathering the input
- * @param gather_map The map that indicates where elements from the input
-   will be gathered to in the output. output_bit[ gather_map [i] ] = input_bit[i]
- * @param num_rows The number of bits expected in the output masks
- * @param input_mask_length The number of bits in the input mask
- */
-/* ----------------------------------------------------------------------------*/
-template <typename index_type>
-__global__ 
-void gather_valid_mask( gdf_valid_type const * const input_mask,
-                        gdf_valid_type * const output_mask,
-                        index_type const * const __restrict__ gather_map,
-                        index_type const num_rows,
-                        index_type const input_mask_length)
-{
-  using mask_type = uint32_t;
-  constexpr uint32_t BITS_PER_MASK = 8 * sizeof(mask_type);
-
-  // Cast the validity type to a type where atomicOr is natively supported
-  const mask_type * __restrict__ input_mask32 = reinterpret_cast<mask_type const *>(input_mask);
-  mask_type * const __restrict__ output_mask32 = reinterpret_cast<mask_type * >(output_mask);
-
-  index_type row_number = threadIdx.x + blockIdx.x * blockDim.x;
-
-  ValidRange<index_type> valid(0, input_mask_length);
-  while(row_number < num_rows)
-  {
-    const index_type gather_location = gather_map[row_number];
-    if (!valid(gather_location)) {
-        row_number += blockDim.x * gridDim.x; continue;
-    }
-
-    // Get the bit corresponding from the gathered row
-    // FIXME Replace with a standard `get_bit` function
-    mask_type input_bit = (static_cast<mask_type>(1) << (gather_location % BITS_PER_MASK));
-    if (nullptr != input_mask) {
-        input_bit = input_bit & input_mask32[gather_location/BITS_PER_MASK];
-    }
-
-    // Only set the output bit if the input is valid
-    if(input_bit > 0)
-    {
-      // FIXME Replace with a standard `set_bit` function
-      // Construct the mask that sets the bit for the output row
-      const mask_type output_bit = static_cast<mask_type>(1) << (row_number % BITS_PER_MASK);
-
-      // Find the mask in the output that will hold the bit for output row
-      const index_type output_location = row_number / BITS_PER_MASK;
-
-      // Bitwise OR to set the gathered row's bit
-      atomicOr(&output_mask32[output_location], output_bit);
-    }
-
-    row_number += blockDim.x * gridDim.x;
-  }
-}
-
-//Wrapper around gather_valid_mask
-template <typename index_type>
-void gather_valid( gdf_valid_type const * const input_mask,
-                   gdf_valid_type * const output_mask,
-                   index_type const * const __restrict__ gather_map,
-                   index_type const num_rows,
-                   index_type const input_mask_length,
-                   cudaStream_t stream = 0) {
-    const index_type BLOCK_SIZE = 256;
-    const index_type gather_grid_size = (num_rows + BLOCK_SIZE - 1)/BLOCK_SIZE;
-    gather_valid_mask<<<gather_grid_size, BLOCK_SIZE, 0, stream>>>(
-            input_mask, output_mask, gather_map, num_rows, input_mask_length);
-}
-
-/* --------------------------------------------------------------------------*/
-/** 
- * @brief A class provides useful functionality for operating on a set of gdf_columns. 
->>>>>>> 241aa170
 
     The gdf_table class is meant to wrap a set of gdf_columns and provide functions
     for operating across all of the columns. It can be thought of as a `matrix`
@@ -635,451 +500,7 @@
     return hash_value;
   }
 
-<<<<<<< HEAD
 private:
-=======
-
-  /* --------------------------------------------------------------------------*/
-  /** 
-   * @brief  Creates a rearrangement of the table from another table by gathering
-     the rows of the input table to rows of this table based on a gather map that
-     maps every row of the input table to a corresponding row in this table.
-   * 
-   * @param[in] row_gather_map The mapping from input row locations to output row
-     locations, i.e., Row 'row_gather_map[i]' of this table will be gathered to 
-     gather_output_table[i]
-   * @param[in] gather_output_table The output table to which the rows of this table
-     will be mapped
-   * @param[in] range_check Flag to check if row_gather_map has valid values
-   * 
-   * @returns   
-   */
-  /* ----------------------------------------------------------------------------*/
-  template <typename index_type>
-  gdf_error gather(index_type const * const row_gather_map,
-                   gdf_table<size_type> & gather_output_table,
-                   bool range_check = false)
-  {
-    gdf_error gdf_status{GDF_SUCCESS};
-  
-    // Each column can be gathered in parallel, therefore create a 
-    // separate stream for every column
-    std::vector<cudaStream_t> column_streams(num_columns);
-    for(auto & s : column_streams)
-    {
-      cudaStreamCreate(&s);
-    }
-  
-    // Scatter columns one by one
-    for(size_type i = 0; i < num_columns; ++i)
-    {
-      gdf_column * const current_input_column = this->get_column(i);
-      gdf_column * const current_output_column = gather_output_table.get_column(i);
-      int column_width_bytes{0};
-      gdf_status = get_column_byte_width(current_input_column, &column_width_bytes);
-  
-      if(GDF_SUCCESS != gdf_status)
-        return gdf_status;
-  
-      // Scatter each column based on it's byte width
-      switch(column_width_bytes)
-      {
-        case 1:
-          {
-            using column_type = int8_t;
-            gdf_status = gather_column<column_type, index_type>(
-                                                     current_input_column, 
-                                                     row_gather_map, 
-                                                     current_output_column,
-                                                     range_check,
-                                                     column_streams[i]);
-            break;
-          }
-        case 2:
-          {
-            using column_type = int16_t;
-            gdf_status = gather_column<column_type, index_type>(
-                                                     current_input_column, 
-                                                     row_gather_map, 
-                                                     current_output_column,
-                                                     range_check,
-                                                     column_streams[i]);
-            break;
-          }
-        case 4:
-          {
-            using column_type = int32_t;
-            gdf_status = gather_column<column_type, index_type>(
-                                                     current_input_column, 
-                                                     row_gather_map, 
-                                                     current_output_column,
-                                                     range_check,
-                                                     column_streams[i]);
-            break;
-          }
-        case 8:
-          {
-            using column_type = int64_t;
-            gdf_status = gather_column<column_type, index_type>(
-                                                     current_input_column, 
-                                                     row_gather_map, 
-                                                     current_output_column,
-                                                     range_check,
-                                                     column_streams[i]);
-            break;
-          }
-        default:
-          gdf_status = GDF_UNSUPPORTED_DTYPE;
-      }
-  
-      if(GDF_SUCCESS != gdf_status)
-        return gdf_status;
-    }
-  
-    // Synchronize all the streams
-    CUDA_TRY( cudaDeviceSynchronize() );
-  
-    // Destroy all streams
-    for(auto & s : column_streams)
-    {
-      cudaStreamDestroy(s);
-    }
-  
-    return gdf_status;
-  }
-
-  template <typename index_type>
-  gdf_error gather(rmm::device_vector<index_type> const & row_gather_map,
-          gdf_table<size_type> & gather_output_table, bool range_check = false)
-  {
-      return gather(row_gather_map.data().get(), gather_output_table, range_check);
-  }
-
-  template <typename index_type>
-  gdf_error gather(gdf_column * row_gather_map,
-          gdf_table<size_type> & gather_output_table, bool range_check = false)
-  {
-      auto ptr = static_cast<index_type*>(row_gather_map->data);
-      return gather(ptr, gather_output_table, range_check);
-  }
-
-  /* --------------------------------------------------------------------------*/
-  /** 
-   * @brief  An in-place gather operation that permutes the rows of the table
-   * according to a map. permuted_table[i] = original_table[ row_gather_map[i] ]
-   * 
-   * @param row_gather_map The map the determines the reordering of rows in the 
-   table 
-   * 
-   * @param range_check Flag to check if row_gather_map has valid values
-   table 
-   * 
-   * @returns   
-   */
-  /* ----------------------------------------------------------------------------*/
-  template <typename size_type>
-  gdf_error gather(size_type const * const row_gather_map,
-          bool range_check = false) {
-      return gather(row_gather_map, *this, range_check);
-  }
-
-  template <typename size_type>
-  gdf_error gather(rmm::device_vector<size_type> const & row_gather_map,
-          bool range_check = false) {
-      return gather(row_gather_map, *this, range_check);
-  }
-
-  template <typename size_type>
-  gdf_error gather(gdf_column * row_gather_map,
-          bool range_check = false) {
-      return gather(row_gather_map, *this, range_check);
-  }
-
-  
-  
-/* --------------------------------------------------------------------------*/
-/** 
- * @brief  Creates a rearrangement of the table into another table by scattering
-   the rows of this table to rows of the output table based on a scatter map that
-   maps every row of this table to a corresponding row in the output table.
- * 
- * @param[out] scattered_output_table The rearrangement of the input table based 
-   on the mappings from the row_scatter_map array
- * @param[in] row_scatter_map The mapping from input row locations to output row
-   locations, i.e., Row 'i' of this table will be scattered to 
-   scattered_output_table[row_scatter_map[i]]
- * 
- * @returns   
- */
-/* ----------------------------------------------------------------------------*/
-template <typename size_type>
-gdf_error scatter( gdf_table<size_type> & scattered_output_table,
-                   size_type const * const row_scatter_map) const
-{
-  gdf_error gdf_status{GDF_SUCCESS};
-
-  // Each column can be scattered in parallel, therefore create a 
-  // separate stream for every column
-  std::vector<cudaStream_t> column_streams(num_columns);
-  for(auto & s : column_streams){
-    cudaStreamCreate(&s);
-  }
-
-  // Each columns validity bit mask can be scattered in parallel,
-  // therefore create a separate stream for each column
-  std::vector<cudaStream_t> valid_streams(num_columns);
-  for(auto & s : valid_streams){
-    cudaStreamCreate(&s);
-  }
-
-  // Scatter columns one by one
-  for(size_type i = 0; i < num_columns; ++i)
-  {
-    gdf_column * const current_input_column = this->get_column(i);
-    gdf_column * const current_output_column = scattered_output_table.get_column(i);
-    int column_width_bytes{0};
-    gdf_status = get_column_byte_width(current_input_column, &column_width_bytes);
-
-    if(GDF_SUCCESS != gdf_status)
-      return gdf_status;
-
-    // If this column has a validity mask, scatter the mask
-    if((nullptr != current_input_column->valid)
-        && (nullptr != current_output_column->valid))
-    {
-      // Ensure the output bitmask is initialized to zero
-      const size_type num_masks = gdf_get_num_chars_bitmask(column_length);
-      cudaMemsetAsync(current_output_column->valid, 0,  num_masks * sizeof(gdf_valid_type), valid_streams[i]);
-
-      // Scatter the validity bits from the input column to output column
-      constexpr int BLOCK_SIZE = 256;
-      const int grid_size = (column_length + BLOCK_SIZE - 1)/BLOCK_SIZE;
-      scatter_valid_mask<<<grid_size, BLOCK_SIZE, 0, valid_streams[i]>>>(current_input_column->valid, 
-                                                                         current_output_column->valid,
-                                                                         row_scatter_map,
-                                                                         column_length);
-    }
-
-    // Scatter each column based on it's byte width
-    switch(column_width_bytes)
-    {
-      case 1:
-        {
-          using column_type = int8_t;
-          column_type * input = static_cast<column_type*>(current_input_column->data);
-          column_type * output = static_cast<column_type*>(current_output_column->data);
-          gdf_status = scatter_column<column_type>(input, 
-                                                   column_length,
-                                                   row_scatter_map, 
-                                                   output,
-                                                   column_streams[i]);
-          break;
-        }
-      case 2:
-        {
-          using column_type = int16_t;
-          column_type * input = static_cast<column_type*>(current_input_column->data);
-          column_type * output = static_cast<column_type*>(current_output_column->data);
-          gdf_status = scatter_column<column_type>(input, 
-                                                   column_length,
-                                                   row_scatter_map, 
-                                                   output,
-                                                   column_streams[i]);
-          break;
-        }
-      case 4:
-        {
-          using column_type = int32_t;
-          column_type * input = static_cast<column_type*>(current_input_column->data);
-          column_type * output = static_cast<column_type*>(current_output_column->data);
-          gdf_status = scatter_column<column_type>(input, 
-                                                   column_length,
-                                                   row_scatter_map, 
-                                                   output,
-                                                   column_streams[i]);
-          break;
-        }
-      case 8:
-        {
-          using column_type = int64_t;
-          column_type * input = static_cast<column_type*>(current_input_column->data);
-          column_type * output = static_cast<column_type*>(current_output_column->data);
-          gdf_status = scatter_column<column_type>(input, 
-                                                   column_length,
-                                                   row_scatter_map, 
-                                                   output,
-                                                   column_streams[i]);
-          break;
-        }
-      default:
-        gdf_status = GDF_UNSUPPORTED_DTYPE;
-    }
-
-    if(GDF_SUCCESS != gdf_status)
-      return gdf_status;
-  }
-
-  // Synchronize all the streams
-  CUDA_TRY( cudaDeviceSynchronize() );
-
-  // Destroy all streams
-  for(auto & s : column_streams)
-  {
-    cudaStreamDestroy(s);
-  }
-  // Destroy all streams
-  for(auto & s : valid_streams)
-  {
-    cudaStreamDestroy(s);
-  }
-
-  return gdf_status;
-}
-
-
-private:
-/* --------------------------------------------------------------------------*/
-  /** 
-   * @brief Gathers the values of a column into a new column based on a map that
-     maps rows in the input column to rows in the output column.
-     input_column[row_gather_map[i]] will be assigned to output_column[i]
-   * 
-   * @param[in] input_column The input column whose rows will be gathered
-   * @param[in] num_rows The number of rows in the input and output columns
-   * @param[in] row_gather_map An array that maps rows in the input column
-     to rows in the output column
-   * @param[out] output_column The rearrangement of the input column 
-     based on the mapping determined by the row_gather_map array
-   * @param[in] range_check Flag to check validity of the values in row_gather_map
-   * 
-   * @returns GDF_SUCCESS upon successful computation
-   */
-  /* ----------------------------------------------------------------------------*/
-  template <typename column_type,
-            typename index_type>
-  gdf_error gather_column(gdf_column * input_column,
-                          index_type const * const row_gather_map,
-                          gdf_column * output_column,
-                          const bool range_check,
-                          cudaStream_t stream = 0) const
-  {
-    column_type * const i_data = static_cast<column_type*>(input_column->data);
-    column_type * const o_data = static_cast<column_type*>(output_column->data);
-    index_type num_rows = output_column->size;
-  
-    gdf_error gdf_status{GDF_SUCCESS};
-
-
-    // Gathering from one table to another
-    if (i_data != o_data) {
-        if (range_check) {
-            thrust::gather_if(rmm::exec_policy(stream)->on(stream),
-                    row_gather_map,
-                    row_gather_map + num_rows,
-                    row_gather_map,
-                    i_data,
-                    o_data,
-                    ValidRange<index_type>(0, input_column->size));
-
-        } else {
-            thrust::gather(rmm::exec_policy(stream)->on(stream),
-                    row_gather_map,
-                    row_gather_map + num_rows,
-                    i_data,
-                    o_data);
-        }
-    } 
-    // Gather is in-place
-    else {
-        rmm::device_vector<column_type> remapped_copy(num_rows);
-        if (range_check) {
-            thrust::gather_if(rmm::exec_policy(stream)->on(stream),
-                           row_gather_map,
-                           row_gather_map + num_rows,
-                           row_gather_map,
-                           i_data,
-                           remapped_copy.begin(),
-                           ValidRange<index_type>(0, input_column->size));
-        } else {
-            thrust::gather(rmm::exec_policy(stream)->on(stream),
-                           row_gather_map,
-                           row_gather_map + num_rows,
-                           i_data,
-                           remapped_copy.begin());
-        }
-        thrust::copy(rmm::exec_policy(stream)->on(stream),
-                remapped_copy.begin(),
-                remapped_copy.end(),
-                o_data);
-    }
-    //If gather is in-place
-    if ((input_column->valid == output_column->valid) &&
-            (input_column->valid != nullptr)) {
-        rmm::device_vector<gdf_valid_type> remapped_valid_copy(gdf_get_num_chars_bitmask(num_rows));
-        gather_valid<index_type>(
-                input_column->valid,
-                remapped_valid_copy.data().get(),
-                row_gather_map, 
-                num_rows, input_column->size, stream);
-        thrust::copy(rmm::exec_policy(stream)->on(stream),
-                remapped_valid_copy.begin(),
-                remapped_valid_copy.end(), output_column->valid);
-    }
-    //If both input and output columns have a non null valid pointer
-    else if (nullptr != output_column->valid) {
-        gather_valid<index_type>(
-                input_column->valid,
-                output_column->valid,
-                row_gather_map, 
-                num_rows, input_column->size, stream);
-    }
-  
-    CUDA_CHECK_LAST();
-  
-    return gdf_status;
-  }
-
-
-/* --------------------------------------------------------------------------*/
-/** 
- * @brief Scatters the values of a column into a new column based on a map that
-   maps rows in the input column to rows in the output column. input_column[i]
-   will be scattered to output_column[ row_scatter_map[i] ]
- * 
- * @param[in] input_column The input column whose rows will be scattered
- * @param[in] num_rows The number of rows in the input and output columns
- * @param[in] row_scatter_map An array that maps rows in the input column
-   to rows in the output column
- * @param[out] output_column The rearrangement of the input column 
-   based on the mapping determined by the row_scatter_map array
- * 
- * @returns GDF_SUCCESS upon successful computation
- */
-/* ----------------------------------------------------------------------------*/
-template <typename column_type,
-          typename size_type>
-gdf_error scatter_column(column_type const * const __restrict__ input_column,
-                         size_type const num_rows,
-                         size_type const * const __restrict__ row_scatter_map,
-                         column_type * const __restrict__ output_column,
-                         cudaStream_t stream = 0) const
-{
-
-  gdf_error gdf_status{GDF_SUCCESS};
-
-
-  thrust::scatter(rmm::exec_policy(stream)->on(stream),
-                  input_column,
-                  input_column + num_rows,
-                  row_scatter_map,
-                  output_column);
-
-  CUDA_CHECK_LAST();
-
-  return gdf_status;
-}
-
->>>>>>> 241aa170
 
   const size_type num_columns; /** The number of columns in the table */
   size_type column_length{0};     /** The number of rows in the table */
