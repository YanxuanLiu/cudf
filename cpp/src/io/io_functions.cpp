/*
 * Copyright (c) 2019, NVIDIA CORPORATION.
 *
 * Licensed under the Apache License, Version 2.0 (the "License");
	 * you may not use this file except in compliance with the License.
 * You may obtain a copy of the License at
 *
 *     http://www.apache.org/licenses/LICENSE-2.0
 *
 * Unless required by applicable law or agreed to in writing, software
 * distributed under the License is distributed on an "AS IS" BASIS,
 * WITHOUT WARRANTIES OR CONDITIONS OF ANY KIND, either express or implied.
 * See the License for the specific language governing permissions and
 * limitations under the License.
 */

#include <cudf/cudf.h>
#include <cudf/legacy/table.hpp>
#include <utilities/error_utils.hpp>

namespace cudf {

table read_avro(avro_read_arg const &args) {
  namespace avro = cudf::io::avro;
  auto reader = [&]() {
    avro::reader_options options{args.columns};

    if (args.source.type == FILE_PATH) {
      return std::make_unique<avro::reader>(args.source.filepath, options);
    } else if (args.source.type == HOST_BUFFER) {
      return std::make_unique<avro::reader>(args.source.buffer.first,
                                           args.source.buffer.second, options);
    } else if (args.source.type == ARROW_RANDOM_ACCESS_FILE) {
      return std::make_unique<avro::reader>(args.source.file, options);
    } else {
      CUDF_FAIL("Unsupported source type");
    }
  }();

  if (args.skip_rows != -1 || args.num_rows != -1) {
    return reader->read_rows(args.skip_rows, args.num_rows);
  } else {
    return reader->read_all();
  }
}

table read_csv(csv_read_arg const &args) {
  namespace csv = cudf::io::csv;
  auto reader = [&]() {
    csv::reader_options options{};

    options.input_data_form = args.source.type;
    if (options.input_data_form == HOST_BUFFER) {
      options.filepath_or_buffer =
          std::string(args.source.buffer.first, args.source.buffer.second);
    } else {
      options.filepath_or_buffer = args.source.filepath;
    }
    options.compression = args.compression;
    options.lineterminator = args.lineterminator;
    options.delimiter = args.delimiter;
    options.decimal = args.decimal;
    options.thousands = args.thousands;
    options.comment = args.comment;
    options.dayfirst = args.dayfirst;
    options.delim_whitespace = args.delim_whitespace;
    options.skipinitialspace = args.skipinitialspace;
    options.skip_blank_lines = args.skip_blank_lines;
    options.header = args.header;
    options.names = args.names;
    options.dtype = args.dtype;
    options.use_cols_indexes = args.use_cols_indexes;
    options.use_cols_names = args.use_cols_names;
    options.true_values = args.true_values;
    options.false_values = args.false_values;
    options.na_values = args.na_values;
    options.keep_default_na = args.keep_default_na;
    options.na_filter = args.na_filter;
    options.prefix = args.prefix;
    options.mangle_dupe_cols = args.mangle_dupe_cols;
    options.quotechar = args.quotechar;
    options.quoting = static_cast<csv::quote_style>(args.quoting);
    options.doublequote = args.doublequote;

    return std::make_unique<csv::reader>(options);
  }();

  if (args.byte_range_offset != 0 || args.byte_range_size != 0) {
    return reader->read_byte_range(args.byte_range_offset,
                                   args.byte_range_size);
  } else if (args.skiprows != -1 || args.skipfooter != -1 ||
             args.nrows != -1) {
    return reader->read_rows(args.skiprows, args.skipfooter, args.nrows);
  } else {
    return reader->read();
  }
}

table read_json(json_read_arg const &args) {
  namespace json = cudf::io::json;
  CUDF_EXPECTS(args.lines == true, "Only JSONLines are currently supported");

  auto reader = [&]() {
    json::reader_options options{};

    options.source_type = args.source.type;
    if (options.source_type == HOST_BUFFER) {
      options.source =
          std::string(args.source.buffer.first, args.source.buffer.second);
    } else {
      options.source = args.source.filepath;
    }
    options.compression = args.compression;
    options.dtype = args.dtype;
    options.lines = args.lines;

    return std::make_unique<json::reader>(options);
  }();

  if (args.byte_range_offset != 0 || args.byte_range_size != 0) {
    return reader->read_byte_range(args.byte_range_offset,
                                   args.byte_range_size);
  } else {
    return reader->read();
  }
}

table read_orc(orc_read_arg const &args) {
  namespace orc = cudf::io::orc;
  auto reader = [&]() {
    orc::reader_options options{args.columns, args.use_index,
<<<<<<< HEAD
                                args.use_np_dtypes};
=======
                                args.use_np_dtypes, args.timestamp_unit};
>>>>>>> 50a9dc7f

    if (args.source.type == FILE_PATH) {
      return std::make_unique<orc::reader>(args.source.filepath, options);
    } else if (args.source.type == HOST_BUFFER) {
      return std::make_unique<orc::reader>(args.source.buffer.first,
                                           args.source.buffer.second, options);
    } else if (args.source.type == ARROW_RANDOM_ACCESS_FILE) {
      return std::make_unique<orc::reader>(args.source.file, options);
    } else {
      CUDF_FAIL("Unsupported source type");
    }
  }();

  if (args.stripe != -1) {
    return reader->read_stripe(args.stripe);
  } else if (args.skip_rows != -1 || args.num_rows != -1) {
    return reader->read_rows(args.skip_rows, args.num_rows);
  } else {
    return reader->read_all();
  }
}

void write_orc(orc_write_arg const &args) {
  namespace orc = cudf::io::orc;
  auto writer = [&]() {
    orc::writer_options options{};

    if (args.sink.type == FILE_PATH) {
      return std::make_unique<orc::writer>(args.sink.filepath, options);
    } else {
      CUDF_FAIL("Unsupported sink type");
    }
  }();

  return writer->write_all(args.table);
}

table read_parquet(parquet_read_arg const &args) {
  namespace parquet = cudf::io::parquet;
  auto reader = [&]() {
    parquet::reader_options options{args.columns, args.strings_to_categorical,
                                    args.timestamp_unit};

    if (args.source.type == FILE_PATH) {
      return std::make_unique<parquet::reader>(args.source.filepath, options);
    } else if (args.source.type == HOST_BUFFER) {
      return std::make_unique<parquet::reader>(
          args.source.buffer.first, args.source.buffer.second, options);
    } else if (args.source.type == ARROW_RANDOM_ACCESS_FILE) {
      return std::make_unique<parquet::reader>(args.source.file, options);
    } else {
      CUDF_FAIL("Unsupported source type");
    }
  }();

  if (args.row_group != -1) {
    return reader->read_row_group(args.row_group);
  } else if (args.skip_rows != -1 || args.num_rows != -1) {
    return reader->read_rows(args.skip_rows, args.num_rows);
  } else {
    return reader->read_all();
  }
}

}  // namespace cudf<|MERGE_RESOLUTION|>--- conflicted
+++ resolved
@@ -129,11 +129,7 @@
   namespace orc = cudf::io::orc;
   auto reader = [&]() {
     orc::reader_options options{args.columns, args.use_index,
-<<<<<<< HEAD
-                                args.use_np_dtypes};
-=======
                                 args.use_np_dtypes, args.timestamp_unit};
->>>>>>> 50a9dc7f
 
     if (args.source.type == FILE_PATH) {
       return std::make_unique<orc::reader>(args.source.filepath, options);
