# Copyright (c) 2019-2025, NVIDIA CORPORATION.

ci:
  autofix_commit_msg: "[pre-commit.ci] auto code formatting"
  autofix_prs: false
  autoupdate_branch: ""
  autoupdate_commit_msg: "[pre-commit.ci] pre-commit autoupdate"
  autoupdate_schedule: quarterly
  skip: ["verify-alpha-spec"]
  submodules: false

repos:
  - repo: https://github.com/pre-commit/pre-commit-hooks
    rev: v5.0.0
    hooks:
      - id: trailing-whitespace
        exclude: |
          (?x)^(
            ^cpp/cmake/thirdparty/patches/.*|
            ^python/cudf/cudf/tests/data/subword_tokenizer_data/.*
          )
      - id: end-of-file-fixer
        exclude: |
          (?x)^(
            ^cpp/cmake/thirdparty/patches/.*|
            ^python/cudf/cudf/tests/data/subword_tokenizer_data/.*
          )
  - repo: https://github.com/MarcoGorelli/cython-lint
    rev: v0.16.6
    hooks:
      - id: cython-lint
  - repo: https://github.com/pre-commit/mirrors-mypy
    rev: 'v1.13.0'
    hooks:
      - id: mypy
        additional_dependencies: [types-cachetools]
        args: ["--config-file=pyproject.toml",
               "python/cudf/cudf",
               "python/custreamz/custreamz",
               "python/cudf_kafka/cudf_kafka",
               "python/cudf_polars/cudf_polars",
               "python/dask_cudf/dask_cudf"]
        pass_filenames: false
  - repo: https://github.com/pre-commit/mirrors-clang-format
    rev: v16.0.6
    hooks:
      - id: clang-format
        types_or: [c, c++, cuda]
        args: ["-fallback-style=none", "-style=file", "-i"]
        exclude: |
          (?x)^(
            ^cpp/src/io/parquet/ipc/Schema_generated.h|
            ^cpp/src/io/parquet/ipc/Message_generated.h|
            ^cpp/include/cudf_test/cxxopts.hpp
          )
  - repo: https://github.com/sirosen/texthooks
    rev: 0.6.7
    hooks:
      - id: fix-smartquotes
        exclude: |
          (?x)^(
            ^cpp/src/io/parquet/ipc/Schema_generated.h|
            ^cpp/src/io/parquet/ipc/Message_generated.h|
            ^cpp/include/cudf_test/cxxopts.hpp|
            ^python/cudf/cudf/tests/data/subword_tokenizer_data/.*|
            ^python/cudf/cudf/tests/text/test_text_methods.py
          )
  - repo: local
    hooks:
      - id: no-deprecationwarning
        name: no-deprecationwarning
        description: 'Enforce that DeprecationWarning is not introduced (use FutureWarning instead)'
        entry: '(category=|\s)DeprecationWarning[,)]'
        language: pygrep
        types_or: [python, cython]
        # We need to exclude just the following file because few APIs still need
        # DeprecationWarning: https://github.com/pandas-dev/pandas/issues/54970
        exclude: |
          (?x)^(
            ^python/cudf/cudf/core/dtypes.py|
            ^python/cudf/cudf/tests/pytest.ini
          )
      - id: no-programmatic-xfail
        name: no-programmatic-xfail
        description: 'Enforce that pytest.xfail is not introduced (see dev docs for details)'
        entry: 'pytest\.xfail'
        language: pygrep
        types: [python]
      - id: no-unseeded-default-rng
        name: no-unseeded-default-rng
        description: 'Enforce that no non-seeded default_rng is used and default_rng is used instead of np.random.seed'
        entry: |
          # Check for usage of default_rng without seeding
          default_rng\(\)|
          # Check for usage of np.random.seed (NPY002 only disallows this being called)
          np.random.seed
        language: pygrep
        types: [python]
      - id: cmake-format
        name: cmake-format
        entry: ./cpp/scripts/run-cmake-format.sh cmake-format
        language: python
        types: [cmake]
        # Note that pre-commit autoupdate does not update the versions
        # of dependencies, so we'll have to update this manually.
        additional_dependencies:
          - cmakelang==0.6.13
        verbose: true
        require_serial: true
        exclude: |
          (?x)^(
            cpp/cmake/Modules/FindCUDAToolkit[.]cmake$
          )
      - id: cmake-lint
        name: cmake-lint
        entry: ./cpp/scripts/run-cmake-format.sh cmake-lint
        language: python
        types: [cmake]
        # Note that pre-commit autoupdate does not update the versions
        # of dependencies, so we'll have to update this manually.
        additional_dependencies:
          - cmakelang==0.6.13
        verbose: true
        require_serial: true
        exclude: |
          (?x)^(
            cpp/cmake/Modules/FindCUDAToolkit[.]cmake$
          )
      - id: doxygen-check
        name: doxygen-check
        entry: ./ci/checks/doxygen.sh
        files: ^cpp/include/
        types_or: [file]
        language: system
        pass_filenames: false
        verbose: true
  - repo: https://github.com/codespell-project/codespell
    rev: v2.3.0
    hooks:
      - id: codespell
        additional_dependencies: [tomli]
        args: ["--toml", "pyproject.toml"]
        exclude: |
          (?x)^(
            .*test.*|
            ^CHANGELOG.md$
          )
  - repo: https://github.com/astral-sh/ruff-pre-commit
    rev: v0.9.3
    hooks:
      - id: ruff
        args: ["--fix"]
      - id: ruff-format
  - repo: https://github.com/rapidsai/pre-commit-hooks
    rev: v0.5.0
    hooks:
      - id: verify-copyright
        exclude: |
          (?x)^(
            cpp/include/cudf_test/cxxopts[.]hpp$|
            cpp/src/io/parquet/ipc/Message_generated[.]h$|
            cpp/src/io/parquet/ipc/Schema_generated[.]h$|
            cpp/cmake/Modules/FindCUDAToolkit[.]cmake$
          )
      - id: verify-alpha-spec
<<<<<<< HEAD
        args: ["--fix", "--mode=release"]
=======
      - id: verify-codeowners
        args: [--fix, --project-prefix=cudf]
>>>>>>> 12176f3c
  - repo: https://github.com/rapidsai/dependency-file-generator
    rev: v1.17.0
    hooks:
      - id: rapids-dependency-file-generator
        args: ["--clean"]
  - repo: https://github.com/shellcheck-py/shellcheck-py
    rev: v0.10.0.1
    hooks:
      - id: shellcheck
        args: ["--severity=warning"]
        files: ^ci/

default_language_version:
      python: python3<|MERGE_RESOLUTION|>--- conflicted
+++ resolved
@@ -163,12 +163,9 @@
             cpp/cmake/Modules/FindCUDAToolkit[.]cmake$
           )
       - id: verify-alpha-spec
-<<<<<<< HEAD
         args: ["--fix", "--mode=release"]
-=======
       - id: verify-codeowners
         args: [--fix, --project-prefix=cudf]
->>>>>>> 12176f3c
   - repo: https://github.com/rapidsai/dependency-file-generator
     rev: v1.17.0
     hooks:
