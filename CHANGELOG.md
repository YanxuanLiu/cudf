# cuDF 0.9.0 (Date TBD)

## New Features

- PR #2111 IO Readers: Support memory buffer, file-like object, and URL inputs
- PR #2012 Add `reindex()` to DataFrame and Series
- PR #2098 Align DataFrame and Series indices before executing binary ops
- PR #2160 Merge `dask-cudf` codebase into `cudf` repo
- PR #2149 CSV Reader: Add `hex` dtype for explicit hexadecimal parsing
- PR #2158 CSV Reader: Support single, non-list/dict argument for `dtype`
- PR #2177 CSV Reader: Add `parse_dates` parameter for explicit date inference
- PR #2171 Add CodeCov integration, fix doc version, make --skip-tests work when invoking with source
- PR #2215 `type_dispatcher` benchmark
- PR #2179 Added Java quantiles
- PR #2157 Add __array_function__ to DataFrame and Series
- PR #2212 Java support for ORC reader
<<<<<<< HEAD
- PR #2356 Java column vector standard deviation support
=======
- PR #2304 gdf_group_by_without_aggregations returns gdf_column
- PR #2105 Add google benchmark for hash-based join
- PR #2293 Improve `compute_join_output_size` performance
- PR #2316 Unique, nunique, and value_counts for datetime columns
- PR #2049 Implemented merge functionality
>>>>>>> 80ba769f

## Improvements

- PR #2103 Move old `column` and `bitmask` files into `legacy/` directory
- PR #2109 added name to Python column classes
- PR #1947 Cleanup serialization code
- PR #2125 More aggregate in java API
- PR #2127 Add in java Scalar tests
- PR #2088 Refactor of Python groupby code
- PR #2130 Java serialization and deserialization of tables.
- PR #2131 Chunk rows logic added to csv_writer
- PR #2129 Add functions in the Java API to support nullable column filtering
- PR #2165 made changes to get_dummies api for it to be available in MethodCache
- PR #2184 handle remote orc files for dask-cudf
- PR #2186 Add `getitem` and `getattr` style access to Rolling objects
- PR #2168 Use cudf.Column for CategoricalColumn's categories instead of a tuple
- PR #2193 Added more docuemtnation to `type_dispatcher` for specializing dispatched functors
- PR #2197 CSV Writer: Expose `chunksize` as a parameter for `to_csv`
- PR #2199 Better java support for appending strings
- PR #2176 Added column dtype support for datetime, int8, int16 to csv_writer
- PR #2209 Matching `get_dummies` & `select_dtypes` behavior to pandas
- PR #2217 Updated Java bindings to use the new groupby API
- PR #2214 DOC: Update doc instructions to build/install `cudf` and `dask-cudf`
- PR #1993 Add iterator driven reduction for mean, var, std
- PR #2220 Update Java bindings for reduction rename
- PR #2224 implement isna, isnull, notna as dataframe functions
- PR #2232 Move CodeCov upload from build script to Jenkins
- PR #2236 Implement drop_duplicates for Series
- PR #2225 refactor to use libcudf for gathering columns in dataframes
- PR #2300 Create separate dask codeowners for dask-cudf codebase
- PR #2309 Java readers: remove redundant copy of result pointers
- PR #2307 Add `black` and `isort` to style checker script
- PR #2345 Restore removal of old groupby implementation
- PR #2329 using libcudf cudf::copy for column deep copy
- PR #2344 Add docs on how code formatting works for contributors
- PR #2377 Replace `standard_python_slice` with just `slice.indices()`

## Bug Fixes

- PR #2086 Fixed quantile api behavior mismatch in series & dataframe
- PR #2128 Add offset param to host buffer readers in java API.
- PR #2145 Work around binops validity checks for java
- PR #2146 Work around unary_math validity checks for java
- PR #2151 Fixes bug in cudf::copy_range where null_count was invalid
- PR #2139 matching to pandas describe behavior & fixing nan values issue
- PR #2161 Implicitly convert unsigned to signed integer types in binops
- PR #2154 CSV Reader: Fix bools misdetected as strings dtype
- PR #2178 Fix bug in rolling bindings where a view of an ephemeral column was being taken
- PR #2180 Fix issue with isort reordering `importorskip` below imports depending on them
- PR #2187 fix to honor dtype when numpy arrays are passed to columnops.as_column
- PR #2190 Fix issue in astype conversion of string column to 'str'
- PR #2208 Fix issue with calling `head()` on one row dataframe
- PR #2229 Propagate exceptions from Cython cdef functions
- PR #2234 Fix issue with local build script not properly building
- PR #2223 Fix CUDA invalid configuration errors reported after loading small compressed ORC files
- PR #2162 Setting is_unique and is_monotonic-related attributes
- PR #2244 Fix ORC RLEv2 delta mode decoding with nonzero residual delta width
- PR #2297 Work around `var/std` unsupported only at debug build
- PR #2302 Fixed java serialization corner case
- PR #2311 Fix copy behaviour for GenericIndex
- PR #2323 Fix groupby on categoricals
- PR #2328 Ensure order is preserved in CategoricalAccessor._set_categories
- PR #2326 Fix for bug in DLPack when reading multiple columns
- PR #2324 Fix cudf Docker build
- PR #2325 Fix ORC RLEv2 patched base mode decoding with nonzero patch width
- PR #2235 Fix get_dummies to be compatible with dask
- PR #2332 Zero initialize gdf_dtype_extra_info
- PR #2355 Handle float16 in binary operations
- PR #2360 Fix missing dtype handling in cudf.Series & columnops.as_column
- PR #2364 Fix quantile api and other trivial issues around it


# cuDF 0.8.0 (27 June 2019)

## New Features

- PR #1524 Add GPU-accelerated JSON Lines parser with limited feature set
- PR #1569 Add support for Json objects to the JSON Lines reader
- PR #1622 Add Series.loc
- PR #1654 Add cudf::apply_boolean_mask: faster replacement for gdf_apply_stencil
- PR #1487 cython gather/scatter
- PR #1310 Implemented the slice/split functionality.
- PR #1630 Add Python layer to the GPU-accelerated JSON reader
- PR #1745 Add rounding of numeric columns via Numba
- PR #1772 JSON reader: add support for BytesIO and StringIO input
- PR #1527 Support GDF_BOOL8 in readers and writers
- PR #1819 Logical operators (AND, OR, NOT) for libcudf and cuDF
- PR #1813 ORC Reader: Add support for stripe selection
- PR #1828 JSON Reader: add suport for bool8 columns
- PR #1833 Add column iterator with/without nulls
- PR #1665 Add the point-in-polygon GIS function
- PR #1863 Series and Dataframe methods for all and any
- PR #1908 cudf::copy_range and cudf::fill for copying/assigning an index or range to a constant
- PR #1921 Add additional formats for typecasting to/from strings
- PR #1807 Add Series.dropna()
- PR #1987 Allow user defined functions in the form of ptx code to be passed to binops
- PR #1948 Add operator functions like `Series.add()` to DataFrame and Series
- PR #1954 Add skip test argument to GPU build script
- PR #2018 Add bindings for new groupby C++ API
- PR #1984 Add rolling window operations Series.rolling() and DataFrame.rolling()
- PR #1542 Python method and bindings for to_csv
- PR #1995 Add Java API
- PR #1998 Add google benchmark to cudf
- PR #1845 Add cudf::drop_duplicates, DataFrame.drop_duplicates
- PR #1652 Added `Series.where()` feature
- PR #2074 Java Aggregates, logical ops, and better RMM support

## Improvements

- PR #1538 Replacing LesserRTTI with inequality_comparator
- PR #1703 C++: Added non-aggregating `insert` to `concurrent_unordered_map` with specializations to store pairs with a single atomicCAS when possible.
- PR #1422 C++: Added a RAII wrapper for CUDA streams
- PR #1701 Added `unique` method for stringColumns
- PR #1713 Add documentation for Dask-XGBoost
- PR #1666 CSV Reader: Improve performance for files with large number of columns
- PR #1725 Enable the ability to use a single column groupby as its own index
- PR #1759 Add an example showing simultaneous rolling averages to `apply_grouped` documentation
- PR #1746 C++: Remove unused code: `windowed_ops.cu`, `sorting.cu`, `hash_ops.cu`
- PR #1748 C++: Add `bool` nullability flag to `device_table` row operators
- PR #1764 Improve Numerical column: `mean_var` and `mean`
- PR #1767 Speed up Python unit tests
- PR #1770 Added build.sh script, updated CI scripts and documentation
- PR #1739 ORC Reader: Add more pytest coverage
- PR #1696 Added null support in `Series.replace()`.
- PR #1390 Added some basic utility functions for `gdf_column`'s
- PR #1791 Added general column comparison code for testing
- PR #1795 Add printing of git submodule info to `print_env.sh`
- PR #1796 Removing old sort based group by code and gdf_filter
- PR #1811 Added funtions for copying/allocating `cudf::table`s
- PR #1838 Improve columnops.column_empty so that it returns typed columns instead of a generic Column
- PR #1890 Add utils.get_dummies- a pandas-like wrapper around one_hot-encoding
- PR #1823 CSV Reader: default the column type to string for empty dataframes
- PR #1827 Create bindings for scalar-vector binops, and update one_hot_encoding to use them
- PR #1817 Operators now support different sized dataframes as long as they don't share different sized columns
- PR #1855 Transition replace_nulls to new C++ API and update corresponding Cython/Python code
- PR #1858 Add `std::initializer_list` constructor to `column_wrapper`
- PR #1846 C++ type-erased gdf_equal_columns test util; fix gdf_equal_columns logic error
- PR #1390 Added some basic utility functions for `gdf_column`s
- PR #1391 Tidy up bit-resolution-operation and bitmask class code
- PR #1882 Add iloc functionality to MultiIndex dataframes
- PR #1884 Rolling windows: general enhancements and better coverage for unit tests
- PR #1886 support GDF_STRING_CATEGORY columns in apply_boolean_mask, drop_nulls and other libcudf functions
- PR #1896 Improve performance of groupby with levels specified in dask-cudf
- PR #1915 Improve iloc performance for non-contiguous row selection
- PR #1859 Convert read_json into a C++ API
- PR #1919 Rename libcudf namespace gdf to namespace cudf
- PR #1850 Support left_on and right_on for DataFrame merge operator
- PR #1930 Specialize constructor for `cudf::bool8` to cast argument to `bool`
- PR #1938 Add default constructor for `column_wrapper`
- PR #1930 Specialize constructor for `cudf::bool8` to cast argument to `bool`
- PR #1952 consolidate libcudf public API headers in include/cudf
- PR #1949 Improved selection with boolmask using libcudf `apply_boolean_mask`
- PR #1956 Add support for nulls in `query()`
- PR #1973 Update `std::tuple` to `std::pair` in top-most libcudf APIs and C++ transition guide
- PR #1981 Convert read_csv into a C++ API
- PR #1868 ORC Reader: Support row index for speed up on small/medium datasets
- PR #1964 Added support for list-like types in Series.str.cat
- PR #2005 Use HTML5 details tag in bug report issue template
- PR #2003 Removed few redundant unit-tests from test_string.py::test_string_cat
- PR #1944 Groupby design improvements
- PR #2017 Convert `read_orc()` into a C++ API
- PR #2011 Convert `read_parquet()` into a C++ API
- PR #1756 Add documentation "10 Minutes to cuDF and dask_cuDF"
- PR #2034 Adding support for string columns concatenation using "add" binary operator
- PR #2042 Replace old "10 Minutes" guide with new guide for docs build process
- PR #2036 Make library of common test utils to speed up tests compilation
- PR #2022 Facilitating get_dummies to be a high level api too
- PR #2050 Namespace IO readers and add back free-form `read_xxx` functions
- PR #2104 Add a functional ``sort=`` keyword argument to groupby
- PR #2108 Add `find_and_replace` for StringColumn for replacing single values

## Bug Fixes

- PR #1465 Fix for test_orc.py and test_sparse_df.py test failures
- PR #1583 Fix underlying issue in `as_index()` that was causing `Series.quantile()` to fail
- PR #1680 Add errors= keyword to drop() to fix cudf-dask bug
- PR #1651 Fix `query` function on empty dataframe
- PR #1616 Fix CategoricalColumn to access categories by index instead of iteration
- PR #1660 Fix bug in `loc` when indexing with a column name (a string)
- PR #1683 ORC reader: fix timestamp conversion to UTC
- PR #1613 Improve CategoricalColumn.fillna(-1) performance
- PR #1642 Fix failure of CSV_TEST gdf_csv_test.SkiprowsNrows on multiuser systems
- PR #1709 Fix handling of `datetime64[ms]` in `dataframe.select_dtypes`
- PR #1704 CSV Reader: Add support for the plus sign in number fields
- PR #1687 CSV reader: return an empty dataframe for zero size input
- PR #1757 Concatenating columns with null columns
- PR #1755 Add col_level keyword argument to melt
- PR #1758 Fix df.set_index() when setting index from an empty column
- PR #1749 ORC reader: fix long strings of NULL values resulting in incorrect data
- PR #1742 Parquet Reader: Fix index column name to match PANDAS compat
- PR #1782 Update libcudf doc version
- PR #1783 Update conda dependencies
- PR #1786 Maintain the original series name in series.unique output
- PR #1760 CSV Reader: fix segfault when dtype list only includes columns from usecols list
- PR #1831 build.sh: Assuming python is in PATH instead of using PYTHON env var
- PR #1839 Raise an error instead of segfaulting when transposing a DataFrame with StringColumns
- PR #1840 Retain index correctly during merge left_on right_on
- PR #1825 cuDF: Multiaggregation Groupby Failures
- PR #1789 CSV Reader: Fix missing support for specifying `int8` and `int16` dtypes
- PR #1857 Cython Bindings: Handle `bool` columns while calling `column_view_from_NDArrays`
- PR #1849 Allow DataFrame support methods to pass arguments to the methods
- PR #1847 Fixed #1375 by moving the nvstring check into the wrapper function
- PR #1864 Fixing cudf reduction for POWER platform
- PR #1869 Parquet reader: fix Dask timestamps not matching with Pandas (convert to milliseconds)
- PR #1876 add dtype=bool for `any`, `all` to treat integer column correctly
- PR #1875 CSV reader: take NaN values into account in dtype detection
- PR #1873 Add column dtype checking for the all/any methods
- PR #1902 Bug with string iteration in _apply_basic_agg
- PR #1887 Fix for initialization issue in pq_read_arg,orc_read_arg
- PR #1867 JSON reader: add support for null/empty fields, including the 'null' literal
- PR #1891 Fix bug #1750 in string column comparison
- PR #1909 Support of `to_pandas()` of boolean series with null values
- PR #1923 Use prefix removal when two aggs are called on a SeriesGroupBy
- PR #1914 Zero initialize gdf_column local variables
- PR #1959 Add support for comparing boolean Series to scalar
- PR #1966 Ignore index fix in series append
- PR #1967 Compute index __sizeof__ only once for DataFrame __sizeof__
- PR #1977 Support CUDA installation in default system directories
- PR #1982 Fixes incorrect index name after join operation
- PR #1985 Implement `GDF_PYMOD`, a special modulo that follows python's sign rules
- PR #1991 Parquet reader: fix decoding of NULLs
- PR #1990 Fixes a rendering bug in the `apply_grouped` documentation
- PR #1978 Fix for values being filled in an empty dataframe
- PR #2001 Correctly create MultiColumn from Pandas MultiColumn
- PR #2006 Handle empty dataframe groupby construction for dask
- PR #1965 Parquet Reader: Fix duplicate index column when it's already in `use_cols`
- PR #2033 Add pip to conda environment files to fix warning
- PR #2028 CSV Reader: Fix reading of uncompressed files without a recognized file extension
- PR #2073 Fix an issue when gathering columns with NVCategory and nulls
- PR #2053 cudf::apply_boolean_mask return empty column for empty boolean mask
- PR #2066 exclude `IteratorTest.mean_var_output` test from debug build
- PR #2069 Fix JNI code to use read_csv and read_parquet APIs
- PR #2071 Fix bug with unfound transitive dependencies for GTests in Ubuntu 18.04
- PR #2089 Configure Sphinx to render params correctly
- PR #2091 Fix another bug with unfound transitive dependencies for `cudftestutils` in Ubuntu 18.04
- PR #2115 Just apply `--disable-new-dtags` instead of trying to define all the transitive dependencies
- PR #2106 Fix errors in JitCache tests caused by sharing of device memory between processes
- PR #2120 Fix errors in JitCache tests caused by running multiple threads on the same data
- PR #2102 Fix memory leak in groupby
- PR #2113 fixed typo in to_csv code example


# cudf 0.7.2 (16 May 2019)

## New Features

- PR #1735 Added overload for atomicAdd on int64. Streamlined implementation of custom atomic overloads.
- PR #1741 Add MultiIndex concatenation

## Bug Fixes

- PR #1718 Fix issue with SeriesGroupBy MultiIndex in dask-cudf
- PR #1734 Python: fix performance regression for groupby count() aggregations
- PR #1768 Cython: fix handling read only schema buffers in gpuarrow reader


# cudf 0.7.1 (11 May 2019)

## New Features

- PR #1702 Lazy load MultiIndex to return groupby performance to near optimal.

## Bug Fixes

- PR #1708 Fix handling of `datetime64[ms]` in `dataframe.select_dtypes`


# cuDF 0.7.0 (10 May 2019)

## New Features

- PR #982 Implement gdf_group_by_without_aggregations and gdf_unique_indices functions
- PR #1142 Add `GDF_BOOL` column type
- PR #1194 Implement overloads for CUDA atomic operations
- PR #1292 Implemented Bitwise binary ops AND, OR, XOR (&, |, ^)
- PR #1235 Add GPU-accelerated Parquet Reader
- PR #1335 Added local_dict arg in `DataFrame.query()`.
- PR #1282 Add Series and DataFrame.describe()
- PR #1356 Rolling windows
- PR #1381 Add DataFrame._get_numeric_data
- PR #1388 Add CODEOWNERS file to auto-request reviews based on where changes are made
- PR #1396 Add DataFrame.drop method
- PR #1413 Add DataFrame.melt method
- PR #1412 Add DataFrame.pop()
- PR #1419 Initial CSV writer function
- PR #1441 Add Series level cumulative ops (cumsum, cummin, cummax, cumprod)
- PR #1420 Add script to build and test on a local gpuCI image
- PR #1440 Add DatetimeColumn.min(), DatetimeColumn.max()
- PR #1455 Add Series.Shift via Numba kernel
- PR #1441 Add Series level cumulative ops (cumsum, cummin, cummax, cumprod)
- PR #1461 Add Python coverage test to gpu build
- PR #1445 Parquet Reader: Add selective reading of rows and row group
- PR #1532 Parquet Reader: Add support for INT96 timestamps
- PR #1516 Add Series and DataFrame.ndim
- PR #1556 Add libcudf C++ transition guide
- PR #1466 Add GPU-accelerated ORC Reader
- PR #1565 Add build script for nightly doc builds
- PR #1508 Add Series isna, isnull, and notna
- PR #1456 Add Series.diff() via Numba kernel
- PR #1588 Add Index `astype` typecasting
- PR #1301 MultiIndex support
- PR #1599 Level keyword supported in groupby
- PR #929 Add support operations to dataframe
- PR #1609 Groupby accept list of Series
- PR #1658 Support `group_keys=True` keyword in groupby method

## Improvements

- PR #1531 Refactor closures as private functions in gpuarrow
- PR #1404 Parquet reader page data decoding speedup
- PR #1076 Use `type_dispatcher` in join, quantiles, filter, segmented sort, radix sort and hash_groupby
- PR #1202 Simplify README.md
- PR #1149 CSV Reader: Change convertStrToValue() functions to `__device__` only
- PR #1238 Improve performance of the CUDA trie used in the CSV reader
- PR #1245 Use file cache for JIT kernels
- PR #1278 Update CONTRIBUTING for new conda environment yml naming conventions
- PR #1163 Refactored UnaryOps. Reduced API to two functions: `gdf_unary_math` and `gdf_cast`. Added `abs`, `-`, and `~` ops. Changed bindings to Cython
- PR #1284 Update docs version
- PR #1287 add exclude argument to cudf.select_dtype function
- PR #1286 Refactor some of the CSV Reader kernels into generic utility functions
- PR #1291 fillna in `Series.to_gpu_array()` and `Series.to_array()` can accept the scalar too now.
- PR #1005 generic `reduction` and `scan` support
- PR #1349 Replace modernGPU sort join with thrust.
- PR #1363 Add a dataframe.mean(...) that raises NotImplementedError to satisfy `dask.dataframe.utils.is_dataframe_like`
- PR #1319 CSV Reader: Use column wrapper for gdf_column output alloc/dealloc
- PR #1376 Change series quantile default to linear
- PR #1399 Replace CFFI bindings for NVTX functions with Cython bindings
- PR #1389 Refactored `set_null_count()`
- PR #1386 Added macros `GDF_TRY()`, `CUDF_TRY()` and `ASSERT_CUDF_SUCCEEDED()`
- PR #1435 Rework CMake and conda recipes to depend on installed libraries
- PR #1391 Tidy up bit-resolution-operation and bitmask class code
- PR #1439 Add cmake variable to enable compiling CUDA code with -lineinfo
- PR #1462 Add ability to read parquet files from arrow::io::RandomAccessFile
- PR #1453 Convert CSV Reader CFFI to Cython
- PR #1479 Convert Parquet Reader CFFI to Cython
- PR #1397 Add a utility function for producing an overflow-safe kernel launch grid configuration
- PR #1382 Add GPU parsing of nested brackets to cuIO parsing utilities
- PR #1481 Add cudf::table constructor to allocate a set of `gdf_column`s
- PR #1484 Convert GroupBy CFFI to Cython
- PR #1463 Allow and default melt keyword argument var_name to be None
- PR #1486 Parquet Reader: Use device_buffer rather than device_ptr
- PR #1525 Add cudatoolkit conda dependency
- PR #1520 Renamed `src/dataframe` to `src/table` and moved `table.hpp`. Made `types.hpp` to be type declarations only.
- PR #1492 Convert transpose CFFI to Cython
- PR #1495 Convert binary and unary ops CFFI to Cython
- PR #1503 Convert sorting and hashing ops CFFI to Cython
- PR #1522 Use latest release version in update-version CI script
- PR #1533 Remove stale join CFFI, fix memory leaks in join Cython
- PR #1521 Added `row_bitmask` to compute bitmask for rows of a table. Merged `valids_ops.cu` and `bitmask_ops.cu`
- PR #1553 Overload `hash_row` to avoid using intial hash values. Updated `gdf_hash` to select between overloads
- PR #1585 Updated `cudf::table` to maintain own copy of wrapped `gdf_column*`s
- PR #1559 Add `except +` to all Cython function definitions to catch C++ exceptions properly
- PR #1617 `has_nulls` and `column_dtypes` for `cudf::table`
- PR #1590 Remove CFFI from the build / install process entirely
- PR #1536 Convert gpuarrow CFFI to Cython
- PR #1655 Add `Column._pointer` as a way to access underlying `gdf_column*` of a `Column`
- PR #1655 Update readme conda install instructions for cudf version 0.6 and 0.7


## Bug Fixes

- PR #1233 Fix dtypes issue while adding the column to `str` dataframe.
- PR #1254 CSV Reader: fix data type detection for floating-point numbers in scientific notation
- PR #1289 Fix looping over each value instead of each category in concatenation
- PR #1293 Fix Inaccurate error message in join.pyx
- PR #1308 Add atomicCAS overload for `int8_t`, `int16_t`
- PR #1317 Fix catch polymorphic exception by reference in ipc.cu
- PR #1325 Fix dtype of null bitmasks to int8
- PR #1326 Update build documentation to use -DCMAKE_CXX11_ABI=ON
- PR #1334 Add "na_position" argument to CategoricalColumn sort_by_values
- PR #1321 Fix out of bounds warning when checking Bzip2 header
- PR #1359 Add atomicAnd/Or/Xor for integers
- PR #1354 Fix `fillna()` behaviour when replacing values with different dtypes
- PR #1347 Fixed core dump issue while passing dict_dtypes without column names in `cudf.read_csv()`
- PR #1379 Fixed build failure caused due to error: 'col_dtype' may be used uninitialized
- PR #1392 Update cudf Dockerfile and package_versions.sh
- PR #1385 Added INT8 type to `_schema_to_dtype` for use in GpuArrowReader
- PR #1393 Fixed a bug in `gdf_count_nonzero_mask()` for the case of 0 bits to count
- PR #1395 Update CONTRIBUTING to use the environment variable CUDF_HOME
- PR #1416 Fix bug at gdf_quantile_exact and gdf_quantile_appox
- PR #1421 Fix remove creation of series multiple times during `add_column()`
- PR #1405 CSV Reader: Fix memory leaks on read_csv() failure
- PR #1328 Fix CategoricalColumn to_arrow() null mask
- PR #1433 Fix NVStrings/categories includes
- PR #1432 Update NVStrings to 0.7.* to coincide with 0.7 development
- PR #1483 Modify CSV reader to avoid cropping blank quoted characters in non-string fields
- PR #1446 Merge 1275 hotfix from master into branch-0.7
- PR #1447 Fix legacy groupby apply docstring
- PR #1451 Fix hash join estimated result size is not correct
- PR #1454 Fix local build script improperly change directory permissions
- PR #1490 Require Dask 1.1.0+ for `is_dataframe_like` test or skip otherwise.
- PR #1491 Use more specific directories & groups in CODEOWNERS
- PR #1497 Fix Thrust issue on CentOS caused by missing default constructor of host_vector elements
- PR #1498 Add missing include guard to device_atomics.cuh and separated DEVICE_ATOMICS_TEST
- PR #1506 Fix csv-write call to updated NVStrings method
- PR #1510 Added nvstrings `fillna()` function
- PR #1507 Parquet Reader: Default string data to GDF_STRING
- PR #1535 Fix doc issue to ensure correct labelling of cudf.series
- PR #1537 Fix `undefined reference` link error in HashPartitionTest
- PR #1548 Fix ci/local/build.sh README from using an incorrect image example
- PR #1551 CSV Reader: Fix integer column name indexing
- PR #1586 Fix broken `scalar_wrapper::operator==`
- PR #1591 ORC/Parquet Reader: Fix missing import for FileNotFoundError exception
- PR #1573 Parquet Reader: Fix crash due to clash with ORC reader datasource
- PR #1607 Revert change of `column.to_dense_buffer` always return by copy for performance concerns
- PR #1618 ORC reader: fix assert & data output when nrows/skiprows isn't aligned to stripe boundaries
- PR #1631 Fix failure of TYPES_TEST on some gcc-7 based systems.
- PR #1641 CSV Reader: Fix skip_blank_lines behavior with Windows line terminators (\r\n)
- PR #1648 ORC reader: fix non-deterministic output when skiprows is non-zero
- PR #1676 Fix groupby `as_index` behaviour with `MultiIndex`
- PR #1659 Fix bug caused by empty groupbys and multiindex slicing throwing exceptions
- PR #1656 Correct Groupby failure in dask when un-aggregable columns are left in dataframe.
- PR #1689 Fix groupby performance regression
- PR #1694 Add Cython as a runtime dependency since it's required in `setup.py`


# cuDF 0.6.1 (25 Mar 2019)

## Bug Fixes

- PR #1275 Fix CentOS exception in DataFrame.hash_partition from using value "returned" by a void function


# cuDF 0.6.0 (22 Mar 2019)

## New Features

- PR #760 Raise `FileNotFoundError` instead of `GDF_FILE_ERROR` in `read_csv` if the file does not exist
- PR #539 Add Python bindings for replace function
- PR #823 Add Doxygen configuration to enable building HTML documentation for libcudf C/C++ API
- PR #807 CSV Reader: Add byte_range parameter to specify the range in the input file to be read
- PR #857 Add Tail method for Series/DataFrame and update Head method to use iloc
- PR #858 Add series feature hashing support
- PR #871 CSV Reader: Add support for NA values, including user specified strings
- PR #893 Adds PyArrow based parquet readers / writers to Python, fix category dtype handling, fix arrow ingest buffer size issues
- PR #867 CSV Reader: Add support for ignoring blank lines and comment lines
- PR #887 Add Series digitize method
- PR #895 Add Series groupby
- PR #898 Add DataFrame.groupby(level=0) support
- PR #920 Add feather, JSON, HDF5 readers / writers from PyArrow / Pandas
- PR #888 CSV Reader: Add prefix parameter for column names, used when parsing without a header
- PR #913 Add DLPack support: convert between cuDF DataFrame and DLTensor
- PR #939 Add ORC reader from PyArrow
- PR #918 Add Series.groupby(level=0) support
- PR #906 Add binary and comparison ops to DataFrame
- PR #958 Support unary and binary ops on indexes
- PR #964 Add `rename` method to `DataFrame`, `Series`, and `Index`
- PR #985 Add `Series.to_frame` method
- PR #985 Add `drop=` keyword to reset_index method
- PR #994 Remove references to pygdf
- PR #990 Add external series groupby support
- PR #988 Add top-level merge function to cuDF
- PR #992 Add comparison binaryops to DateTime columns
- PR #996 Replace relative path imports with absolute paths in tests
- PR #995 CSV Reader: Add index_col parameter to specify the column name or index to be used as row labels
- PR #1004 Add `from_gpu_matrix` method to DataFrame
- PR #997 Add property index setter
- PR #1007 Replace relative path imports with absolute paths in cudf
- PR #1013 select columns with df.columns
- PR #1016 Rename Series.unique_count() to nunique() to match pandas API
- PR #947 Prefixsum to handle nulls and float types
- PR #1029 Remove rest of relative path imports
- PR #1021 Add filtered selection with assignment for Dataframes
- PR #872 Adding NVCategory support to cudf apis
- PR #1052 Add left/right_index and left/right_on keywords to merge
- PR #1091 Add `indicator=` and `suffixes=` keywords to merge
- PR #1107 Add unsupported keywords to Series.fillna
- PR #1032 Add string support to cuDF python
- PR #1136 Removed `gdf_concat`
- PR #1153 Added function for getting the padded allocation size for valid bitmask
- PR #1148 Add cudf.sqrt for dataframes and Series
- PR #1159 Add Python bindings for libcudf dlpack functions
- PR #1155 Add __array_ufunc__ for DataFrame and Series for sqrt
- PR #1168 to_frame for series accepts a name argument


## Improvements

- PR #1218 Add dask-cudf page to API docs
- PR #892 Add support for heterogeneous types in binary ops with JIT
- PR #730 Improve performance of `gdf_table` constructor
- PR #561 Add Doxygen style comments to Join CUDA functions
- PR #813 unified libcudf API functions by replacing gpu_ with gdf_
- PR #822 Add support for `__cuda_array_interface__` for ingest
- PR #756 Consolidate common helper functions from unordered map and multimap
- PR #753 Improve performance of groupby sum and average, especially for cases with few groups.
- PR #836 Add ingest support for arrow chunked arrays in Column, Series, DataFrame creation
- PR #763 Format doxygen comments for csv_read_arg struct
- PR #532 CSV Reader: Use type dispatcher instead of switch block
- PR #694 Unit test utilities improvements
- PR #878 Add better indexing to Groupby
- PR #554 Add `empty` method and `is_monotonic` attribute to `Index`
- PR #1040 Fixed up Doxygen comment tags
- PR #909 CSV Reader: Avoid host->device->host copy for header row data
- PR #916 Improved unit testing and error checking for `gdf_column_concat`
- PR #941 Replace `numpy` call in `Series.hash_encode` with `numba`
- PR #942 Added increment/decrement operators for wrapper types
- PR #943 Updated `count_nonzero_mask` to return `num_rows` when the mask is null
- PR #952 Added trait to map C++ type to `gdf_dtype`
- PR #966 Updated RMM submodule.
- PR #998 Add IO reader/writer modules to API docs, fix for missing cudf.Series docs
- PR #1017 concatenate along columns for Series and DataFrames
- PR #1002 Support indexing a dataframe with another boolean dataframe
- PR #1018 Better concatenation for Series and Dataframes
- PR #1036 Use Numpydoc style docstrings
- PR #1047 Adding gdf_dtype_extra_info to gdf_column_view_augmented
- PR #1054 Added default ctor to SerialTrieNode to overcome Thrust issue in CentOS7 + CUDA10
- PR #1024 CSV Reader: Add support for hexadecimal integers in integral-type columns
- PR #1033 Update `fillna()` to use libcudf function `gdf_replace_nulls`
- PR #1066 Added inplace assignment for columns and select_dtypes for dataframes
- PR #1026 CSV Reader: Change the meaning and type of the quoting parameter to match Pandas
- PR #1100 Adds `CUDF_EXPECTS` error-checking macro
- PR #1092 Fix select_dtype docstring
- PR #1111 Added cudf::table
- PR #1108 Sorting for datetime columns
- PR #1120 Return a `Series` (not a `Column`) from `Series.cat.set_categories()`
- PR #1128 CSV Reader: The last data row does not need to be line terminated
- PR #1183 Bump Arrow version to 0.12.1
- PR #1208 Default to CXX11_ABI=ON
- PR #1252 Fix NVStrings dependencies for cuda 9.2 and 10.0

## Bug Fixes

- PR #821 Fix flake8 issues revealed by flake8 update
- PR #808 Resolved renamed `d_columns_valids` variable name
- PR #820 CSV Reader: fix the issue where reader adds additional rows when file uses \r\n as a line terminator
- PR #780 CSV Reader: Fix scientific notation parsing and null values for empty quotes
- PR #815 CSV Reader: Fix data parsing when tabs are present in the input CSV file
- PR #850 Fix bug where left joins where the left df has 0 rows causes a crash
- PR #861 Fix memory leak by preserving the boolean mask index
- PR #875 Handle unnamed indexes in to/from arrow functions
- PR #877 Fix ingest of 1 row arrow tables in from arrow function
- PR #876 Added missing `<type_traits>` include
- PR #889 Deleted test_rmm.py which has now moved to RMM repo
- PR #866 Merge v0.5.1 numpy ABI hotfix into 0.6
- PR #917 value_counts return int type on empty columns
- PR #611 Renamed `gdf_reduce_optimal_output_size()` -> `gdf_reduction_get_intermediate_output_size()`
- PR #923 fix index for negative slicing for cudf dataframe and series
- PR #927 CSV Reader: Fix category GDF_CATEGORY hashes not being computed properly
- PR #921 CSV Reader: Fix parsing errors with delim_whitespace, quotations in the header row, unnamed columns
- PR #933 Fix handling objects of all nulls in series creation
- PR #940 CSV Reader: Fix an issue where the last data row is missing when using byte_range
- PR #945 CSV Reader: Fix incorrect datetime64 when milliseconds or space separator are used
- PR #959 Groupby: Problem with column name lookup
- PR #950 Converting dataframe/recarry with non-contiguous arrays
- PR #963 CSV Reader: Fix another issue with missing data rows when using byte_range
- PR #999 Fix 0 sized kernel launches and empty sort_index exception
- PR #993 Fix dtype in selecting 0 rows from objects
- PR #1009 Fix performance regression in `to_pandas` method on DataFrame
- PR #1008 Remove custom dask communication approach
- PR #1001 CSV Reader: Fix a memory access error when reading a large (>2GB) file with date columns
- PR #1019 Binary Ops: Fix error when one input column has null mask but other doesn't
- PR #1014 CSV Reader: Fix false positives in bool value detection
- PR #1034 CSV Reader: Fix parsing floating point precision and leading zero exponents
- PR #1044 CSV Reader: Fix a segfault when byte range aligns with a page
- PR #1058 Added support for `DataFrame.loc[scalar]`
- PR #1060 Fix column creation with all valid nan values
- PR #1073 CSV Reader: Fix an issue where a column name includes the return character
- PR #1090 Updating Doxygen Comments
- PR #1080 Fix dtypes returned from loc / iloc because of lists
- PR #1102 CSV Reader: Minor fixes and memory usage improvements
- PR #1174: Fix release script typo
- PR #1137 Add prebuild script for CI
- PR #1118 Enhanced the `DataFrame.from_records()` feature
- PR #1129 Fix join performance with index parameter from using numpy array
- PR #1145 Issue with .agg call on multi-column dataframes
- PR #908 Some testing code cleanup
- PR #1167 Fix issue with null_count not being set after inplace fillna()
- PR #1184 Fix iloc performance regression
- PR #1185 Support left_on/right_on and also on=str in merge
- PR #1200 Fix allocating bitmasks with numba instead of rmm in allocate_mask function
- PR #1213 Fix bug with csv reader requesting subset of columns using wrong datatype
- PR #1223 gpuCI: Fix label on rapidsai channel on gpu build scripts
- PR #1242 Add explicit Thrust exec policy to fix NVCATEGORY_TEST segfault on some platforms
- PR #1246 Fix categorical tests that failed due to bad implicit type conversion
- PR #1255 Fix overwriting conda package main label uploads
- PR #1259 Add dlpack includes to pip build


# cuDF 0.5.1 (05 Feb 2019)

## Bug Fixes

- PR #842 Avoid using numpy via cimport to prevent ABI issues in Cython compilation


# cuDF 0.5.0 (28 Jan 2019)

## New Features

- PR #722 Add bzip2 decompression support to `read_csv()`
- PR #693 add ZLIB-based GZIP/ZIP support to `read_csv_strings()`
- PR #411 added null support to gdf_order_by (new API) and cudf_table::sort
- PR #525 Added GitHub Issue templates for bugs, documentation, new features, and questions
- PR #501 CSV Reader: Add support for user-specified decimal point and thousands separator to read_csv_strings()
- PR #455 CSV Reader: Add support for user-specified decimal point and thousands separator to read_csv()
- PR #439 add `DataFrame.drop` method similar to pandas
- PR #356 add `DataFrame.transpose` method and `DataFrame.T` property similar to pandas
- PR #505 CSV Reader: Add support for user-specified boolean values
- PR #350 Implemented Series replace function
- PR #490 Added print_env.sh script to gather relevant environment details when reporting cuDF issues
- PR #474 add ZLIB-based GZIP/ZIP support to `read_csv()`
- PR #547 Added melt similar to `pandas.melt()`
- PR #491 Add CI test script to check for updates to CHANGELOG.md in PRs
- PR #550 Add CI test script to check for style issues in PRs
- PR #558 Add CI scripts for cpu-based conda and gpu-based test builds
- PR #524 Add Boolean Indexing
- PR #564 Update python `sort_values` method to use updated libcudf `gdf_order_by` API
- PR #509 CSV Reader: Input CSV file can now be passed in as a text or a binary buffer
- PR #607 Add `__iter__` and iteritems to DataFrame class
- PR #643 added a new api gdf_replace_nulls that allows a user to replace nulls in a column

## Improvements

- PR #426 Removed sort-based groupby and refactored existing groupby APIs. Also improves C++/CUDA compile time.
- PR #461 Add `CUDF_HOME` variable in README.md to replace relative pathing.
- PR #472 RMM: Created centralized rmm::device_vector alias and rmm::exec_policy
- PR #500 Improved the concurrent hash map class to support partitioned (multi-pass) hash table building.
- PR #454 Improve CSV reader docs and examples
- PR #465 Added templated C++ API for RMM to avoid explicit cast to `void**`
- PR #513 `.gitignore` tweaks
- PR #521 Add `assert_eq` function for testing
- PR #502 Simplify Dockerfile for local dev, eliminate old conda/pip envs
- PR #549 Adds `-rdynamic` compiler flag to nvcc for Debug builds
- PR #472 RMM: Created centralized rmm::device_vector alias and rmm::exec_policy
- PR #577 Added external C++ API for scatter/gather functions
- PR #500 Improved the concurrent hash map class to support partitioned (multi-pass) hash table building
- PR #583 Updated `gdf_size_type` to `int`
- PR #500 Improved the concurrent hash map class to support partitioned (multi-pass) hash table building
- PR #617 Added .dockerignore file. Prevents adding stale cmake cache files to the docker container
- PR #658 Reduced `JOIN_TEST` time by isolating overflow test of hash table size computation
- PR #664 Added Debuging instructions to README
- PR #651 Remove noqa marks in `__init__.py` files
- PR #671 CSV Reader: uncompressed buffer input can be parsed without explicitly specifying compression as None
- PR #684 Make RMM a submodule
- PR #718 Ensure sum, product, min, max methods pandas compatibility on empty datasets
- PR #720 Refactored Index classes to make them more Pandas-like, added CategoricalIndex
- PR #749 Improve to_arrow and from_arrow Pandas compatibility
- PR #766 Remove TravisCI references, remove unused variables from CMake, fix ARROW_VERSION in Cmake
- PR #773 Add build-args back to Dockerfile and handle dependencies based on environment yml file
- PR #781 Move thirdparty submodules to root and symlink in /cpp
- PR #843 Fix broken cudf/python API examples, add new methods to the API index

## Bug Fixes

- PR #569 CSV Reader: Fix days being off-by-one when parsing some dates
- PR #531 CSV Reader: Fix incorrect parsing of quoted numbers
- PR #465 Added templated C++ API for RMM to avoid explicit cast to `void**`
- PR #473 Added missing <random> include
- PR #478 CSV Reader: Add api support for auto column detection, header, mangle_dupe_cols, usecols
- PR #495 Updated README to correct where cffi pytest should be executed
- PR #501 Fix the intermittent segfault caused by the `thousands` and `compression` parameters in the csv reader
- PR #502 Simplify Dockerfile for local dev, eliminate old conda/pip envs
- PR #512 fix bug for `on` parameter in `DataFrame.merge` to allow for None or single column name
- PR #511 Updated python/cudf/bindings/join.pyx to fix cudf merge printing out dtypes
- PR #513 `.gitignore` tweaks
- PR #521 Add `assert_eq` function for testing
- PR #537 Fix CMAKE_CUDA_STANDARD_REQURIED typo in CMakeLists.txt
- PR #447 Fix silent failure in initializing DataFrame from generator
- PR #545 Temporarily disable csv reader thousands test to prevent segfault (test re-enabled in PR #501)
- PR #559 Fix Assertion error while using `applymap` to change the output dtype
- PR #575 Update `print_env.sh` script to better handle missing commands
- PR #612 Prevent an exception from occuring with true division on integer series.
- PR #630 Fix deprecation warning for `pd.core.common.is_categorical_dtype`
- PR #622 Fix Series.append() behaviour when appending values with different numeric dtype
- PR #603 Fix error while creating an empty column using None.
- PR #673 Fix array of strings not being caught in from_pandas
- PR #644 Fix return type and column support of dataframe.quantile()
- PR #634 Fix create `DataFrame.from_pandas()` with numeric column names
- PR #654 Add resolution check for GDF_TIMESTAMP in Join
- PR #648 Enforce one-to-one copy required when using `numba>=0.42.0`
- PR #645 Fix cmake build type handling not setting debug options when CMAKE_BUILD_TYPE=="Debug"
- PR #669 Fix GIL deadlock when launching multiple python threads that make Cython calls
- PR #665 Reworked the hash map to add a way to report the destination partition for a key
- PR #670 CMAKE: Fix env include path taking precedence over libcudf source headers
- PR #674 Check for gdf supported column types
- PR #677 Fix 'gdf_csv_test_Dates' gtest failure due to missing nrows parameter
- PR #604 Fix the parsing errors while reading a csv file using `sep` instead of `delimiter`.
- PR #686 Fix converting nulls to NaT values when converting Series to Pandas/Numpy
- PR #689 CSV Reader: Fix behavior with skiprows+header to match pandas implementation
- PR #691 Fixes Join on empty input DFs
- PR #706 CSV Reader: Fix broken dtype inference when whitespace is in data
- PR #717 CSV reader: fix behavior when parsing a csv file with no data rows
- PR #724 CSV Reader: fix build issue due to parameter type mismatch in a std::max call
- PR #734 Prevents reading undefined memory in gpu_expand_mask_bits numba kernel
- PR #747 CSV Reader: fix an issue where CUDA allocations fail with some large input files
- PR #750 Fix race condition for handling NVStrings in CMake
- PR #719 Fix merge column ordering
- PR #770 Fix issue where RMM submodule pointed to wrong branch and pin other to correct branches
- PR #778 Fix hard coded ABI off setting
- PR #784 Update RMM submodule commit-ish and pip paths
- PR #794 Update `rmm::exec_policy` usage to fix segmentation faults when used as temprory allocator.
- PR #800 Point git submodules to branches of forks instead of exact commits


# cuDF 0.4.0 (05 Dec 2018)

## New Features

- PR #398 add pandas-compatible `DataFrame.shape()` and `Series.shape()`
- PR #394 New documentation feature "10 Minutes to cuDF"
- PR #361 CSV Reader: Add support for strings with delimiters

## Improvements

 - PR #436 Improvements for type_dispatcher and wrapper structs
 - PR #429 Add CHANGELOG.md (this file)
 - PR #266 use faster CUDA-accelerated DataFrame column/Series concatenation.
 - PR #379 new C++ `type_dispatcher` reduces code complexity in supporting many data types.
 - PR #349 Improve performance for creating columns from memoryview objects
 - PR #445 Update reductions to use type_dispatcher. Adds integer types support to sum_of_squares.
 - PR #448 Improve installation instructions in README.md
 - PR #456 Change default CMake build to Release, and added option for disabling compilation of tests

## Bug Fixes

 - PR #444 Fix csv_test CUDA too many resources requested fail.
 - PR #396 added missing output buffer in validity tests for groupbys.
 - PR #408 Dockerfile updates for source reorganization
 - PR #437 Add cffi to Dockerfile conda env, fixes "cannot import name 'librmm'"
 - PR #417 Fix `map_test` failure with CUDA 10
 - PR #414 Fix CMake installation include file paths
 - PR #418 Properly cast string dtypes to programmatic dtypes when instantiating columns
 - PR #427 Fix and tests for Concatenation illegal memory access with nulls


# cuDF 0.3.0 (23 Nov 2018)

## New Features

 - PR #336 CSV Reader string support

## Improvements

 - PR #354 source code refactored for better organization. CMake build system overhaul. Beginning of transition to Cython bindings.
 - PR #290 Add support for typecasting to/from datetime dtype
 - PR #323 Add handling pyarrow boolean arrays in input/out, add tests
 - PR #325 GDF_VALIDITY_UNSUPPORTED now returned for algorithms that don't support non-empty valid bitmasks
 - PR #381 Faster InputTooLarge Join test completes in ms rather than minutes.
 - PR #373 .gitignore improvements
 - PR #367 Doc cleanup & examples for DataFrame methods
 - PR #333 Add Rapids Memory Manager documentation
 - PR #321 Rapids Memory Manager adds file/line location logging and convenience macros
 - PR #334 Implement DataFrame `__copy__` and `__deepcopy__`
 - PR #271 Add NVTX ranges to pygdf
 - PR #311 Document system requirements for conda install

## Bug Fixes

 - PR #337 Retain index on `scale()` function
 - PR #344 Fix test failure due to PyArrow 0.11 Boolean handling
 - PR #364 Remove noexcept from managed_allocator;  CMakeLists fix for NVstrings
 - PR #357 Fix bug that made all series be considered booleans for indexing
 - PR #351 replace conda env configuration for developers
 - PRs #346 #360 Fix CSV reading of negative numbers
 - PR #342 Fix CMake to use conda-installed nvstrings
 - PR #341 Preserve categorical dtype after groupby aggregations
 - PR #315 ReadTheDocs build update to fix missing libcuda.so
 - PR #320 FIX out-of-bounds access error in reductions.cu
 - PR #319 Fix out-of-bounds memory access in libcudf count_valid_bits
 - PR #303 Fix printing empty dataframe


# cuDF 0.2.0 and cuDF 0.1.0

These were initial releases of cuDF based on previously separate pyGDF and libGDF libraries.<|MERGE_RESOLUTION|>--- conflicted
+++ resolved
@@ -14,15 +14,12 @@
 - PR #2179 Added Java quantiles
 - PR #2157 Add __array_function__ to DataFrame and Series
 - PR #2212 Java support for ORC reader
-<<<<<<< HEAD
-- PR #2356 Java column vector standard deviation support
-=======
 - PR #2304 gdf_group_by_without_aggregations returns gdf_column
 - PR #2105 Add google benchmark for hash-based join
 - PR #2293 Improve `compute_join_output_size` performance
 - PR #2316 Unique, nunique, and value_counts for datetime columns
 - PR #2049 Implemented merge functionality
->>>>>>> 80ba769f
+- PR #2356 Java column vector standard deviation support
 
 ## Improvements
 
