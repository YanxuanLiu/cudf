--- conflicted
+++ resolved
@@ -78,17 +78,13 @@
 - PR #3141 Java fix for relocated IO headers
 - PR #3149 Rename column_wrapper.cuh to column_wrapper.hpp
 - PR #3168 Fix mutable_column_device_view head const_cast
-<<<<<<< HEAD
-- PR #3012 replacing instances of `to_gpu_array` with `mem`
-=======
 - PR #3199 Update JNI includes for legacy moves
->>>>>>> 4f60daea
 - PR #3204 ORC writer: Fix ByteRLE encoding of NULLs
 - PR #2994 Fix split_out-support but with hash_object_dispatch
 - PR #3212 Fix string to date casting when format is not specified
 - PR #3218 Fixes `row_lexicographic_comparator` issue with handling two tables
 - PR #3228 Default initialize RMM when Java native dependencies are loaded
-
+- PR #3012 replacing instances of `to_gpu_array` with `mem`
 
 # cuDF 0.10.0 (16 Oct 2019)
 
