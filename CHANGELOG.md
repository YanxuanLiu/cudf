# cuDF 0.10.0 (Date TBD)

## New Features

- PR #2423 Added `groupby.quantile()`
- PR #2522 Add Java bindings for NVStrings backed upper and lower case mutators
- PR #2607 Add Java bindings for parsing JSON
- PR #2629 Add dropna= parameter to groupby
- PR #2585 ORC & Parquet Readers: Remove millisecond timestamp restriction
- PR #2559 Add Series.tolist()
- PR #2653 Add Java bindings for rolling window operations
- PR #2480 Merge `custreamz` codebase into `cudf` repo
- PR #2674 Add __contains__ for Index/Series/Column
- PR #2635 Add support to read from remote and cloud sources like s3, gcs, hdfs
- PR #2722 Add Java bindings for NVTX ranges
- PR #2702 Add make_bool to dataset generation functions
- PR #2394 Move `rapidsai/custrings` into `cudf`
- PR #2734 Final sync of custrings source into cudf
- PR #2724 Add libcudf support for __contains__
- PR #2781 Add issorted to is_monotonic
- PR #2685 Add cudf::scatter_to_tables and cython binding
- PR #2743 Add Java bindings for NVStrings timestamp2long as part of String ColumnVector casting
- PR #2785 Add nvstrings Python docs
- PR #2786 Add benchmarks option to root build.sh
- PR #2773 Add Fisher's unbiased kurtosis and skew for Series/DataFrame

## Improvements

- PR #2578 Update legacy_groupby to use libcudf group_by_without_aggregation
- PR #2581 Removed `managed` allocator from hash map classes.
- PR #2571 Remove unnecessary managed memory from gdf_column_concat
- PR #2648 Cython/Python reorg
- PR #2588 Update Series.append documentation
- PR #2632 Replace dask-cudf set_index code with upstream
- PR #2682 Add cudf.set_allocator() function for easier allocator init
- PR #2642 Improve null printing and testing
- PR #2747 Add missing Cython headers / cudftestutil lib to conda package for cuspatial build
- PR #2706 Compute CSV format in device code to speedup performance
- PR #2673 Add support for np.longlong type
- PR #2703 move dask serialization dispatch into cudf
- PR #2729 Handle file-handle input in to_csv
- PR #2741 CSV Reader: Move kernel functions into its own file
- PR #2766 Improve nvstrings python cmake flexibility
- PR #2756 Add out_time_unit option to csv reader, support timestamp resolutions
- PR #2771 Stopgap alias for to_gpu_matrix()
- PR #2783 Support mapping input columns to function arguments in apply kernels
- PR #2645 libcudf unique_count for Series.nunique 

## Bug Fixes

- PR #2584 ORC Reader: fix parsing of `DECIMAL` index positions
- PR #2619 Fix groupby serialization/deserialization
- PR #2614 Update Java version to match
- PR #2601 Fixes nlargest(1) issue in Series and Dataframe
- PR #2610 Fix a bug in index serialization (properly pass DeviceNDArray)
- PR #2621 Fixes the floordiv issue of not promoting float type when rhs is 0
- PR #2611 Types Test: fix static casting from negative int to string
- PR #2618 IO Readers: Fix datasource memory map failure for multiple reads
- PR #2615 fix string category partitioning in java API
- PR #2641 fix string category and timeunit concat in the java API
- PR #2658 Fix astype() for null categorical columns
- PR #2660 fix column string category and timeunit concat in the java API
- PR #2664 ORC reader: fix `skip_rows` larger than first stripe
- PR #2654 Allow Java gdfOrderBy to work with string categories
- PR #2669 AVRO reader: fix non-deterministic output
- PR #2668 Update Java bindings to specify timestamp units for ORC and Parquet readers
- PR #2679 AVRO reader: fix cuda errors when decoding compressed streams
- PR #2692 Add concatenation for data-frame with different headers (empty and non-empty)
- PR #2651 Remove nvidia driver installation from ci/cpu/build.sh
- PR #2697 Ensure csv reader sets datetime column time units
- PR #2698 Return RangeIndex from contiguous slice of RangeIndex
- PR #2672 Fix null and integer handling in round
- PR #2704 Parquet Reader: Fix crash when loading string column with nulls
- PR #2725 Fix Jitify issue with running on Turing using CUDA version < 10
- PR #2731 Fix building of benchmarks
- PR #2738 Fix java to find new NVStrings locations
- PR #2736 Pin Jitify branch to v0.10 version
- PR #2742 IO Readers: Fix possible silent failures when creating `NvStrings` instance
- PR #2753 Fix java quantile API calls
- PR #2762 Fix validity processing for time in java
- PR #2796 Fix handling string slicing and other nvstrings delegated methods with dask
- PR #2769 Fix link to API docs in README.md
- PR #2772 Handle multiindex pandas Series #2772
- PR #2749 Fix apply_rows/apply_chunks pessimistic null mask to use in_cols null masks only
- PR #2752 CSV Reader: Fix exception when there's no rows to process
- PR #2716 Added Exception for `StringMethods` in string methods
<<<<<<< HEAD
- PR #2794 Fix async race in NVCategory::get_value and get_value_bounds
=======
- PR #2787 Fix Broadcasting `None` to `cudf-series`
- PR #2795 Fix java build/cast error
>>>>>>> bdb52919


# cuDF 0.9.0 (21 Aug 2019)

## New Features

- PR #1993 Add CUDA-accelerated series aggregations: mean, var, std
- PR #2111 IO Readers: Support memory buffer, file-like object, and URL inputs
- PR #2012 Add `reindex()` to DataFrame and Series
- PR #2097 Add GPU-accelerated AVRO reader
- PR #2098 Support binary ops on DFs and Series with mismatched indices
- PR #2160 Merge `dask-cudf` codebase into `cudf` repo
- PR #2149 CSV Reader: Add `hex` dtype for explicit hexadecimal parsing
- PR #2156 Add `upper_bound()` and `lower_bound()` for libcudf tables and `searchsorted()` for cuDF Series
- PR #2158 CSV Reader: Support single, non-list/dict argument for `dtype`
- PR #2177 CSV Reader: Add `parse_dates` parameter for explicit date inference
- PR #1744 cudf::apply_boolean_mask and cudf::drop_nulls support for cudf::table inputs (multi-column)
- PR #2196 Add `DataFrame.dropna()`
- PR #2197 CSV Writer: add `chunksize` parameter for `to_csv`
- PR #2215 `type_dispatcher` benchmark
- PR #2179 Add Java quantiles
- PR #2157 Add __array_function__ to DataFrame and Series
- PR #2212 Java support for ORC reader
- PR #2224 Add DataFrame isna, isnull, notna functions
- PR #2236 Add Series.drop_duplicates
- PR #2105 Add hash-based join benchmark
- PR #2316 Add unique, nunique, and value_counts for datetime columns
- PR #2337 Add Java support for slicing a ColumnVector
- PR #2049 Add cudf::merge (sorted merge)
- PR #2368 Full cudf+dask Parquet Support
- PR #2380 New cudf::is_sorted checks whether cudf::table is sorted
- PR #2356 Java column vector standard deviation support
- PR #2221 MultiIndex full indexing - Support iloc and wildcards for loc
- PR #2429 Java support for getting length of strings in a ColumnVector
- PR #2415 Add `value_counts` for series of any type
- PR #2446 Add __array_function__ for index
- PR #2437 ORC reader: Add 'use_np_dtypes' option
- PR #2382 Add CategoricalAccessor add, remove, rename, and ordering methods
- PR #2464 Native implement `__cuda_array_interface__` for Series/Index/Column objects
- PR #2425 Rolling window now accepts array-based user-defined functions
- PR #2442 Add __setitem__
- PR #2449 Java support for getting byte count of strings in a ColumnVector
- PR #2492 Add groupby.size() method
- PR #2358 Add cudf::nans_to_nulls: convert floating point column into bitmask
- PR #2489 Add drop argument to set_index
- PR #2491 Add Java bindings for ORC reader 'use_np_dtypes' option
- PR #2213 Support s/ms/us/ns DatetimeColumn time unit resolutions
- PR #2536 Add _constructor properties to Series and DataFrame

## Improvements

- PR #2103 Move old `column` and `bitmask` files into `legacy/` directory
- PR #2109 added name to Python column classes
- PR #1947 Cleanup serialization code
- PR #2125 More aggregate in java API
- PR #2127 Add in java Scalar tests
- PR #2088 Refactor of Python groupby code
- PR #2130 Java serialization and deserialization of tables.
- PR #2131 Chunk rows logic added to csv_writer
- PR #2129 Add functions in the Java API to support nullable column filtering
- PR #2165 made changes to get_dummies api for it to be available in MethodCache
- PR #2171 Add CodeCov integration, fix doc version, make --skip-tests work when invoking with source
- PR #2184 handle remote orc files for dask-cudf
- PR #2186 Add `getitem` and `getattr` style access to Rolling objects
- PR #2168 Use cudf.Column for CategoricalColumn's categories instead of a tuple
- PR #2193 DOC: cudf::type_dispatcher documentation for specializing dispatched functors
- PR #2199 Better java support for appending strings
- PR #2176 Added column dtype support for datetime, int8, int16 to csv_writer
- PR #2209 Matching `get_dummies` & `select_dtypes` behavior to pandas
- PR #2217 Updated Java bindings to use the new groupby API
- PR #2214 DOC: Update doc instructions to build/install `cudf` and `dask-cudf`
- PR #2220 Update Java bindings for reduction rename
- PR #2232 Move CodeCov upload from build script to Jenkins
- PR #2225 refactor to use libcudf for gathering columns in dataframes
- PR #2293 Improve join performance (faster compute_join_output_size)
- PR #2300 Create separate dask codeowners for dask-cudf codebase
- PR #2304 gdf_group_by_without_aggregations returns gdf_column
- PR #2309 Java readers: remove redundant copy of result pointers
- PR #2307 Add `black` and `isort` to style checker script
- PR #2345 Restore removal of old groupby implementation
- PR #2342 Improve `astype()` to operate all ways
- PR #2329 using libcudf cudf::copy for column deep copy
- PR #2344 DOC: docs on code formatting for contributors
- PR #2376 Add inoperative axis= and win_type= arguments to Rolling()
- PR #2378 remove dask for (de-)serialization of cudf objects
- PR #2353 Bump Arrow and Dask versions
- PR #2377 Replace `standard_python_slice` with just `slice.indices()`
- PR #2373 cudf.DataFrame enchancements & Series.values support
- PR #2392 Remove dlpack submodule; make cuDF's Cython API externally accessible
- PR #2430 Updated Java bindings to use the new unary API
- PR #2406 Moved all existing `table` related files to a `legacy/` directory
- PR #2350 Performance related changes to get_dummies
- PR #2420 Remove `cudautils.astype` and replace with `typecast.apply_cast`
- PR #2456 Small improvement to typecast utility
- PR #2458 Fix handling of thirdparty packages in `isort` config
- PR #2459 IO Readers: Consolidate all readers to use `datasource` class
- PR #2475 Exposed type_dispatcher.hpp, nvcategory_util.hpp and wrapper_types.hpp in the include folder
- PR #2484 Enabled building libcudf as a static library
- PR #2453 Streamline CUDA_REL environment variable
- PR #2483 Bundle Boost filesystem dependency in the Java jar
- PR #2486 Java API hash functions
- PR #2481 Adds the ignore_null_keys option to the java api
- PR #2490 Java api: support multiple aggregates for the same column
- PR #2510 Java api: uses table based apply_boolean_mask
- PR #2432 Use pandas formatting for console, html, and latex output
- PR #2573 Bump numba version to 0.45.1
- PR #2606 Fix references to notebooks-contrib

## Bug Fixes

- PR #2086 Fixed quantile api behavior mismatch in series & dataframe
- PR #2128 Add offset param to host buffer readers in java API.
- PR #2145 Work around binops validity checks for java
- PR #2146 Work around unary_math validity checks for java
- PR #2151 Fixes bug in cudf::copy_range where null_count was invalid
- PR #2139 matching to pandas describe behavior & fixing nan values issue
- PR #2161 Implicitly convert unsigned to signed integer types in binops
- PR #2154 CSV Reader: Fix bools misdetected as strings dtype
- PR #2178 Fix bug in rolling bindings where a view of an ephemeral column was being taken
- PR #2180 Fix issue with isort reordering `importorskip` below imports depending on them
- PR #2187 fix to honor dtype when numpy arrays are passed to columnops.as_column
- PR #2190 Fix issue in astype conversion of string column to 'str'
- PR #2208 Fix issue with calling `head()` on one row dataframe
- PR #2229 Propagate exceptions from Cython cdef functions
- PR #2234 Fix issue with local build script not properly building
- PR #2223 Fix CUDA invalid configuration errors reported after loading small compressed ORC files
- PR #2162 Setting is_unique and is_monotonic-related attributes
- PR #2244 Fix ORC RLEv2 delta mode decoding with nonzero residual delta width
- PR #2297 Work around `var/std` unsupported only at debug build
- PR #2302 Fixed java serialization corner case
- PR #2355 Handle float16 in binary operations
- PR #2311 Fix copy behaviour for GenericIndex
- PR #2349 Fix issues with String filter in java API
- PR #2323 Fix groupby on categoricals
- PR #2328 Ensure order is preserved in CategoricalAccessor._set_categories
- PR #2202 Fix issue with unary ops mishandling empty input
- PR #2326 Fix for bug in DLPack when reading multiple columns
- PR #2324 Fix cudf Docker build
- PR #2325 Fix ORC RLEv2 patched base mode decoding with nonzero patch width
- PR #2235 Fix get_dummies to be compatible with dask
- PR #2332 Zero initialize gdf_dtype_extra_info
- PR #2355 Handle float16 in binary operations
- PR #2360 Fix missing dtype handling in cudf.Series & columnops.as_column
- PR #2364 Fix quantile api and other trivial issues around it
- PR #2361 Fixed issue with `codes` of CategoricalIndex
- PR #2357 Fixed inconsistent type of index created with from_pandas vs direct construction
- PR #2389 Fixed Rolling __getattr__ and __getitem__ for offset based windows
- PR #2402 Fixed bug in valid mask computation in cudf::copy_if (apply_boolean_mask)
- PR #2401 Fix to a scalar datetime(of type Days) issue
- PR #2386 Correctly allocate output valids in groupby
- PR #2411 Fixed failures on binary op on single element string column
- PR #2422 Fix Pandas logical binary operation incompatibilites
- PR #2447 Fix CodeCov posting build statuses temporarily
- PR #2450 Fix erroneous null handling in `cudf.DataFrame`'s `apply_rows`
- PR #2470 Fix issues with empty strings and string categories (Java)
- PR #2471 Fix String Column Validity.
- PR #2481 Fix java validity buffer serialization
- PR #2485 Updated bytes calculation to use size_t to avoid overflow in column concat
- PR #2461 Fix groupby multiple aggregations same column
- PR #2514 Fix cudf::drop_nulls threshold handling in Cython
- PR #2516 Fix utilities include paths and meta.yaml header paths
- PR #2517 Fix device memory leak in to_dlpack tensor deleter
- PR #2431 Fix local build generated file ownerships
- PR #2511 Added import of orc, refactored exception handlers to not squash fatal exceptions
- PR #2527 Fix index and column input handling in dask_cudf read_parquet
- PR #2466 Fix `dataframe.query` returning null rows erroneously
- PR #2548 Orc reader: fix non-deterministic data decoding at chunk boundaries
- PR #2557 fix cudautils import in string.py
- PR #2521 Fix casting datetimes from/to the same resolution
- PR #2545 Fix MultiIndexes with datetime levels
- PR #2560 Remove duplicate `dlpack` definition in conda recipe
- PR #2567 Fix ColumnVector.fromScalar issues while dealing with null scalars
- PR #2565 Orc reader: fix incorrect data decoding of int64 data types
- PR #2577 Fix search benchmark compilation error by adding necessary header
- PR #2604 Fix a bug in copying.pyx:_normalize_types that upcasted int32 to int64


# cuDF 0.8.0 (27 June 2019)

## New Features

- PR #1524 Add GPU-accelerated JSON Lines parser with limited feature set
- PR #1569 Add support for Json objects to the JSON Lines reader
- PR #1622 Add Series.loc
- PR #1654 Add cudf::apply_boolean_mask: faster replacement for gdf_apply_stencil
- PR #1487 cython gather/scatter
- PR #1310 Implemented the slice/split functionality.
- PR #1630 Add Python layer to the GPU-accelerated JSON reader
- PR #1745 Add rounding of numeric columns via Numba
- PR #1772 JSON reader: add support for BytesIO and StringIO input
- PR #1527 Support GDF_BOOL8 in readers and writers
- PR #1819 Logical operators (AND, OR, NOT) for libcudf and cuDF
- PR #1813 ORC Reader: Add support for stripe selection
- PR #1828 JSON Reader: add suport for bool8 columns
- PR #1833 Add column iterator with/without nulls
- PR #1665 Add the point-in-polygon GIS function
- PR #1863 Series and Dataframe methods for all and any
- PR #1908 cudf::copy_range and cudf::fill for copying/assigning an index or range to a constant
- PR #1921 Add additional formats for typecasting to/from strings
- PR #1807 Add Series.dropna()
- PR #1987 Allow user defined functions in the form of ptx code to be passed to binops
- PR #1948 Add operator functions like `Series.add()` to DataFrame and Series
- PR #1954 Add skip test argument to GPU build script
- PR #2018 Add bindings for new groupby C++ API
- PR #1984 Add rolling window operations Series.rolling() and DataFrame.rolling()
- PR #1542 Python method and bindings for to_csv
- PR #1995 Add Java API
- PR #1998 Add google benchmark to cudf
- PR #1845 Add cudf::drop_duplicates, DataFrame.drop_duplicates
- PR #1652 Added `Series.where()` feature
- PR #2074 Java Aggregates, logical ops, and better RMM support
- PR #2140 Add a `cudf::transform` function
- PR #2068 Concatenation of different typed columns

## Improvements

- PR #1538 Replacing LesserRTTI with inequality_comparator
- PR #1703 C++: Added non-aggregating `insert` to `concurrent_unordered_map` with specializations to store pairs with a single atomicCAS when possible.
- PR #1422 C++: Added a RAII wrapper for CUDA streams
- PR #1701 Added `unique` method for stringColumns
- PR #1713 Add documentation for Dask-XGBoost
- PR #1666 CSV Reader: Improve performance for files with large number of columns
- PR #1725 Enable the ability to use a single column groupby as its own index
- PR #1759 Add an example showing simultaneous rolling averages to `apply_grouped` documentation
- PR #1746 C++: Remove unused code: `windowed_ops.cu`, `sorting.cu`, `hash_ops.cu`
- PR #1748 C++: Add `bool` nullability flag to `device_table` row operators
- PR #1764 Improve Numerical column: `mean_var` and `mean`
- PR #1767 Speed up Python unit tests
- PR #1770 Added build.sh script, updated CI scripts and documentation
- PR #1739 ORC Reader: Add more pytest coverage
- PR #1696 Added null support in `Series.replace()`.
- PR #1390 Added some basic utility functions for `gdf_column`'s
- PR #1791 Added general column comparison code for testing
- PR #1795 Add printing of git submodule info to `print_env.sh`
- PR #1796 Removing old sort based group by code and gdf_filter
- PR #1811 Added funtions for copying/allocating `cudf::table`s
- PR #1838 Improve columnops.column_empty so that it returns typed columns instead of a generic Column
- PR #1890 Add utils.get_dummies- a pandas-like wrapper around one_hot-encoding
- PR #1823 CSV Reader: default the column type to string for empty dataframes
- PR #1827 Create bindings for scalar-vector binops, and update one_hot_encoding to use them
- PR #1817 Operators now support different sized dataframes as long as they don't share different sized columns
- PR #1855 Transition replace_nulls to new C++ API and update corresponding Cython/Python code
- PR #1858 Add `std::initializer_list` constructor to `column_wrapper`
- PR #1846 C++ type-erased gdf_equal_columns test util; fix gdf_equal_columns logic error
- PR #1390 Added some basic utility functions for `gdf_column`s
- PR #1391 Tidy up bit-resolution-operation and bitmask class code
- PR #1882 Add iloc functionality to MultiIndex dataframes
- PR #1884 Rolling windows: general enhancements and better coverage for unit tests
- PR #1886 support GDF_STRING_CATEGORY columns in apply_boolean_mask, drop_nulls and other libcudf functions
- PR #1896 Improve performance of groupby with levels specified in dask-cudf
- PR #1915 Improve iloc performance for non-contiguous row selection
- PR #1859 Convert read_json into a C++ API
- PR #1919 Rename libcudf namespace gdf to namespace cudf
- PR #1850 Support left_on and right_on for DataFrame merge operator
- PR #1930 Specialize constructor for `cudf::bool8` to cast argument to `bool`
- PR #1938 Add default constructor for `column_wrapper`
- PR #1930 Specialize constructor for `cudf::bool8` to cast argument to `bool`
- PR #1952 consolidate libcudf public API headers in include/cudf
- PR #1949 Improved selection with boolmask using libcudf `apply_boolean_mask`
- PR #1956 Add support for nulls in `query()`
- PR #1973 Update `std::tuple` to `std::pair` in top-most libcudf APIs and C++ transition guide
- PR #1981 Convert read_csv into a C++ API
- PR #1868 ORC Reader: Support row index for speed up on small/medium datasets
- PR #1964 Added support for list-like types in Series.str.cat
- PR #2005 Use HTML5 details tag in bug report issue template
- PR #2003 Removed few redundant unit-tests from test_string.py::test_string_cat
- PR #1944 Groupby design improvements
- PR #2017 Convert `read_orc()` into a C++ API
- PR #2011 Convert `read_parquet()` into a C++ API
- PR #1756 Add documentation "10 Minutes to cuDF and dask_cuDF"
- PR #2034 Adding support for string columns concatenation using "add" binary operator
- PR #2042 Replace old "10 Minutes" guide with new guide for docs build process
- PR #2036 Make library of common test utils to speed up tests compilation
- PR #2022 Facilitating get_dummies to be a high level api too
- PR #2050 Namespace IO readers and add back free-form `read_xxx` functions
- PR #2104 Add a functional ``sort=`` keyword argument to groupby
- PR #2108 Add `find_and_replace` for StringColumn for replacing single values

## Bug Fixes

- PR #1465 Fix for test_orc.py and test_sparse_df.py test failures
- PR #1583 Fix underlying issue in `as_index()` that was causing `Series.quantile()` to fail
- PR #1680 Add errors= keyword to drop() to fix cudf-dask bug
- PR #1651 Fix `query` function on empty dataframe
- PR #1616 Fix CategoricalColumn to access categories by index instead of iteration
- PR #1660 Fix bug in `loc` when indexing with a column name (a string)
- PR #1683 ORC reader: fix timestamp conversion to UTC
- PR #1613 Improve CategoricalColumn.fillna(-1) performance
- PR #1642 Fix failure of CSV_TEST gdf_csv_test.SkiprowsNrows on multiuser systems
- PR #1709 Fix handling of `datetime64[ms]` in `dataframe.select_dtypes`
- PR #1704 CSV Reader: Add support for the plus sign in number fields
- PR #1687 CSV reader: return an empty dataframe for zero size input
- PR #1757 Concatenating columns with null columns
- PR #1755 Add col_level keyword argument to melt
- PR #1758 Fix df.set_index() when setting index from an empty column
- PR #1749 ORC reader: fix long strings of NULL values resulting in incorrect data
- PR #1742 Parquet Reader: Fix index column name to match PANDAS compat
- PR #1782 Update libcudf doc version
- PR #1783 Update conda dependencies
- PR #1786 Maintain the original series name in series.unique output
- PR #1760 CSV Reader: fix segfault when dtype list only includes columns from usecols list
- PR #1831 build.sh: Assuming python is in PATH instead of using PYTHON env var
- PR #1839 Raise an error instead of segfaulting when transposing a DataFrame with StringColumns
- PR #1840 Retain index correctly during merge left_on right_on
- PR #1825 cuDF: Multiaggregation Groupby Failures
- PR #1789 CSV Reader: Fix missing support for specifying `int8` and `int16` dtypes
- PR #1857 Cython Bindings: Handle `bool` columns while calling `column_view_from_NDArrays`
- PR #1849 Allow DataFrame support methods to pass arguments to the methods
- PR #1847 Fixed #1375 by moving the nvstring check into the wrapper function
- PR #1864 Fixing cudf reduction for POWER platform
- PR #1869 Parquet reader: fix Dask timestamps not matching with Pandas (convert to milliseconds)
- PR #1876 add dtype=bool for `any`, `all` to treat integer column correctly
- PR #1875 CSV reader: take NaN values into account in dtype detection
- PR #1873 Add column dtype checking for the all/any methods
- PR #1902 Bug with string iteration in _apply_basic_agg
- PR #1887 Fix for initialization issue in pq_read_arg,orc_read_arg
- PR #1867 JSON reader: add support for null/empty fields, including the 'null' literal
- PR #1891 Fix bug #1750 in string column comparison
- PR #1909 Support of `to_pandas()` of boolean series with null values
- PR #1923 Use prefix removal when two aggs are called on a SeriesGroupBy
- PR #1914 Zero initialize gdf_column local variables
- PR #1959 Add support for comparing boolean Series to scalar
- PR #1966 Ignore index fix in series append
- PR #1967 Compute index __sizeof__ only once for DataFrame __sizeof__
- PR #1977 Support CUDA installation in default system directories
- PR #1982 Fixes incorrect index name after join operation
- PR #1985 Implement `GDF_PYMOD`, a special modulo that follows python's sign rules
- PR #1991 Parquet reader: fix decoding of NULLs
- PR #1990 Fixes a rendering bug in the `apply_grouped` documentation
- PR #1978 Fix for values being filled in an empty dataframe
- PR #2001 Correctly create MultiColumn from Pandas MultiColumn
- PR #2006 Handle empty dataframe groupby construction for dask
- PR #1965 Parquet Reader: Fix duplicate index column when it's already in `use_cols`
- PR #2033 Add pip to conda environment files to fix warning
- PR #2028 CSV Reader: Fix reading of uncompressed files without a recognized file extension
- PR #2073 Fix an issue when gathering columns with NVCategory and nulls
- PR #2053 cudf::apply_boolean_mask return empty column for empty boolean mask
- PR #2066 exclude `IteratorTest.mean_var_output` test from debug build
- PR #2069 Fix JNI code to use read_csv and read_parquet APIs
- PR #2071 Fix bug with unfound transitive dependencies for GTests in Ubuntu 18.04
- PR #2089 Configure Sphinx to render params correctly
- PR #2091 Fix another bug with unfound transitive dependencies for `cudftestutils` in Ubuntu 18.04
- PR #2115 Just apply `--disable-new-dtags` instead of trying to define all the transitive dependencies
- PR #2106 Fix errors in JitCache tests caused by sharing of device memory between processes
- PR #2120 Fix errors in JitCache tests caused by running multiple threads on the same data
- PR #2102 Fix memory leak in groupby
- PR #2113 fixed typo in to_csv code example


# cudf 0.7.2 (16 May 2019)

## New Features

- PR #1735 Added overload for atomicAdd on int64. Streamlined implementation of custom atomic overloads.
- PR #1741 Add MultiIndex concatenation

## Bug Fixes

- PR #1718 Fix issue with SeriesGroupBy MultiIndex in dask-cudf
- PR #1734 Python: fix performance regression for groupby count() aggregations
- PR #1768 Cython: fix handling read only schema buffers in gpuarrow reader


# cudf 0.7.1 (11 May 2019)

## New Features

- PR #1702 Lazy load MultiIndex to return groupby performance to near optimal.

## Bug Fixes

- PR #1708 Fix handling of `datetime64[ms]` in `dataframe.select_dtypes`


# cuDF 0.7.0 (10 May 2019)

## New Features

- PR #982 Implement gdf_group_by_without_aggregations and gdf_unique_indices functions
- PR #1142 Add `GDF_BOOL` column type
- PR #1194 Implement overloads for CUDA atomic operations
- PR #1292 Implemented Bitwise binary ops AND, OR, XOR (&, |, ^)
- PR #1235 Add GPU-accelerated Parquet Reader
- PR #1335 Added local_dict arg in `DataFrame.query()`.
- PR #1282 Add Series and DataFrame.describe()
- PR #1356 Rolling windows
- PR #1381 Add DataFrame._get_numeric_data
- PR #1388 Add CODEOWNERS file to auto-request reviews based on where changes are made
- PR #1396 Add DataFrame.drop method
- PR #1413 Add DataFrame.melt method
- PR #1412 Add DataFrame.pop()
- PR #1419 Initial CSV writer function
- PR #1441 Add Series level cumulative ops (cumsum, cummin, cummax, cumprod)
- PR #1420 Add script to build and test on a local gpuCI image
- PR #1440 Add DatetimeColumn.min(), DatetimeColumn.max()
- PR #1455 Add Series.Shift via Numba kernel
- PR #1441 Add Series level cumulative ops (cumsum, cummin, cummax, cumprod)
- PR #1461 Add Python coverage test to gpu build
- PR #1445 Parquet Reader: Add selective reading of rows and row group
- PR #1532 Parquet Reader: Add support for INT96 timestamps
- PR #1516 Add Series and DataFrame.ndim
- PR #1556 Add libcudf C++ transition guide
- PR #1466 Add GPU-accelerated ORC Reader
- PR #1565 Add build script for nightly doc builds
- PR #1508 Add Series isna, isnull, and notna
- PR #1456 Add Series.diff() via Numba kernel
- PR #1588 Add Index `astype` typecasting
- PR #1301 MultiIndex support
- PR #1599 Level keyword supported in groupby
- PR #929 Add support operations to dataframe
- PR #1609 Groupby accept list of Series
- PR #1658 Support `group_keys=True` keyword in groupby method

## Improvements

- PR #1531 Refactor closures as private functions in gpuarrow
- PR #1404 Parquet reader page data decoding speedup
- PR #1076 Use `type_dispatcher` in join, quantiles, filter, segmented sort, radix sort and hash_groupby
- PR #1202 Simplify README.md
- PR #1149 CSV Reader: Change convertStrToValue() functions to `__device__` only
- PR #1238 Improve performance of the CUDA trie used in the CSV reader
- PR #1245 Use file cache for JIT kernels
- PR #1278 Update CONTRIBUTING for new conda environment yml naming conventions
- PR #1163 Refactored UnaryOps. Reduced API to two functions: `gdf_unary_math` and `gdf_cast`. Added `abs`, `-`, and `~` ops. Changed bindings to Cython
- PR #1284 Update docs version
- PR #1287 add exclude argument to cudf.select_dtype function
- PR #1286 Refactor some of the CSV Reader kernels into generic utility functions
- PR #1291 fillna in `Series.to_gpu_array()` and `Series.to_array()` can accept the scalar too now.
- PR #1005 generic `reduction` and `scan` support
- PR #1349 Replace modernGPU sort join with thrust.
- PR #1363 Add a dataframe.mean(...) that raises NotImplementedError to satisfy `dask.dataframe.utils.is_dataframe_like`
- PR #1319 CSV Reader: Use column wrapper for gdf_column output alloc/dealloc
- PR #1376 Change series quantile default to linear
- PR #1399 Replace CFFI bindings for NVTX functions with Cython bindings
- PR #1389 Refactored `set_null_count()`
- PR #1386 Added macros `GDF_TRY()`, `CUDF_TRY()` and `ASSERT_CUDF_SUCCEEDED()`
- PR #1435 Rework CMake and conda recipes to depend on installed libraries
- PR #1391 Tidy up bit-resolution-operation and bitmask class code
- PR #1439 Add cmake variable to enable compiling CUDA code with -lineinfo
- PR #1462 Add ability to read parquet files from arrow::io::RandomAccessFile
- PR #1453 Convert CSV Reader CFFI to Cython
- PR #1479 Convert Parquet Reader CFFI to Cython
- PR #1397 Add a utility function for producing an overflow-safe kernel launch grid configuration
- PR #1382 Add GPU parsing of nested brackets to cuIO parsing utilities
- PR #1481 Add cudf::table constructor to allocate a set of `gdf_column`s
- PR #1484 Convert GroupBy CFFI to Cython
- PR #1463 Allow and default melt keyword argument var_name to be None
- PR #1486 Parquet Reader: Use device_buffer rather than device_ptr
- PR #1525 Add cudatoolkit conda dependency
- PR #1520 Renamed `src/dataframe` to `src/table` and moved `table.hpp`. Made `types.hpp` to be type declarations only.
- PR #1492 Convert transpose CFFI to Cython
- PR #1495 Convert binary and unary ops CFFI to Cython
- PR #1503 Convert sorting and hashing ops CFFI to Cython
- PR #1522 Use latest release version in update-version CI script
- PR #1533 Remove stale join CFFI, fix memory leaks in join Cython
- PR #1521 Added `row_bitmask` to compute bitmask for rows of a table. Merged `valids_ops.cu` and `bitmask_ops.cu`
- PR #1553 Overload `hash_row` to avoid using intial hash values. Updated `gdf_hash` to select between overloads
- PR #1585 Updated `cudf::table` to maintain own copy of wrapped `gdf_column*`s
- PR #1559 Add `except +` to all Cython function definitions to catch C++ exceptions properly
- PR #1617 `has_nulls` and `column_dtypes` for `cudf::table`
- PR #1590 Remove CFFI from the build / install process entirely
- PR #1536 Convert gpuarrow CFFI to Cython
- PR #1655 Add `Column._pointer` as a way to access underlying `gdf_column*` of a `Column`
- PR #1655 Update readme conda install instructions for cudf version 0.6 and 0.7


## Bug Fixes

- PR #1233 Fix dtypes issue while adding the column to `str` dataframe.
- PR #1254 CSV Reader: fix data type detection for floating-point numbers in scientific notation
- PR #1289 Fix looping over each value instead of each category in concatenation
- PR #1293 Fix Inaccurate error message in join.pyx
- PR #1308 Add atomicCAS overload for `int8_t`, `int16_t`
- PR #1317 Fix catch polymorphic exception by reference in ipc.cu
- PR #1325 Fix dtype of null bitmasks to int8
- PR #1326 Update build documentation to use -DCMAKE_CXX11_ABI=ON
- PR #1334 Add "na_position" argument to CategoricalColumn sort_by_values
- PR #1321 Fix out of bounds warning when checking Bzip2 header
- PR #1359 Add atomicAnd/Or/Xor for integers
- PR #1354 Fix `fillna()` behaviour when replacing values with different dtypes
- PR #1347 Fixed core dump issue while passing dict_dtypes without column names in `cudf.read_csv()`
- PR #1379 Fixed build failure caused due to error: 'col_dtype' may be used uninitialized
- PR #1392 Update cudf Dockerfile and package_versions.sh
- PR #1385 Added INT8 type to `_schema_to_dtype` for use in GpuArrowReader
- PR #1393 Fixed a bug in `gdf_count_nonzero_mask()` for the case of 0 bits to count
- PR #1395 Update CONTRIBUTING to use the environment variable CUDF_HOME
- PR #1416 Fix bug at gdf_quantile_exact and gdf_quantile_appox
- PR #1421 Fix remove creation of series multiple times during `add_column()`
- PR #1405 CSV Reader: Fix memory leaks on read_csv() failure
- PR #1328 Fix CategoricalColumn to_arrow() null mask
- PR #1433 Fix NVStrings/categories includes
- PR #1432 Update NVStrings to 0.7.* to coincide with 0.7 development
- PR #1483 Modify CSV reader to avoid cropping blank quoted characters in non-string fields
- PR #1446 Merge 1275 hotfix from master into branch-0.7
- PR #1447 Fix legacy groupby apply docstring
- PR #1451 Fix hash join estimated result size is not correct
- PR #1454 Fix local build script improperly change directory permissions
- PR #1490 Require Dask 1.1.0+ for `is_dataframe_like` test or skip otherwise.
- PR #1491 Use more specific directories & groups in CODEOWNERS
- PR #1497 Fix Thrust issue on CentOS caused by missing default constructor of host_vector elements
- PR #1498 Add missing include guard to device_atomics.cuh and separated DEVICE_ATOMICS_TEST
- PR #1506 Fix csv-write call to updated NVStrings method
- PR #1510 Added nvstrings `fillna()` function
- PR #1507 Parquet Reader: Default string data to GDF_STRING
- PR #1535 Fix doc issue to ensure correct labelling of cudf.series
- PR #1537 Fix `undefined reference` link error in HashPartitionTest
- PR #1548 Fix ci/local/build.sh README from using an incorrect image example
- PR #1551 CSV Reader: Fix integer column name indexing
- PR #1586 Fix broken `scalar_wrapper::operator==`
- PR #1591 ORC/Parquet Reader: Fix missing import for FileNotFoundError exception
- PR #1573 Parquet Reader: Fix crash due to clash with ORC reader datasource
- PR #1607 Revert change of `column.to_dense_buffer` always return by copy for performance concerns
- PR #1618 ORC reader: fix assert & data output when nrows/skiprows isn't aligned to stripe boundaries
- PR #1631 Fix failure of TYPES_TEST on some gcc-7 based systems.
- PR #1641 CSV Reader: Fix skip_blank_lines behavior with Windows line terminators (\r\n)
- PR #1648 ORC reader: fix non-deterministic output when skiprows is non-zero
- PR #1676 Fix groupby `as_index` behaviour with `MultiIndex`
- PR #1659 Fix bug caused by empty groupbys and multiindex slicing throwing exceptions
- PR #1656 Correct Groupby failure in dask when un-aggregable columns are left in dataframe.
- PR #1689 Fix groupby performance regression
- PR #1694 Add Cython as a runtime dependency since it's required in `setup.py`


# cuDF 0.6.1 (25 Mar 2019)

## Bug Fixes

- PR #1275 Fix CentOS exception in DataFrame.hash_partition from using value "returned" by a void function


# cuDF 0.6.0 (22 Mar 2019)

## New Features

- PR #760 Raise `FileNotFoundError` instead of `GDF_FILE_ERROR` in `read_csv` if the file does not exist
- PR #539 Add Python bindings for replace function
- PR #823 Add Doxygen configuration to enable building HTML documentation for libcudf C/C++ API
- PR #807 CSV Reader: Add byte_range parameter to specify the range in the input file to be read
- PR #857 Add Tail method for Series/DataFrame and update Head method to use iloc
- PR #858 Add series feature hashing support
- PR #871 CSV Reader: Add support for NA values, including user specified strings
- PR #893 Adds PyArrow based parquet readers / writers to Python, fix category dtype handling, fix arrow ingest buffer size issues
- PR #867 CSV Reader: Add support for ignoring blank lines and comment lines
- PR #887 Add Series digitize method
- PR #895 Add Series groupby
- PR #898 Add DataFrame.groupby(level=0) support
- PR #920 Add feather, JSON, HDF5 readers / writers from PyArrow / Pandas
- PR #888 CSV Reader: Add prefix parameter for column names, used when parsing without a header
- PR #913 Add DLPack support: convert between cuDF DataFrame and DLTensor
- PR #939 Add ORC reader from PyArrow
- PR #918 Add Series.groupby(level=0) support
- PR #906 Add binary and comparison ops to DataFrame
- PR #958 Support unary and binary ops on indexes
- PR #964 Add `rename` method to `DataFrame`, `Series`, and `Index`
- PR #985 Add `Series.to_frame` method
- PR #985 Add `drop=` keyword to reset_index method
- PR #994 Remove references to pygdf
- PR #990 Add external series groupby support
- PR #988 Add top-level merge function to cuDF
- PR #992 Add comparison binaryops to DateTime columns
- PR #996 Replace relative path imports with absolute paths in tests
- PR #995 CSV Reader: Add index_col parameter to specify the column name or index to be used as row labels
- PR #1004 Add `from_gpu_matrix` method to DataFrame
- PR #997 Add property index setter
- PR #1007 Replace relative path imports with absolute paths in cudf
- PR #1013 select columns with df.columns
- PR #1016 Rename Series.unique_count() to nunique() to match pandas API
- PR #947 Prefixsum to handle nulls and float types
- PR #1029 Remove rest of relative path imports
- PR #1021 Add filtered selection with assignment for Dataframes
- PR #872 Adding NVCategory support to cudf apis
- PR #1052 Add left/right_index and left/right_on keywords to merge
- PR #1091 Add `indicator=` and `suffixes=` keywords to merge
- PR #1107 Add unsupported keywords to Series.fillna
- PR #1032 Add string support to cuDF python
- PR #1136 Removed `gdf_concat`
- PR #1153 Added function for getting the padded allocation size for valid bitmask
- PR #1148 Add cudf.sqrt for dataframes and Series
- PR #1159 Add Python bindings for libcudf dlpack functions
- PR #1155 Add __array_ufunc__ for DataFrame and Series for sqrt
- PR #1168 to_frame for series accepts a name argument


## Improvements

- PR #1218 Add dask-cudf page to API docs
- PR #892 Add support for heterogeneous types in binary ops with JIT
- PR #730 Improve performance of `gdf_table` constructor
- PR #561 Add Doxygen style comments to Join CUDA functions
- PR #813 unified libcudf API functions by replacing gpu_ with gdf_
- PR #822 Add support for `__cuda_array_interface__` for ingest
- PR #756 Consolidate common helper functions from unordered map and multimap
- PR #753 Improve performance of groupby sum and average, especially for cases with few groups.
- PR #836 Add ingest support for arrow chunked arrays in Column, Series, DataFrame creation
- PR #763 Format doxygen comments for csv_read_arg struct
- PR #532 CSV Reader: Use type dispatcher instead of switch block
- PR #694 Unit test utilities improvements
- PR #878 Add better indexing to Groupby
- PR #554 Add `empty` method and `is_monotonic` attribute to `Index`
- PR #1040 Fixed up Doxygen comment tags
- PR #909 CSV Reader: Avoid host->device->host copy for header row data
- PR #916 Improved unit testing and error checking for `gdf_column_concat`
- PR #941 Replace `numpy` call in `Series.hash_encode` with `numba`
- PR #942 Added increment/decrement operators for wrapper types
- PR #943 Updated `count_nonzero_mask` to return `num_rows` when the mask is null
- PR #952 Added trait to map C++ type to `gdf_dtype`
- PR #966 Updated RMM submodule.
- PR #998 Add IO reader/writer modules to API docs, fix for missing cudf.Series docs
- PR #1017 concatenate along columns for Series and DataFrames
- PR #1002 Support indexing a dataframe with another boolean dataframe
- PR #1018 Better concatenation for Series and Dataframes
- PR #1036 Use Numpydoc style docstrings
- PR #1047 Adding gdf_dtype_extra_info to gdf_column_view_augmented
- PR #1054 Added default ctor to SerialTrieNode to overcome Thrust issue in CentOS7 + CUDA10
- PR #1024 CSV Reader: Add support for hexadecimal integers in integral-type columns
- PR #1033 Update `fillna()` to use libcudf function `gdf_replace_nulls`
- PR #1066 Added inplace assignment for columns and select_dtypes for dataframes
- PR #1026 CSV Reader: Change the meaning and type of the quoting parameter to match Pandas
- PR #1100 Adds `CUDF_EXPECTS` error-checking macro
- PR #1092 Fix select_dtype docstring
- PR #1111 Added cudf::table
- PR #1108 Sorting for datetime columns
- PR #1120 Return a `Series` (not a `Column`) from `Series.cat.set_categories()`
- PR #1128 CSV Reader: The last data row does not need to be line terminated
- PR #1183 Bump Arrow version to 0.12.1
- PR #1208 Default to CXX11_ABI=ON
- PR #1252 Fix NVStrings dependencies for cuda 9.2 and 10.0
- PR #2037 Optimize the existing `gather` and `scatter` routines in `libcudf`

## Bug Fixes

- PR #821 Fix flake8 issues revealed by flake8 update
- PR #808 Resolved renamed `d_columns_valids` variable name
- PR #820 CSV Reader: fix the issue where reader adds additional rows when file uses \r\n as a line terminator
- PR #780 CSV Reader: Fix scientific notation parsing and null values for empty quotes
- PR #815 CSV Reader: Fix data parsing when tabs are present in the input CSV file
- PR #850 Fix bug where left joins where the left df has 0 rows causes a crash
- PR #861 Fix memory leak by preserving the boolean mask index
- PR #875 Handle unnamed indexes in to/from arrow functions
- PR #877 Fix ingest of 1 row arrow tables in from arrow function
- PR #876 Added missing `<type_traits>` include
- PR #889 Deleted test_rmm.py which has now moved to RMM repo
- PR #866 Merge v0.5.1 numpy ABI hotfix into 0.6
- PR #917 value_counts return int type on empty columns
- PR #611 Renamed `gdf_reduce_optimal_output_size()` -> `gdf_reduction_get_intermediate_output_size()`
- PR #923 fix index for negative slicing for cudf dataframe and series
- PR #927 CSV Reader: Fix category GDF_CATEGORY hashes not being computed properly
- PR #921 CSV Reader: Fix parsing errors with delim_whitespace, quotations in the header row, unnamed columns
- PR #933 Fix handling objects of all nulls in series creation
- PR #940 CSV Reader: Fix an issue where the last data row is missing when using byte_range
- PR #945 CSV Reader: Fix incorrect datetime64 when milliseconds or space separator are used
- PR #959 Groupby: Problem with column name lookup
- PR #950 Converting dataframe/recarry with non-contiguous arrays
- PR #963 CSV Reader: Fix another issue with missing data rows when using byte_range
- PR #999 Fix 0 sized kernel launches and empty sort_index exception
- PR #993 Fix dtype in selecting 0 rows from objects
- PR #1009 Fix performance regression in `to_pandas` method on DataFrame
- PR #1008 Remove custom dask communication approach
- PR #1001 CSV Reader: Fix a memory access error when reading a large (>2GB) file with date columns
- PR #1019 Binary Ops: Fix error when one input column has null mask but other doesn't
- PR #1014 CSV Reader: Fix false positives in bool value detection
- PR #1034 CSV Reader: Fix parsing floating point precision and leading zero exponents
- PR #1044 CSV Reader: Fix a segfault when byte range aligns with a page
- PR #1058 Added support for `DataFrame.loc[scalar]`
- PR #1060 Fix column creation with all valid nan values
- PR #1073 CSV Reader: Fix an issue where a column name includes the return character
- PR #1090 Updating Doxygen Comments
- PR #1080 Fix dtypes returned from loc / iloc because of lists
- PR #1102 CSV Reader: Minor fixes and memory usage improvements
- PR #1174: Fix release script typo
- PR #1137 Add prebuild script for CI
- PR #1118 Enhanced the `DataFrame.from_records()` feature
- PR #1129 Fix join performance with index parameter from using numpy array
- PR #1145 Issue with .agg call on multi-column dataframes
- PR #908 Some testing code cleanup
- PR #1167 Fix issue with null_count not being set after inplace fillna()
- PR #1184 Fix iloc performance regression
- PR #1185 Support left_on/right_on and also on=str in merge
- PR #1200 Fix allocating bitmasks with numba instead of rmm in allocate_mask function
- PR #1213 Fix bug with csv reader requesting subset of columns using wrong datatype
- PR #1223 gpuCI: Fix label on rapidsai channel on gpu build scripts
- PR #1242 Add explicit Thrust exec policy to fix NVCATEGORY_TEST segfault on some platforms
- PR #1246 Fix categorical tests that failed due to bad implicit type conversion
- PR #1255 Fix overwriting conda package main label uploads
- PR #1259 Add dlpack includes to pip build


# cuDF 0.5.1 (05 Feb 2019)

## Bug Fixes

- PR #842 Avoid using numpy via cimport to prevent ABI issues in Cython compilation


# cuDF 0.5.0 (28 Jan 2019)

## New Features

- PR #722 Add bzip2 decompression support to `read_csv()`
- PR #693 add ZLIB-based GZIP/ZIP support to `read_csv_strings()`
- PR #411 added null support to gdf_order_by (new API) and cudf_table::sort
- PR #525 Added GitHub Issue templates for bugs, documentation, new features, and questions
- PR #501 CSV Reader: Add support for user-specified decimal point and thousands separator to read_csv_strings()
- PR #455 CSV Reader: Add support for user-specified decimal point and thousands separator to read_csv()
- PR #439 add `DataFrame.drop` method similar to pandas
- PR #356 add `DataFrame.transpose` method and `DataFrame.T` property similar to pandas
- PR #505 CSV Reader: Add support for user-specified boolean values
- PR #350 Implemented Series replace function
- PR #490 Added print_env.sh script to gather relevant environment details when reporting cuDF issues
- PR #474 add ZLIB-based GZIP/ZIP support to `read_csv()`
- PR #547 Added melt similar to `pandas.melt()`
- PR #491 Add CI test script to check for updates to CHANGELOG.md in PRs
- PR #550 Add CI test script to check for style issues in PRs
- PR #558 Add CI scripts for cpu-based conda and gpu-based test builds
- PR #524 Add Boolean Indexing
- PR #564 Update python `sort_values` method to use updated libcudf `gdf_order_by` API
- PR #509 CSV Reader: Input CSV file can now be passed in as a text or a binary buffer
- PR #607 Add `__iter__` and iteritems to DataFrame class
- PR #643 added a new api gdf_replace_nulls that allows a user to replace nulls in a column

## Improvements

- PR #426 Removed sort-based groupby and refactored existing groupby APIs. Also improves C++/CUDA compile time.
- PR #461 Add `CUDF_HOME` variable in README.md to replace relative pathing.
- PR #472 RMM: Created centralized rmm::device_vector alias and rmm::exec_policy
- PR #500 Improved the concurrent hash map class to support partitioned (multi-pass) hash table building.
- PR #454 Improve CSV reader docs and examples
- PR #465 Added templated C++ API for RMM to avoid explicit cast to `void**`
- PR #513 `.gitignore` tweaks
- PR #521 Add `assert_eq` function for testing
- PR #502 Simplify Dockerfile for local dev, eliminate old conda/pip envs
- PR #549 Adds `-rdynamic` compiler flag to nvcc for Debug builds
- PR #472 RMM: Created centralized rmm::device_vector alias and rmm::exec_policy
- PR #577 Added external C++ API for scatter/gather functions
- PR #500 Improved the concurrent hash map class to support partitioned (multi-pass) hash table building
- PR #583 Updated `gdf_size_type` to `int`
- PR #500 Improved the concurrent hash map class to support partitioned (multi-pass) hash table building
- PR #617 Added .dockerignore file. Prevents adding stale cmake cache files to the docker container
- PR #658 Reduced `JOIN_TEST` time by isolating overflow test of hash table size computation
- PR #664 Added Debuging instructions to README
- PR #651 Remove noqa marks in `__init__.py` files
- PR #671 CSV Reader: uncompressed buffer input can be parsed without explicitly specifying compression as None
- PR #684 Make RMM a submodule
- PR #718 Ensure sum, product, min, max methods pandas compatibility on empty datasets
- PR #720 Refactored Index classes to make them more Pandas-like, added CategoricalIndex
- PR #749 Improve to_arrow and from_arrow Pandas compatibility
- PR #766 Remove TravisCI references, remove unused variables from CMake, fix ARROW_VERSION in Cmake
- PR #773 Add build-args back to Dockerfile and handle dependencies based on environment yml file
- PR #781 Move thirdparty submodules to root and symlink in /cpp
- PR #843 Fix broken cudf/python API examples, add new methods to the API index

## Bug Fixes

- PR #569 CSV Reader: Fix days being off-by-one when parsing some dates
- PR #531 CSV Reader: Fix incorrect parsing of quoted numbers
- PR #465 Added templated C++ API for RMM to avoid explicit cast to `void**`
- PR #473 Added missing <random> include
- PR #478 CSV Reader: Add api support for auto column detection, header, mangle_dupe_cols, usecols
- PR #495 Updated README to correct where cffi pytest should be executed
- PR #501 Fix the intermittent segfault caused by the `thousands` and `compression` parameters in the csv reader
- PR #502 Simplify Dockerfile for local dev, eliminate old conda/pip envs
- PR #512 fix bug for `on` parameter in `DataFrame.merge` to allow for None or single column name
- PR #511 Updated python/cudf/bindings/join.pyx to fix cudf merge printing out dtypes
- PR #513 `.gitignore` tweaks
- PR #521 Add `assert_eq` function for testing
- PR #537 Fix CMAKE_CUDA_STANDARD_REQURIED typo in CMakeLists.txt
- PR #447 Fix silent failure in initializing DataFrame from generator
- PR #545 Temporarily disable csv reader thousands test to prevent segfault (test re-enabled in PR #501)
- PR #559 Fix Assertion error while using `applymap` to change the output dtype
- PR #575 Update `print_env.sh` script to better handle missing commands
- PR #612 Prevent an exception from occuring with true division on integer series.
- PR #630 Fix deprecation warning for `pd.core.common.is_categorical_dtype`
- PR #622 Fix Series.append() behaviour when appending values with different numeric dtype
- PR #603 Fix error while creating an empty column using None.
- PR #673 Fix array of strings not being caught in from_pandas
- PR #644 Fix return type and column support of dataframe.quantile()
- PR #634 Fix create `DataFrame.from_pandas()` with numeric column names
- PR #654 Add resolution check for GDF_TIMESTAMP in Join
- PR #648 Enforce one-to-one copy required when using `numba>=0.42.0`
- PR #645 Fix cmake build type handling not setting debug options when CMAKE_BUILD_TYPE=="Debug"
- PR #669 Fix GIL deadlock when launching multiple python threads that make Cython calls
- PR #665 Reworked the hash map to add a way to report the destination partition for a key
- PR #670 CMAKE: Fix env include path taking precedence over libcudf source headers
- PR #674 Check for gdf supported column types
- PR #677 Fix 'gdf_csv_test_Dates' gtest failure due to missing nrows parameter
- PR #604 Fix the parsing errors while reading a csv file using `sep` instead of `delimiter`.
- PR #686 Fix converting nulls to NaT values when converting Series to Pandas/Numpy
- PR #689 CSV Reader: Fix behavior with skiprows+header to match pandas implementation
- PR #691 Fixes Join on empty input DFs
- PR #706 CSV Reader: Fix broken dtype inference when whitespace is in data
- PR #717 CSV reader: fix behavior when parsing a csv file with no data rows
- PR #724 CSV Reader: fix build issue due to parameter type mismatch in a std::max call
- PR #734 Prevents reading undefined memory in gpu_expand_mask_bits numba kernel
- PR #747 CSV Reader: fix an issue where CUDA allocations fail with some large input files
- PR #750 Fix race condition for handling NVStrings in CMake
- PR #719 Fix merge column ordering
- PR #770 Fix issue where RMM submodule pointed to wrong branch and pin other to correct branches
- PR #778 Fix hard coded ABI off setting
- PR #784 Update RMM submodule commit-ish and pip paths
- PR #794 Update `rmm::exec_policy` usage to fix segmentation faults when used as temprory allocator.
- PR #800 Point git submodules to branches of forks instead of exact commits


# cuDF 0.4.0 (05 Dec 2018)

## New Features

- PR #398 add pandas-compatible `DataFrame.shape()` and `Series.shape()`
- PR #394 New documentation feature "10 Minutes to cuDF"
- PR #361 CSV Reader: Add support for strings with delimiters

## Improvements

 - PR #436 Improvements for type_dispatcher and wrapper structs
 - PR #429 Add CHANGELOG.md (this file)
 - PR #266 use faster CUDA-accelerated DataFrame column/Series concatenation.
 - PR #379 new C++ `type_dispatcher` reduces code complexity in supporting many data types.
 - PR #349 Improve performance for creating columns from memoryview objects
 - PR #445 Update reductions to use type_dispatcher. Adds integer types support to sum_of_squares.
 - PR #448 Improve installation instructions in README.md
 - PR #456 Change default CMake build to Release, and added option for disabling compilation of tests

## Bug Fixes

 - PR #444 Fix csv_test CUDA too many resources requested fail.
 - PR #396 added missing output buffer in validity tests for groupbys.
 - PR #408 Dockerfile updates for source reorganization
 - PR #437 Add cffi to Dockerfile conda env, fixes "cannot import name 'librmm'"
 - PR #417 Fix `map_test` failure with CUDA 10
 - PR #414 Fix CMake installation include file paths
 - PR #418 Properly cast string dtypes to programmatic dtypes when instantiating columns
 - PR #427 Fix and tests for Concatenation illegal memory access with nulls


# cuDF 0.3.0 (23 Nov 2018)

## New Features

 - PR #336 CSV Reader string support

## Improvements

 - PR #354 source code refactored for better organization. CMake build system overhaul. Beginning of transition to Cython bindings.
 - PR #290 Add support for typecasting to/from datetime dtype
 - PR #323 Add handling pyarrow boolean arrays in input/out, add tests
 - PR #325 GDF_VALIDITY_UNSUPPORTED now returned for algorithms that don't support non-empty valid bitmasks
 - PR #381 Faster InputTooLarge Join test completes in ms rather than minutes.
 - PR #373 .gitignore improvements
 - PR #367 Doc cleanup & examples for DataFrame methods
 - PR #333 Add Rapids Memory Manager documentation
 - PR #321 Rapids Memory Manager adds file/line location logging and convenience macros
 - PR #334 Implement DataFrame `__copy__` and `__deepcopy__`
 - PR #271 Add NVTX ranges to pygdf
 - PR #311 Document system requirements for conda install

## Bug Fixes

 - PR #337 Retain index on `scale()` function
 - PR #344 Fix test failure due to PyArrow 0.11 Boolean handling
 - PR #364 Remove noexcept from managed_allocator;  CMakeLists fix for NVstrings
 - PR #357 Fix bug that made all series be considered booleans for indexing
 - PR #351 replace conda env configuration for developers
 - PRs #346 #360 Fix CSV reading of negative numbers
 - PR #342 Fix CMake to use conda-installed nvstrings
 - PR #341 Preserve categorical dtype after groupby aggregations
 - PR #315 ReadTheDocs build update to fix missing libcuda.so
 - PR #320 FIX out-of-bounds access error in reductions.cu
 - PR #319 Fix out-of-bounds memory access in libcudf count_valid_bits
 - PR #303 Fix printing empty dataframe


# cuDF 0.2.0 and cuDF 0.1.0

These were initial releases of cuDF based on previously separate pyGDF and libGDF libraries.<|MERGE_RESOLUTION|>--- conflicted
+++ resolved
@@ -84,12 +84,9 @@
 - PR #2749 Fix apply_rows/apply_chunks pessimistic null mask to use in_cols null masks only
 - PR #2752 CSV Reader: Fix exception when there's no rows to process
 - PR #2716 Added Exception for `StringMethods` in string methods
-<<<<<<< HEAD
+- PR #2787 Fix Broadcasting `None` to `cudf-series`
 - PR #2794 Fix async race in NVCategory::get_value and get_value_bounds
-=======
-- PR #2787 Fix Broadcasting `None` to `cudf-series`
 - PR #2795 Fix java build/cast error
->>>>>>> bdb52919
 
 
 # cuDF 0.9.0 (21 Aug 2019)
