# cuDF 0.11.0 (Date TBD)

## New Features

- PR #2930 JSON Reader: Support ARROW_RANDOM_FILE input
- PR #2987 Add `inplace` arg to `DataFrame.reset_index` and `Series`

## Improvements

- PR #2904 Move gpu decompressors to cudf::io namespace
- PR #2977 Moved old C++ test utilities to legacy directory.
- PR #2965 Fix slow orc reader perf with large uncompressed blocks
- PR #2995 Move JIT type utilities to legacy directory
- PR #2927 Add ``Table`` and ``TableView`` extension classes that wrap legacy cudf::table
- PR #3005 Renames `cudf::exp` namespace to `cudf::experimental`
- PR #3008 Make safe versions of `is_null` and `is_valid` in `column_device_view`
- PR #3027 Move copying.hpp and related source to legacy folder
- PR #3014 Snappy decompression optimizations
- PR #2996 IO Readers: Replace `cuio::device_buffer` with `rmm::device_buffer`
<<<<<<< HEAD
- PR #3067 Java method to return size of device memory buffer
=======
- PR #3029 Update gdf_ numeric types with stdint and move to cudf namespace
>>>>>>> e07bffd2

## Bug Fixes

- PR #3030 Fix snappy decoding regression in PR #3014
- PR #3041 Fixed exp to experimental namespace name change issue
- PR #3060 Move copying.hpp includes to legacy


# cuDF 0.10.0 (Date TBD)

## New Features

- PR #2423 Added `groupby.quantile()`
- PR #2522 Add Java bindings for NVStrings backed upper and lower case mutators
- PR #2605 Added Sort based groupby in libcudf
- PR #2607 Add Java bindings for parsing JSON
- PR #2629 Add dropna= parameter to groupby
- PR #2585 ORC & Parquet Readers: Remove millisecond timestamp restriction
- PR #2507 Add GPU-accelerated ORC Writer
- PR #2559 Add Series.tolist()
- PR #2653 Add Java bindings for rolling window operations
- PR #2480 Merge `custreamz` codebase into `cudf` repo
- PR #2674 Add __contains__ for Index/Series/Column
- PR #2635 Add support to read from remote and cloud sources like s3, gcs, hdfs
- PR #2722 Add Java bindings for NVTX ranges
- PR #2702 Add make_bool to dataset generation functions
- PR #2394 Move `rapidsai/custrings` into `cudf`
- PR #2734 Final sync of custrings source into cudf
- PR #2724 Add libcudf support for __contains__
- PR #2777 Add python bindings for porter stemmer measure functionality
- PR #2781 Add issorted to is_monotonic
- PR #2685 Add cudf::scatter_to_tables and cython binding
- PR #2743 Add Java bindings for NVStrings timestamp2long as part of String ColumnVector casting
- PR #2785 Add nvstrings Python docs
- PR #2786 Add benchmarks option to root build.sh
- PR #2802 Add `cudf::repeat()` and `cudf.Series.repeat()`
- PR #2773 Add Fisher's unbiased kurtosis and skew for Series/DataFrame
- PR #2748 Parquet Reader: Add option to specify loading of PANDAS index
- PR #2807 Add scatter_by_map to DataFrame python API
- PR #2836 Add nvstrings.code_points method
- PR #2844 Add Series/DataFrame notnull
- PR #2858 Add GTest type list utilities
- PR #2870 Add support for grouping by Series of arbitrary length
- PR #2719 Series covariance and Pearson correlation
- PR #2207 Beginning of libcudf overhaul: introduce new column and table types
- PR #2869 Add `cudf.CategoricalDtype`
- PR #2838 CSV Reader: Support ARROW_RANDOM_FILE input
- PR #2655 CuPy-based Series and Dataframe .values property
- PR #2803 Added `edit_distance_matrix()` function to calculate pairwise edit distance for each string on a given nvstrings object.
- PR #2811 Start of cudf strings column work based on 2207
- PR #2872 Add Java pinned memory pool allocator
- PR #2969 Add findAndReplaceAll to ColumnVector
- PR #2814 Add Datetimeindex.weekday
- PR #2999 Add timestamp conversion support for string categories
- PR #2918 Add cudf::column timestamp wrapper types

## Improvements

- PR #2578 Update legacy_groupby to use libcudf group_by_without_aggregation
- PR #2581 Removed `managed` allocator from hash map classes.
- PR #2571 Remove unnecessary managed memory from gdf_column_concat
- PR #2648 Cython/Python reorg
- PR #2588 Update Series.append documentation
- PR #2632 Replace dask-cudf set_index code with upstream
- PR #2682 Add cudf.set_allocator() function for easier allocator init
- PR #2642 Improve null printing and testing
- PR #2747 Add missing Cython headers / cudftestutil lib to conda package for cuspatial build
- PR #2706 Compute CSV format in device code to speedup performance
- PR #2673 Add support for np.longlong type
- PR #2703 move dask serialization dispatch into cudf
- PR #2728 Add YYMMDD to version tag for nightly conda packages
- PR #2729 Handle file-handle input in to_csv
- PR #2741 CSV Reader: Move kernel functions into its own file
- PR #2766 Improve nvstrings python cmake flexibility
- PR #2756 Add out_time_unit option to csv reader, support timestamp resolutions
- PR #2771 Stopgap alias for to_gpu_matrix()
- PR #2783 Support mapping input columns to function arguments in apply kernels
- PR #2645 libcudf unique_count for Series.nunique
- PR #2817 Dask-cudf: `read_parquet` support for remote filesystems
- PR #2823 improve java data movement debugging
- PR #2806 CSV Reader: Clean-up row offset operations
- PR #2640 Add dask wait/persist exmaple to 10 minute guide
- PR #2828 Optimizations of kernel launch configuration for `DataFrame.apply_rows` and `DataFrame.apply_chunks`
- PR #2831 Add `column` argument to `DataFrame.drop`
- PR #2775 Various optimizations to improve __getitem__ and __setitem__ performance
- PR #2810 cudf::allocate_like can optionally always allocate a mask.
- PR #2833 Parquet reader: align page data allocation sizes to 4-bytes to satisfy cuda-memcheck
- PR #2832 Using the new Python bindings for UCX
- PR #2856 Update group_split_cudf to use scatter_by_map
- PR #2890 Optionally keep serialized table data on the host.
- PR #2778 Doc: Updated and fixed some docstrings that were formatted incorrectly.
- PR #2830 Use YYMMDD tag in custreamz nightly build
- PR #2875 Java: Remove synchronized from register methods in MemoryCleaner
- PR #2887 Minor snappy decompression optimization
- PR #2899 Use new RMM API based on Cython
- PR #2788 Guide to Python UDFs
- PR #2919 Change java API to use operators in groupby namespace
- PR #2909 CSV Reader: Avoid row offsets host vector default init

## Bug Fixes

- PR #2584 ORC Reader: fix parsing of `DECIMAL` index positions
- PR #2619 Fix groupby serialization/deserialization
- PR #2614 Update Java version to match
- PR #2601 Fixes nlargest(1) issue in Series and Dataframe
- PR #2610 Fix a bug in index serialization (properly pass DeviceNDArray)
- PR #2621 Fixes the floordiv issue of not promoting float type when rhs is 0
- PR #2611 Types Test: fix static casting from negative int to string
- PR #2618 IO Readers: Fix datasource memory map failure for multiple reads
- PR #2628 groupby_without_aggregation non-nullable input table produces non-nullable output
- PR #2615 fix string category partitioning in java API
- PR #2641 fix string category and timeunit concat in the java API
- PR #2649 Fix groupby issue resulting from column_empty bug
- PR #2658 Fix astype() for null categorical columns
- PR #2660 fix column string category and timeunit concat in the java API
- PR #2664 ORC reader: fix `skip_rows` larger than first stripe
- PR #2654 Allow Java gdfOrderBy to work with string categories
- PR #2669 AVRO reader: fix non-deterministic output
- PR #2668 Update Java bindings to specify timestamp units for ORC and Parquet readers
- PR #2679 AVRO reader: fix cuda errors when decoding compressed streams
- PR #2692 Add concatenation for data-frame with different headers (empty and non-empty)
- PR #2651 Remove nvidia driver installation from ci/cpu/build.sh
- PR #2697 Ensure csv reader sets datetime column time units
- PR #2698 Return RangeIndex from contiguous slice of RangeIndex
- PR #2672 Fix null and integer handling in round
- PR #2704 Parquet Reader: Fix crash when loading string column with nulls
- PR #2725 Fix Jitify issue with running on Turing using CUDA version < 10
- PR #2731 Fix building of benchmarks
- PR #2738 Fix java to find new NVStrings locations
- PR #2736 Pin Jitify branch to v0.10 version
- PR #2742 IO Readers: Fix possible silent failures when creating `NvStrings` instance
- PR #2753 Fix java quantile API calls
- PR #2762 Fix validity processing for time in java
- PR #2796 Fix handling string slicing and other nvstrings delegated methods with dask
- PR #2769 Fix link to API docs in README.md
- PR #2772 Handle multiindex pandas Series #2772
- PR #2749 Fix apply_rows/apply_chunks pessimistic null mask to use in_cols null masks only
- PR #2752 CSV Reader: Fix exception when there's no rows to process
- PR #2716 Added Exception for `StringMethods` in string methods
- PR #2787 Fix Broadcasting `None` to `cudf-series`
- PR #2794 Fix async race in NVCategory::get_value and get_value_bounds
- PR #2795 Fix java build/cast error
- PR #2496 Fix improper merge of two dataframes when names differ
- PR #2824 Fix issue with incorrect result when Numeric Series replace is called several times
- PR #2751 Replace value with null
- PR #2765 Fix Java inequality comparisons for string category
- PR #2818 Fix java join API to use new C++ join API
- PR #2841 Fix nvstrings.slice and slice_from for range (0,0)
- PR #2837 Fix join benchmark
- PR #2809 Add hash_df and group_split dispatch functions for dask
- PR #2843 Parquet reader: fix skip_rows when not aligned with page or row_group boundaries
- PR #2851 Deleted existing dask-cudf/record.txt
- PR #2854 Fix column creation from ephemeral objects exposing __cuda_array_interface__
- PR #2860 Fix boolean indexing when the result is a single row
- PR #2859 Fix tail method issue for string columns
- PR #2852 Fixed `cumsum()` and `cumprod()` on boolean series.
- PR #2865 DaskIO: Fix `read_csv` and `read_orc` when input is list of files
- PR #2750 Fixed casting values to cudf::bool8 so non-zero values always cast to true
- PR #2873 Fixed dask_cudf read_partition bug by generating ParquetDatasetPiece
- PR #2850 Fixes dask_cudf.read_parquet on partitioned datasets
- PR #2896 Properly handle `axis` string keywords in `concat`
- PR #2926 Update rounding algorithm to avoid using fmod
- PR #2968 Fix Java dependency loading when using NVTX
- PR #2963 Fix ORC writer uncompressed block indexing
- PR #2928 CSV Reader: Fix using `byte_range` for large datasets
- PR #2983 Fix sm_70+ race condition in gpu_unsnap
- PR #2964 ORC Writer: Segfault when writing mixed numeric and string columns
- PR #3007 Java: Remove unit test that frees RMM invalid pointer
- PR #3009 Fix orc reader RLEv2 patch position regression from PR #2507
- PR #3002 Fix CUDA invalid configuration errors reported after loading an ORC file without data
- PR #3035 Update update-version.sh for new docs locations
- PR #3038 Fix uninitialized stream parameter in device_table deleter
- PR #3064 Fixes groupby performance issue
- PR #3061 Add rmmInitialize to nvstrings gtests
- PR #3058 Fix UDF doc markdown formatting
- PR #3059 Add nvstrings python build instructions to contributing.md


# cuDF 0.9.0 (21 Aug 2019)

## New Features

- PR #1993 Add CUDA-accelerated series aggregations: mean, var, std
- PR #2111 IO Readers: Support memory buffer, file-like object, and URL inputs
- PR #2012 Add `reindex()` to DataFrame and Series
- PR #2097 Add GPU-accelerated AVRO reader
- PR #2098 Support binary ops on DFs and Series with mismatched indices
- PR #2160 Merge `dask-cudf` codebase into `cudf` repo
- PR #2149 CSV Reader: Add `hex` dtype for explicit hexadecimal parsing
- PR #2156 Add `upper_bound()` and `lower_bound()` for libcudf tables and `searchsorted()` for cuDF Series
- PR #2158 CSV Reader: Support single, non-list/dict argument for `dtype`
- PR #2177 CSV Reader: Add `parse_dates` parameter for explicit date inference
- PR #1744 cudf::apply_boolean_mask and cudf::drop_nulls support for cudf::table inputs (multi-column)
- PR #2196 Add `DataFrame.dropna()`
- PR #2197 CSV Writer: add `chunksize` parameter for `to_csv`
- PR #2215 `type_dispatcher` benchmark
- PR #2179 Add Java quantiles
- PR #2157 Add __array_function__ to DataFrame and Series
- PR #2212 Java support for ORC reader
- PR #2224 Add DataFrame isna, isnull, notna functions
- PR #2236 Add Series.drop_duplicates
- PR #2105 Add hash-based join benchmark
- PR #2316 Add unique, nunique, and value_counts for datetime columns
- PR #2337 Add Java support for slicing a ColumnVector
- PR #2049 Add cudf::merge (sorted merge)
- PR #2368 Full cudf+dask Parquet Support
- PR #2380 New cudf::is_sorted checks whether cudf::table is sorted
- PR #2356 Java column vector standard deviation support
- PR #2221 MultiIndex full indexing - Support iloc and wildcards for loc
- PR #2429 Java support for getting length of strings in a ColumnVector
- PR #2415 Add `value_counts` for series of any type
- PR #2446 Add __array_function__ for index
- PR #2437 ORC reader: Add 'use_np_dtypes' option
- PR #2382 Add CategoricalAccessor add, remove, rename, and ordering methods
- PR #2464 Native implement `__cuda_array_interface__` for Series/Index/Column objects
- PR #2425 Rolling window now accepts array-based user-defined functions
- PR #2442 Add __setitem__
- PR #2449 Java support for getting byte count of strings in a ColumnVector
- PR #2492 Add groupby.size() method
- PR #2358 Add cudf::nans_to_nulls: convert floating point column into bitmask
- PR #2489 Add drop argument to set_index
- PR #2491 Add Java bindings for ORC reader 'use_np_dtypes' option
- PR #2213 Support s/ms/us/ns DatetimeColumn time unit resolutions
- PR #2536 Add _constructor properties to Series and DataFrame

## Improvements

- PR #2103 Move old `column` and `bitmask` files into `legacy/` directory
- PR #2109 added name to Python column classes
- PR #1947 Cleanup serialization code
- PR #2125 More aggregate in java API
- PR #2127 Add in java Scalar tests
- PR #2088 Refactor of Python groupby code
- PR #2130 Java serialization and deserialization of tables.
- PR #2131 Chunk rows logic added to csv_writer
- PR #2129 Add functions in the Java API to support nullable column filtering
- PR #2165 made changes to get_dummies api for it to be available in MethodCache
- PR #2171 Add CodeCov integration, fix doc version, make --skip-tests work when invoking with source
- PR #2184 handle remote orc files for dask-cudf
- PR #2186 Add `getitem` and `getattr` style access to Rolling objects
- PR #2168 Use cudf.Column for CategoricalColumn's categories instead of a tuple
- PR #2193 DOC: cudf::type_dispatcher documentation for specializing dispatched functors
- PR #2199 Better java support for appending strings
- PR #2176 Added column dtype support for datetime, int8, int16 to csv_writer
- PR #2209 Matching `get_dummies` & `select_dtypes` behavior to pandas
- PR #2217 Updated Java bindings to use the new groupby API
- PR #2214 DOC: Update doc instructions to build/install `cudf` and `dask-cudf`
- PR #2220 Update Java bindings for reduction rename
- PR #2232 Move CodeCov upload from build script to Jenkins
- PR #2225 refactor to use libcudf for gathering columns in dataframes
- PR #2293 Improve join performance (faster compute_join_output_size)
- PR #2300 Create separate dask codeowners for dask-cudf codebase
- PR #2304 gdf_group_by_without_aggregations returns gdf_column
- PR #2309 Java readers: remove redundant copy of result pointers
- PR #2307 Add `black` and `isort` to style checker script
- PR #2345 Restore removal of old groupby implementation
- PR #2342 Improve `astype()` to operate all ways
- PR #2329 using libcudf cudf::copy for column deep copy
- PR #2344 DOC: docs on code formatting for contributors
- PR #2376 Add inoperative axis= and win_type= arguments to Rolling()
- PR #2378 remove dask for (de-)serialization of cudf objects
- PR #2353 Bump Arrow and Dask versions
- PR #2377 Replace `standard_python_slice` with just `slice.indices()`
- PR #2373 cudf.DataFrame enchancements & Series.values support
- PR #2392 Remove dlpack submodule; make cuDF's Cython API externally accessible
- PR #2430 Updated Java bindings to use the new unary API
- PR #2406 Moved all existing `table` related files to a `legacy/` directory
- PR #2350 Performance related changes to get_dummies
- PR #2420 Remove `cudautils.astype` and replace with `typecast.apply_cast`
- PR #2456 Small improvement to typecast utility
- PR #2458 Fix handling of thirdparty packages in `isort` config
- PR #2459 IO Readers: Consolidate all readers to use `datasource` class
- PR #2475 Exposed type_dispatcher.hpp, nvcategory_util.hpp and wrapper_types.hpp in the include folder
- PR #2484 Enabled building libcudf as a static library
- PR #2453 Streamline CUDA_REL environment variable
- PR #2483 Bundle Boost filesystem dependency in the Java jar
- PR #2486 Java API hash functions
- PR #2481 Adds the ignore_null_keys option to the java api
- PR #2490 Java api: support multiple aggregates for the same column
- PR #2510 Java api: uses table based apply_boolean_mask
- PR #2432 Use pandas formatting for console, html, and latex output
- PR #2573 Bump numba version to 0.45.1
- PR #2606 Fix references to notebooks-contrib

## Bug Fixes

- PR #2086 Fixed quantile api behavior mismatch in series & dataframe
- PR #2128 Add offset param to host buffer readers in java API.
- PR #2145 Work around binops validity checks for java
- PR #2146 Work around unary_math validity checks for java
- PR #2151 Fixes bug in cudf::copy_range where null_count was invalid
- PR #2139 matching to pandas describe behavior & fixing nan values issue
- PR #2161 Implicitly convert unsigned to signed integer types in binops
- PR #2154 CSV Reader: Fix bools misdetected as strings dtype
- PR #2178 Fix bug in rolling bindings where a view of an ephemeral column was being taken
- PR #2180 Fix issue with isort reordering `importorskip` below imports depending on them
- PR #2187 fix to honor dtype when numpy arrays are passed to columnops.as_column
- PR #2190 Fix issue in astype conversion of string column to 'str'
- PR #2208 Fix issue with calling `head()` on one row dataframe
- PR #2229 Propagate exceptions from Cython cdef functions
- PR #2234 Fix issue with local build script not properly building
- PR #2223 Fix CUDA invalid configuration errors reported after loading small compressed ORC files
- PR #2162 Setting is_unique and is_monotonic-related attributes
- PR #2244 Fix ORC RLEv2 delta mode decoding with nonzero residual delta width
- PR #2297 Work around `var/std` unsupported only at debug build
- PR #2302 Fixed java serialization corner case
- PR #2355 Handle float16 in binary operations
- PR #2311 Fix copy behaviour for GenericIndex
- PR #2349 Fix issues with String filter in java API
- PR #2323 Fix groupby on categoricals
- PR #2328 Ensure order is preserved in CategoricalAccessor._set_categories
- PR #2202 Fix issue with unary ops mishandling empty input
- PR #2326 Fix for bug in DLPack when reading multiple columns
- PR #2324 Fix cudf Docker build
- PR #2325 Fix ORC RLEv2 patched base mode decoding with nonzero patch width
- PR #2235 Fix get_dummies to be compatible with dask
- PR #2332 Zero initialize gdf_dtype_extra_info
- PR #2355 Handle float16 in binary operations
- PR #2360 Fix missing dtype handling in cudf.Series & columnops.as_column
- PR #2364 Fix quantile api and other trivial issues around it
- PR #2361 Fixed issue with `codes` of CategoricalIndex
- PR #2357 Fixed inconsistent type of index created with from_pandas vs direct construction
- PR #2389 Fixed Rolling __getattr__ and __getitem__ for offset based windows
- PR #2402 Fixed bug in valid mask computation in cudf::copy_if (apply_boolean_mask)
- PR #2401 Fix to a scalar datetime(of type Days) issue
- PR #2386 Correctly allocate output valids in groupby
- PR #2411 Fixed failures on binary op on single element string column
- PR #2422 Fix Pandas logical binary operation incompatibilites
- PR #2447 Fix CodeCov posting build statuses temporarily
- PR #2450 Fix erroneous null handling in `cudf.DataFrame`'s `apply_rows`
- PR #2470 Fix issues with empty strings and string categories (Java)
- PR #2471 Fix String Column Validity.
- PR #2481 Fix java validity buffer serialization
- PR #2485 Updated bytes calculation to use size_t to avoid overflow in column concat
- PR #2461 Fix groupby multiple aggregations same column
- PR #2514 Fix cudf::drop_nulls threshold handling in Cython
- PR #2516 Fix utilities include paths and meta.yaml header paths
- PR #2517 Fix device memory leak in to_dlpack tensor deleter
- PR #2431 Fix local build generated file ownerships
- PR #2511 Added import of orc, refactored exception handlers to not squash fatal exceptions
- PR #2527 Fix index and column input handling in dask_cudf read_parquet
- PR #2466 Fix `dataframe.query` returning null rows erroneously
- PR #2548 Orc reader: fix non-deterministic data decoding at chunk boundaries
- PR #2557 fix cudautils import in string.py
- PR #2521 Fix casting datetimes from/to the same resolution
- PR #2545 Fix MultiIndexes with datetime levels
- PR #2560 Remove duplicate `dlpack` definition in conda recipe
- PR #2567 Fix ColumnVector.fromScalar issues while dealing with null scalars
- PR #2565 Orc reader: fix incorrect data decoding of int64 data types
- PR #2577 Fix search benchmark compilation error by adding necessary header
- PR #2604 Fix a bug in copying.pyx:_normalize_types that upcasted int32 to int64


# cuDF 0.8.0 (27 June 2019)

## New Features

- PR #1524 Add GPU-accelerated JSON Lines parser with limited feature set
- PR #1569 Add support for Json objects to the JSON Lines reader
- PR #1622 Add Series.loc
- PR #1654 Add cudf::apply_boolean_mask: faster replacement for gdf_apply_stencil
- PR #1487 cython gather/scatter
- PR #1310 Implemented the slice/split functionality.
- PR #1630 Add Python layer to the GPU-accelerated JSON reader
- PR #1745 Add rounding of numeric columns via Numba
- PR #1772 JSON reader: add support for BytesIO and StringIO input
- PR #1527 Support GDF_BOOL8 in readers and writers
- PR #1819 Logical operators (AND, OR, NOT) for libcudf and cuDF
- PR #1813 ORC Reader: Add support for stripe selection
- PR #1828 JSON Reader: add suport for bool8 columns
- PR #1833 Add column iterator with/without nulls
- PR #1665 Add the point-in-polygon GIS function
- PR #1863 Series and Dataframe methods for all and any
- PR #1908 cudf::copy_range and cudf::fill for copying/assigning an index or range to a constant
- PR #1921 Add additional formats for typecasting to/from strings
- PR #1807 Add Series.dropna()
- PR #1987 Allow user defined functions in the form of ptx code to be passed to binops
- PR #1948 Add operator functions like `Series.add()` to DataFrame and Series
- PR #1954 Add skip test argument to GPU build script
- PR #2018 Add bindings for new groupby C++ API
- PR #1984 Add rolling window operations Series.rolling() and DataFrame.rolling()
- PR #1542 Python method and bindings for to_csv
- PR #1995 Add Java API
- PR #1998 Add google benchmark to cudf
- PR #1845 Add cudf::drop_duplicates, DataFrame.drop_duplicates
- PR #1652 Added `Series.where()` feature
- PR #2074 Java Aggregates, logical ops, and better RMM support
- PR #2140 Add a `cudf::transform` function
- PR #2068 Concatenation of different typed columns

## Improvements

- PR #1538 Replacing LesserRTTI with inequality_comparator
- PR #1703 C++: Added non-aggregating `insert` to `concurrent_unordered_map` with specializations to store pairs with a single atomicCAS when possible.
- PR #1422 C++: Added a RAII wrapper for CUDA streams
- PR #1701 Added `unique` method for stringColumns
- PR #1713 Add documentation for Dask-XGBoost
- PR #1666 CSV Reader: Improve performance for files with large number of columns
- PR #1725 Enable the ability to use a single column groupby as its own index
- PR #1759 Add an example showing simultaneous rolling averages to `apply_grouped` documentation
- PR #1746 C++: Remove unused code: `windowed_ops.cu`, `sorting.cu`, `hash_ops.cu`
- PR #1748 C++: Add `bool` nullability flag to `device_table` row operators
- PR #1764 Improve Numerical column: `mean_var` and `mean`
- PR #1767 Speed up Python unit tests
- PR #1770 Added build.sh script, updated CI scripts and documentation
- PR #1739 ORC Reader: Add more pytest coverage
- PR #1696 Added null support in `Series.replace()`.
- PR #1390 Added some basic utility functions for `gdf_column`'s
- PR #1791 Added general column comparison code for testing
- PR #1795 Add printing of git submodule info to `print_env.sh`
- PR #1796 Removing old sort based group by code and gdf_filter
- PR #1811 Added funtions for copying/allocating `cudf::table`s
- PR #1838 Improve columnops.column_empty so that it returns typed columns instead of a generic Column
- PR #1890 Add utils.get_dummies- a pandas-like wrapper around one_hot-encoding
- PR #1823 CSV Reader: default the column type to string for empty dataframes
- PR #1827 Create bindings for scalar-vector binops, and update one_hot_encoding to use them
- PR #1817 Operators now support different sized dataframes as long as they don't share different sized columns
- PR #1855 Transition replace_nulls to new C++ API and update corresponding Cython/Python code
- PR #1858 Add `std::initializer_list` constructor to `column_wrapper`
- PR #1846 C++ type-erased gdf_equal_columns test util; fix gdf_equal_columns logic error
- PR #1390 Added some basic utility functions for `gdf_column`s
- PR #1391 Tidy up bit-resolution-operation and bitmask class code
- PR #1882 Add iloc functionality to MultiIndex dataframes
- PR #1884 Rolling windows: general enhancements and better coverage for unit tests
- PR #1886 support GDF_STRING_CATEGORY columns in apply_boolean_mask, drop_nulls and other libcudf functions
- PR #1896 Improve performance of groupby with levels specified in dask-cudf
- PR #1915 Improve iloc performance for non-contiguous row selection
- PR #1859 Convert read_json into a C++ API
- PR #1919 Rename libcudf namespace gdf to namespace cudf
- PR #1850 Support left_on and right_on for DataFrame merge operator
- PR #1930 Specialize constructor for `cudf::bool8` to cast argument to `bool`
- PR #1938 Add default constructor for `column_wrapper`
- PR #1930 Specialize constructor for `cudf::bool8` to cast argument to `bool`
- PR #1952 consolidate libcudf public API headers in include/cudf
- PR #1949 Improved selection with boolmask using libcudf `apply_boolean_mask`
- PR #1956 Add support for nulls in `query()`
- PR #1973 Update `std::tuple` to `std::pair` in top-most libcudf APIs and C++ transition guide
- PR #1981 Convert read_csv into a C++ API
- PR #1868 ORC Reader: Support row index for speed up on small/medium datasets
- PR #1964 Added support for list-like types in Series.str.cat
- PR #2005 Use HTML5 details tag in bug report issue template
- PR #2003 Removed few redundant unit-tests from test_string.py::test_string_cat
- PR #1944 Groupby design improvements
- PR #2017 Convert `read_orc()` into a C++ API
- PR #2011 Convert `read_parquet()` into a C++ API
- PR #1756 Add documentation "10 Minutes to cuDF and dask_cuDF"
- PR #2034 Adding support for string columns concatenation using "add" binary operator
- PR #2042 Replace old "10 Minutes" guide with new guide for docs build process
- PR #2036 Make library of common test utils to speed up tests compilation
- PR #2022 Facilitating get_dummies to be a high level api too
- PR #2050 Namespace IO readers and add back free-form `read_xxx` functions
- PR #2104 Add a functional ``sort=`` keyword argument to groupby
- PR #2108 Add `find_and_replace` for StringColumn for replacing single values
- PR #1803 cuDF/CuPy interoperability documentation

## Bug Fixes

- PR #1465 Fix for test_orc.py and test_sparse_df.py test failures
- PR #1583 Fix underlying issue in `as_index()` that was causing `Series.quantile()` to fail
- PR #1680 Add errors= keyword to drop() to fix cudf-dask bug
- PR #1651 Fix `query` function on empty dataframe
- PR #1616 Fix CategoricalColumn to access categories by index instead of iteration
- PR #1660 Fix bug in `loc` when indexing with a column name (a string)
- PR #1683 ORC reader: fix timestamp conversion to UTC
- PR #1613 Improve CategoricalColumn.fillna(-1) performance
- PR #1642 Fix failure of CSV_TEST gdf_csv_test.SkiprowsNrows on multiuser systems
- PR #1709 Fix handling of `datetime64[ms]` in `dataframe.select_dtypes`
- PR #1704 CSV Reader: Add support for the plus sign in number fields
- PR #1687 CSV reader: return an empty dataframe for zero size input
- PR #1757 Concatenating columns with null columns
- PR #1755 Add col_level keyword argument to melt
- PR #1758 Fix df.set_index() when setting index from an empty column
- PR #1749 ORC reader: fix long strings of NULL values resulting in incorrect data
- PR #1742 Parquet Reader: Fix index column name to match PANDAS compat
- PR #1782 Update libcudf doc version
- PR #1783 Update conda dependencies
- PR #1786 Maintain the original series name in series.unique output
- PR #1760 CSV Reader: fix segfault when dtype list only includes columns from usecols list
- PR #1831 build.sh: Assuming python is in PATH instead of using PYTHON env var
- PR #1839 Raise an error instead of segfaulting when transposing a DataFrame with StringColumns
- PR #1840 Retain index correctly during merge left_on right_on
- PR #1825 cuDF: Multiaggregation Groupby Failures
- PR #1789 CSV Reader: Fix missing support for specifying `int8` and `int16` dtypes
- PR #1857 Cython Bindings: Handle `bool` columns while calling `column_view_from_NDArrays`
- PR #1849 Allow DataFrame support methods to pass arguments to the methods
- PR #1847 Fixed #1375 by moving the nvstring check into the wrapper function
- PR #1864 Fixing cudf reduction for POWER platform
- PR #1869 Parquet reader: fix Dask timestamps not matching with Pandas (convert to milliseconds)
- PR #1876 add dtype=bool for `any`, `all` to treat integer column correctly
- PR #1875 CSV reader: take NaN values into account in dtype detection
- PR #1873 Add column dtype checking for the all/any methods
- PR #1902 Bug with string iteration in _apply_basic_agg
- PR #1887 Fix for initialization issue in pq_read_arg,orc_read_arg
- PR #1867 JSON reader: add support for null/empty fields, including the 'null' literal
- PR #1891 Fix bug #1750 in string column comparison
- PR #1909 Support of `to_pandas()` of boolean series with null values
- PR #1923 Use prefix removal when two aggs are called on a SeriesGroupBy
- PR #1914 Zero initialize gdf_column local variables
- PR #1959 Add support for comparing boolean Series to scalar
- PR #1966 Ignore index fix in series append
- PR #1967 Compute index __sizeof__ only once for DataFrame __sizeof__
- PR #1977 Support CUDA installation in default system directories
- PR #1982 Fixes incorrect index name after join operation
- PR #1985 Implement `GDF_PYMOD`, a special modulo that follows python's sign rules
- PR #1991 Parquet reader: fix decoding of NULLs
- PR #1990 Fixes a rendering bug in the `apply_grouped` documentation
- PR #1978 Fix for values being filled in an empty dataframe
- PR #2001 Correctly create MultiColumn from Pandas MultiColumn
- PR #2006 Handle empty dataframe groupby construction for dask
- PR #1965 Parquet Reader: Fix duplicate index column when it's already in `use_cols`
- PR #2033 Add pip to conda environment files to fix warning
- PR #2028 CSV Reader: Fix reading of uncompressed files without a recognized file extension
- PR #2073 Fix an issue when gathering columns with NVCategory and nulls
- PR #2053 cudf::apply_boolean_mask return empty column for empty boolean mask
- PR #2066 exclude `IteratorTest.mean_var_output` test from debug build
- PR #2069 Fix JNI code to use read_csv and read_parquet APIs
- PR #2071 Fix bug with unfound transitive dependencies for GTests in Ubuntu 18.04
- PR #2089 Configure Sphinx to render params correctly
- PR #2091 Fix another bug with unfound transitive dependencies for `cudftestutils` in Ubuntu 18.04
- PR #2115 Just apply `--disable-new-dtags` instead of trying to define all the transitive dependencies
- PR #2106 Fix errors in JitCache tests caused by sharing of device memory between processes
- PR #2120 Fix errors in JitCache tests caused by running multiple threads on the same data
- PR #2102 Fix memory leak in groupby
- PR #2113 fixed typo in to_csv code example


# cudf 0.7.2 (16 May 2019)

## New Features

- PR #1735 Added overload for atomicAdd on int64. Streamlined implementation of custom atomic overloads.
- PR #1741 Add MultiIndex concatenation

## Bug Fixes

- PR #1718 Fix issue with SeriesGroupBy MultiIndex in dask-cudf
- PR #1734 Python: fix performance regression for groupby count() aggregations
- PR #1768 Cython: fix handling read only schema buffers in gpuarrow reader


# cudf 0.7.1 (11 May 2019)

## New Features

- PR #1702 Lazy load MultiIndex to return groupby performance to near optimal.

## Bug Fixes

- PR #1708 Fix handling of `datetime64[ms]` in `dataframe.select_dtypes`


# cuDF 0.7.0 (10 May 2019)

## New Features

- PR #982 Implement gdf_group_by_without_aggregations and gdf_unique_indices functions
- PR #1142 Add `GDF_BOOL` column type
- PR #1194 Implement overloads for CUDA atomic operations
- PR #1292 Implemented Bitwise binary ops AND, OR, XOR (&, |, ^)
- PR #1235 Add GPU-accelerated Parquet Reader
- PR #1335 Added local_dict arg in `DataFrame.query()`.
- PR #1282 Add Series and DataFrame.describe()
- PR #1356 Rolling windows
- PR #1381 Add DataFrame._get_numeric_data
- PR #1388 Add CODEOWNERS file to auto-request reviews based on where changes are made
- PR #1396 Add DataFrame.drop method
- PR #1413 Add DataFrame.melt method
- PR #1412 Add DataFrame.pop()
- PR #1419 Initial CSV writer function
- PR #1441 Add Series level cumulative ops (cumsum, cummin, cummax, cumprod)
- PR #1420 Add script to build and test on a local gpuCI image
- PR #1440 Add DatetimeColumn.min(), DatetimeColumn.max()
- PR #1455 Add Series.Shift via Numba kernel
- PR #1441 Add Series level cumulative ops (cumsum, cummin, cummax, cumprod)
- PR #1461 Add Python coverage test to gpu build
- PR #1445 Parquet Reader: Add selective reading of rows and row group
- PR #1532 Parquet Reader: Add support for INT96 timestamps
- PR #1516 Add Series and DataFrame.ndim
- PR #1556 Add libcudf C++ transition guide
- PR #1466 Add GPU-accelerated ORC Reader
- PR #1565 Add build script for nightly doc builds
- PR #1508 Add Series isna, isnull, and notna
- PR #1456 Add Series.diff() via Numba kernel
- PR #1588 Add Index `astype` typecasting
- PR #1301 MultiIndex support
- PR #1599 Level keyword supported in groupby
- PR #929 Add support operations to dataframe
- PR #1609 Groupby accept list of Series
- PR #1658 Support `group_keys=True` keyword in groupby method

## Improvements

- PR #1531 Refactor closures as private functions in gpuarrow
- PR #1404 Parquet reader page data decoding speedup
- PR #1076 Use `type_dispatcher` in join, quantiles, filter, segmented sort, radix sort and hash_groupby
- PR #1202 Simplify README.md
- PR #1149 CSV Reader: Change convertStrToValue() functions to `__device__` only
- PR #1238 Improve performance of the CUDA trie used in the CSV reader
- PR #1245 Use file cache for JIT kernels
- PR #1278 Update CONTRIBUTING for new conda environment yml naming conventions
- PR #1163 Refactored UnaryOps. Reduced API to two functions: `gdf_unary_math` and `gdf_cast`. Added `abs`, `-`, and `~` ops. Changed bindings to Cython
- PR #1284 Update docs version
- PR #1287 add exclude argument to cudf.select_dtype function
- PR #1286 Refactor some of the CSV Reader kernels into generic utility functions
- PR #1291 fillna in `Series.to_gpu_array()` and `Series.to_array()` can accept the scalar too now.
- PR #1005 generic `reduction` and `scan` support
- PR #1349 Replace modernGPU sort join with thrust.
- PR #1363 Add a dataframe.mean(...) that raises NotImplementedError to satisfy `dask.dataframe.utils.is_dataframe_like`
- PR #1319 CSV Reader: Use column wrapper for gdf_column output alloc/dealloc
- PR #1376 Change series quantile default to linear
- PR #1399 Replace CFFI bindings for NVTX functions with Cython bindings
- PR #1389 Refactored `set_null_count()`
- PR #1386 Added macros `GDF_TRY()`, `CUDF_TRY()` and `ASSERT_CUDF_SUCCEEDED()`
- PR #1435 Rework CMake and conda recipes to depend on installed libraries
- PR #1391 Tidy up bit-resolution-operation and bitmask class code
- PR #1439 Add cmake variable to enable compiling CUDA code with -lineinfo
- PR #1462 Add ability to read parquet files from arrow::io::RandomAccessFile
- PR #1453 Convert CSV Reader CFFI to Cython
- PR #1479 Convert Parquet Reader CFFI to Cython
- PR #1397 Add a utility function for producing an overflow-safe kernel launch grid configuration
- PR #1382 Add GPU parsing of nested brackets to cuIO parsing utilities
- PR #1481 Add cudf::table constructor to allocate a set of `gdf_column`s
- PR #1484 Convert GroupBy CFFI to Cython
- PR #1463 Allow and default melt keyword argument var_name to be None
- PR #1486 Parquet Reader: Use device_buffer rather than device_ptr
- PR #1525 Add cudatoolkit conda dependency
- PR #1520 Renamed `src/dataframe` to `src/table` and moved `table.hpp`. Made `types.hpp` to be type declarations only.
- PR #1492 Convert transpose CFFI to Cython
- PR #1495 Convert binary and unary ops CFFI to Cython
- PR #1503 Convert sorting and hashing ops CFFI to Cython
- PR #1522 Use latest release version in update-version CI script
- PR #1533 Remove stale join CFFI, fix memory leaks in join Cython
- PR #1521 Added `row_bitmask` to compute bitmask for rows of a table. Merged `valids_ops.cu` and `bitmask_ops.cu`
- PR #1553 Overload `hash_row` to avoid using intial hash values. Updated `gdf_hash` to select between overloads
- PR #1585 Updated `cudf::table` to maintain own copy of wrapped `gdf_column*`s
- PR #1559 Add `except +` to all Cython function definitions to catch C++ exceptions properly
- PR #1617 `has_nulls` and `column_dtypes` for `cudf::table`
- PR #1590 Remove CFFI from the build / install process entirely
- PR #1536 Convert gpuarrow CFFI to Cython
- PR #1655 Add `Column._pointer` as a way to access underlying `gdf_column*` of a `Column`
- PR #1655 Update readme conda install instructions for cudf version 0.6 and 0.7


## Bug Fixes

- PR #1233 Fix dtypes issue while adding the column to `str` dataframe.
- PR #1254 CSV Reader: fix data type detection for floating-point numbers in scientific notation
- PR #1289 Fix looping over each value instead of each category in concatenation
- PR #1293 Fix Inaccurate error message in join.pyx
- PR #1308 Add atomicCAS overload for `int8_t`, `int16_t`
- PR #1317 Fix catch polymorphic exception by reference in ipc.cu
- PR #1325 Fix dtype of null bitmasks to int8
- PR #1326 Update build documentation to use -DCMAKE_CXX11_ABI=ON
- PR #1334 Add "na_position" argument to CategoricalColumn sort_by_values
- PR #1321 Fix out of bounds warning when checking Bzip2 header
- PR #1359 Add atomicAnd/Or/Xor for integers
- PR #1354 Fix `fillna()` behaviour when replacing values with different dtypes
- PR #1347 Fixed core dump issue while passing dict_dtypes without column names in `cudf.read_csv()`
- PR #1379 Fixed build failure caused due to error: 'col_dtype' may be used uninitialized
- PR #1392 Update cudf Dockerfile and package_versions.sh
- PR #1385 Added INT8 type to `_schema_to_dtype` for use in GpuArrowReader
- PR #1393 Fixed a bug in `gdf_count_nonzero_mask()` for the case of 0 bits to count
- PR #1395 Update CONTRIBUTING to use the environment variable CUDF_HOME
- PR #1416 Fix bug at gdf_quantile_exact and gdf_quantile_appox
- PR #1421 Fix remove creation of series multiple times during `add_column()`
- PR #1405 CSV Reader: Fix memory leaks on read_csv() failure
- PR #1328 Fix CategoricalColumn to_arrow() null mask
- PR #1433 Fix NVStrings/categories includes
- PR #1432 Update NVStrings to 0.7.* to coincide with 0.7 development
- PR #1483 Modify CSV reader to avoid cropping blank quoted characters in non-string fields
- PR #1446 Merge 1275 hotfix from master into branch-0.7
- PR #1447 Fix legacy groupby apply docstring
- PR #1451 Fix hash join estimated result size is not correct
- PR #1454 Fix local build script improperly change directory permissions
- PR #1490 Require Dask 1.1.0+ for `is_dataframe_like` test or skip otherwise.
- PR #1491 Use more specific directories & groups in CODEOWNERS
- PR #1497 Fix Thrust issue on CentOS caused by missing default constructor of host_vector elements
- PR #1498 Add missing include guard to device_atomics.cuh and separated DEVICE_ATOMICS_TEST
- PR #1506 Fix csv-write call to updated NVStrings method
- PR #1510 Added nvstrings `fillna()` function
- PR #1507 Parquet Reader: Default string data to GDF_STRING
- PR #1535 Fix doc issue to ensure correct labelling of cudf.series
- PR #1537 Fix `undefined reference` link error in HashPartitionTest
- PR #1548 Fix ci/local/build.sh README from using an incorrect image example
- PR #1551 CSV Reader: Fix integer column name indexing
- PR #1586 Fix broken `scalar_wrapper::operator==`
- PR #1591 ORC/Parquet Reader: Fix missing import for FileNotFoundError exception
- PR #1573 Parquet Reader: Fix crash due to clash with ORC reader datasource
- PR #1607 Revert change of `column.to_dense_buffer` always return by copy for performance concerns
- PR #1618 ORC reader: fix assert & data output when nrows/skiprows isn't aligned to stripe boundaries
- PR #1631 Fix failure of TYPES_TEST on some gcc-7 based systems.
- PR #1641 CSV Reader: Fix skip_blank_lines behavior with Windows line terminators (\r\n)
- PR #1648 ORC reader: fix non-deterministic output when skiprows is non-zero
- PR #1676 Fix groupby `as_index` behaviour with `MultiIndex`
- PR #1659 Fix bug caused by empty groupbys and multiindex slicing throwing exceptions
- PR #1656 Correct Groupby failure in dask when un-aggregable columns are left in dataframe.
- PR #1689 Fix groupby performance regression
- PR #1694 Add Cython as a runtime dependency since it's required in `setup.py`


# cuDF 0.6.1 (25 Mar 2019)

## Bug Fixes

- PR #1275 Fix CentOS exception in DataFrame.hash_partition from using value "returned" by a void function


# cuDF 0.6.0 (22 Mar 2019)

## New Features

- PR #760 Raise `FileNotFoundError` instead of `GDF_FILE_ERROR` in `read_csv` if the file does not exist
- PR #539 Add Python bindings for replace function
- PR #823 Add Doxygen configuration to enable building HTML documentation for libcudf C/C++ API
- PR #807 CSV Reader: Add byte_range parameter to specify the range in the input file to be read
- PR #857 Add Tail method for Series/DataFrame and update Head method to use iloc
- PR #858 Add series feature hashing support
- PR #871 CSV Reader: Add support for NA values, including user specified strings
- PR #893 Adds PyArrow based parquet readers / writers to Python, fix category dtype handling, fix arrow ingest buffer size issues
- PR #867 CSV Reader: Add support for ignoring blank lines and comment lines
- PR #887 Add Series digitize method
- PR #895 Add Series groupby
- PR #898 Add DataFrame.groupby(level=0) support
- PR #920 Add feather, JSON, HDF5 readers / writers from PyArrow / Pandas
- PR #888 CSV Reader: Add prefix parameter for column names, used when parsing without a header
- PR #913 Add DLPack support: convert between cuDF DataFrame and DLTensor
- PR #939 Add ORC reader from PyArrow
- PR #918 Add Series.groupby(level=0) support
- PR #906 Add binary and comparison ops to DataFrame
- PR #958 Support unary and binary ops on indexes
- PR #964 Add `rename` method to `DataFrame`, `Series`, and `Index`
- PR #985 Add `Series.to_frame` method
- PR #985 Add `drop=` keyword to reset_index method
- PR #994 Remove references to pygdf
- PR #990 Add external series groupby support
- PR #988 Add top-level merge function to cuDF
- PR #992 Add comparison binaryops to DateTime columns
- PR #996 Replace relative path imports with absolute paths in tests
- PR #995 CSV Reader: Add index_col parameter to specify the column name or index to be used as row labels
- PR #1004 Add `from_gpu_matrix` method to DataFrame
- PR #997 Add property index setter
- PR #1007 Replace relative path imports with absolute paths in cudf
- PR #1013 select columns with df.columns
- PR #1016 Rename Series.unique_count() to nunique() to match pandas API
- PR #947 Prefixsum to handle nulls and float types
- PR #1029 Remove rest of relative path imports
- PR #1021 Add filtered selection with assignment for Dataframes
- PR #872 Adding NVCategory support to cudf apis
- PR #1052 Add left/right_index and left/right_on keywords to merge
- PR #1091 Add `indicator=` and `suffixes=` keywords to merge
- PR #1107 Add unsupported keywords to Series.fillna
- PR #1032 Add string support to cuDF python
- PR #1136 Removed `gdf_concat`
- PR #1153 Added function for getting the padded allocation size for valid bitmask
- PR #1148 Add cudf.sqrt for dataframes and Series
- PR #1159 Add Python bindings for libcudf dlpack functions
- PR #1155 Add __array_ufunc__ for DataFrame and Series for sqrt
- PR #1168 to_frame for series accepts a name argument


## Improvements

- PR #1218 Add dask-cudf page to API docs
- PR #892 Add support for heterogeneous types in binary ops with JIT
- PR #730 Improve performance of `gdf_table` constructor
- PR #561 Add Doxygen style comments to Join CUDA functions
- PR #813 unified libcudf API functions by replacing gpu_ with gdf_
- PR #822 Add support for `__cuda_array_interface__` for ingest
- PR #756 Consolidate common helper functions from unordered map and multimap
- PR #753 Improve performance of groupby sum and average, especially for cases with few groups.
- PR #836 Add ingest support for arrow chunked arrays in Column, Series, DataFrame creation
- PR #763 Format doxygen comments for csv_read_arg struct
- PR #532 CSV Reader: Use type dispatcher instead of switch block
- PR #694 Unit test utilities improvements
- PR #878 Add better indexing to Groupby
- PR #554 Add `empty` method and `is_monotonic` attribute to `Index`
- PR #1040 Fixed up Doxygen comment tags
- PR #909 CSV Reader: Avoid host->device->host copy for header row data
- PR #916 Improved unit testing and error checking for `gdf_column_concat`
- PR #941 Replace `numpy` call in `Series.hash_encode` with `numba`
- PR #942 Added increment/decrement operators for wrapper types
- PR #943 Updated `count_nonzero_mask` to return `num_rows` when the mask is null
- PR #952 Added trait to map C++ type to `gdf_dtype`
- PR #966 Updated RMM submodule.
- PR #998 Add IO reader/writer modules to API docs, fix for missing cudf.Series docs
- PR #1017 concatenate along columns for Series and DataFrames
- PR #1002 Support indexing a dataframe with another boolean dataframe
- PR #1018 Better concatenation for Series and Dataframes
- PR #1036 Use Numpydoc style docstrings
- PR #1047 Adding gdf_dtype_extra_info to gdf_column_view_augmented
- PR #1054 Added default ctor to SerialTrieNode to overcome Thrust issue in CentOS7 + CUDA10
- PR #1024 CSV Reader: Add support for hexadecimal integers in integral-type columns
- PR #1033 Update `fillna()` to use libcudf function `gdf_replace_nulls`
- PR #1066 Added inplace assignment for columns and select_dtypes for dataframes
- PR #1026 CSV Reader: Change the meaning and type of the quoting parameter to match Pandas
- PR #1100 Adds `CUDF_EXPECTS` error-checking macro
- PR #1092 Fix select_dtype docstring
- PR #1111 Added cudf::table
- PR #1108 Sorting for datetime columns
- PR #1120 Return a `Series` (not a `Column`) from `Series.cat.set_categories()`
- PR #1128 CSV Reader: The last data row does not need to be line terminated
- PR #1183 Bump Arrow version to 0.12.1
- PR #1208 Default to CXX11_ABI=ON
- PR #1252 Fix NVStrings dependencies for cuda 9.2 and 10.0
- PR #2037 Optimize the existing `gather` and `scatter` routines in `libcudf`

## Bug Fixes

- PR #821 Fix flake8 issues revealed by flake8 update
- PR #808 Resolved renamed `d_columns_valids` variable name
- PR #820 CSV Reader: fix the issue where reader adds additional rows when file uses \r\n as a line terminator
- PR #780 CSV Reader: Fix scientific notation parsing and null values for empty quotes
- PR #815 CSV Reader: Fix data parsing when tabs are present in the input CSV file
- PR #850 Fix bug where left joins where the left df has 0 rows causes a crash
- PR #861 Fix memory leak by preserving the boolean mask index
- PR #875 Handle unnamed indexes in to/from arrow functions
- PR #877 Fix ingest of 1 row arrow tables in from arrow function
- PR #876 Added missing `<type_traits>` include
- PR #889 Deleted test_rmm.py which has now moved to RMM repo
- PR #866 Merge v0.5.1 numpy ABI hotfix into 0.6
- PR #917 value_counts return int type on empty columns
- PR #611 Renamed `gdf_reduce_optimal_output_size()` -> `gdf_reduction_get_intermediate_output_size()`
- PR #923 fix index for negative slicing for cudf dataframe and series
- PR #927 CSV Reader: Fix category GDF_CATEGORY hashes not being computed properly
- PR #921 CSV Reader: Fix parsing errors with delim_whitespace, quotations in the header row, unnamed columns
- PR #933 Fix handling objects of all nulls in series creation
- PR #940 CSV Reader: Fix an issue where the last data row is missing when using byte_range
- PR #945 CSV Reader: Fix incorrect datetime64 when milliseconds or space separator are used
- PR #959 Groupby: Problem with column name lookup
- PR #950 Converting dataframe/recarry with non-contiguous arrays
- PR #963 CSV Reader: Fix another issue with missing data rows when using byte_range
- PR #999 Fix 0 sized kernel launches and empty sort_index exception
- PR #993 Fix dtype in selecting 0 rows from objects
- PR #1009 Fix performance regression in `to_pandas` method on DataFrame
- PR #1008 Remove custom dask communication approach
- PR #1001 CSV Reader: Fix a memory access error when reading a large (>2GB) file with date columns
- PR #1019 Binary Ops: Fix error when one input column has null mask but other doesn't
- PR #1014 CSV Reader: Fix false positives in bool value detection
- PR #1034 CSV Reader: Fix parsing floating point precision and leading zero exponents
- PR #1044 CSV Reader: Fix a segfault when byte range aligns with a page
- PR #1058 Added support for `DataFrame.loc[scalar]`
- PR #1060 Fix column creation with all valid nan values
- PR #1073 CSV Reader: Fix an issue where a column name includes the return character
- PR #1090 Updating Doxygen Comments
- PR #1080 Fix dtypes returned from loc / iloc because of lists
- PR #1102 CSV Reader: Minor fixes and memory usage improvements
- PR #1174: Fix release script typo
- PR #1137 Add prebuild script for CI
- PR #1118 Enhanced the `DataFrame.from_records()` feature
- PR #1129 Fix join performance with index parameter from using numpy array
- PR #1145 Issue with .agg call on multi-column dataframes
- PR #908 Some testing code cleanup
- PR #1167 Fix issue with null_count not being set after inplace fillna()
- PR #1184 Fix iloc performance regression
- PR #1185 Support left_on/right_on and also on=str in merge
- PR #1200 Fix allocating bitmasks with numba instead of rmm in allocate_mask function
- PR #1213 Fix bug with csv reader requesting subset of columns using wrong datatype
- PR #1223 gpuCI: Fix label on rapidsai channel on gpu build scripts
- PR #1242 Add explicit Thrust exec policy to fix NVCATEGORY_TEST segfault on some platforms
- PR #1246 Fix categorical tests that failed due to bad implicit type conversion
- PR #1255 Fix overwriting conda package main label uploads
- PR #1259 Add dlpack includes to pip build


# cuDF 0.5.1 (05 Feb 2019)

## Bug Fixes

- PR #842 Avoid using numpy via cimport to prevent ABI issues in Cython compilation


# cuDF 0.5.0 (28 Jan 2019)

## New Features

- PR #722 Add bzip2 decompression support to `read_csv()`
- PR #693 add ZLIB-based GZIP/ZIP support to `read_csv_strings()`
- PR #411 added null support to gdf_order_by (new API) and cudf_table::sort
- PR #525 Added GitHub Issue templates for bugs, documentation, new features, and questions
- PR #501 CSV Reader: Add support for user-specified decimal point and thousands separator to read_csv_strings()
- PR #455 CSV Reader: Add support for user-specified decimal point and thousands separator to read_csv()
- PR #439 add `DataFrame.drop` method similar to pandas
- PR #356 add `DataFrame.transpose` method and `DataFrame.T` property similar to pandas
- PR #505 CSV Reader: Add support for user-specified boolean values
- PR #350 Implemented Series replace function
- PR #490 Added print_env.sh script to gather relevant environment details when reporting cuDF issues
- PR #474 add ZLIB-based GZIP/ZIP support to `read_csv()`
- PR #547 Added melt similar to `pandas.melt()`
- PR #491 Add CI test script to check for updates to CHANGELOG.md in PRs
- PR #550 Add CI test script to check for style issues in PRs
- PR #558 Add CI scripts for cpu-based conda and gpu-based test builds
- PR #524 Add Boolean Indexing
- PR #564 Update python `sort_values` method to use updated libcudf `gdf_order_by` API
- PR #509 CSV Reader: Input CSV file can now be passed in as a text or a binary buffer
- PR #607 Add `__iter__` and iteritems to DataFrame class
- PR #643 added a new api gdf_replace_nulls that allows a user to replace nulls in a column

## Improvements

- PR #426 Removed sort-based groupby and refactored existing groupby APIs. Also improves C++/CUDA compile time.
- PR #461 Add `CUDF_HOME` variable in README.md to replace relative pathing.
- PR #472 RMM: Created centralized rmm::device_vector alias and rmm::exec_policy
- PR #500 Improved the concurrent hash map class to support partitioned (multi-pass) hash table building.
- PR #454 Improve CSV reader docs and examples
- PR #465 Added templated C++ API for RMM to avoid explicit cast to `void**`
- PR #513 `.gitignore` tweaks
- PR #521 Add `assert_eq` function for testing
- PR #502 Simplify Dockerfile for local dev, eliminate old conda/pip envs
- PR #549 Adds `-rdynamic` compiler flag to nvcc for Debug builds
- PR #472 RMM: Created centralized rmm::device_vector alias and rmm::exec_policy
- PR #577 Added external C++ API for scatter/gather functions
- PR #500 Improved the concurrent hash map class to support partitioned (multi-pass) hash table building
- PR #583 Updated `gdf_size_type` to `int`
- PR #500 Improved the concurrent hash map class to support partitioned (multi-pass) hash table building
- PR #617 Added .dockerignore file. Prevents adding stale cmake cache files to the docker container
- PR #658 Reduced `JOIN_TEST` time by isolating overflow test of hash table size computation
- PR #664 Added Debuging instructions to README
- PR #651 Remove noqa marks in `__init__.py` files
- PR #671 CSV Reader: uncompressed buffer input can be parsed without explicitly specifying compression as None
- PR #684 Make RMM a submodule
- PR #718 Ensure sum, product, min, max methods pandas compatibility on empty datasets
- PR #720 Refactored Index classes to make them more Pandas-like, added CategoricalIndex
- PR #749 Improve to_arrow and from_arrow Pandas compatibility
- PR #766 Remove TravisCI references, remove unused variables from CMake, fix ARROW_VERSION in Cmake
- PR #773 Add build-args back to Dockerfile and handle dependencies based on environment yml file
- PR #781 Move thirdparty submodules to root and symlink in /cpp
- PR #843 Fix broken cudf/python API examples, add new methods to the API index

## Bug Fixes

- PR #569 CSV Reader: Fix days being off-by-one when parsing some dates
- PR #531 CSV Reader: Fix incorrect parsing of quoted numbers
- PR #465 Added templated C++ API for RMM to avoid explicit cast to `void**`
- PR #473 Added missing <random> include
- PR #478 CSV Reader: Add api support for auto column detection, header, mangle_dupe_cols, usecols
- PR #495 Updated README to correct where cffi pytest should be executed
- PR #501 Fix the intermittent segfault caused by the `thousands` and `compression` parameters in the csv reader
- PR #502 Simplify Dockerfile for local dev, eliminate old conda/pip envs
- PR #512 fix bug for `on` parameter in `DataFrame.merge` to allow for None or single column name
- PR #511 Updated python/cudf/bindings/join.pyx to fix cudf merge printing out dtypes
- PR #513 `.gitignore` tweaks
- PR #521 Add `assert_eq` function for testing
- PR #537 Fix CMAKE_CUDA_STANDARD_REQURIED typo in CMakeLists.txt
- PR #447 Fix silent failure in initializing DataFrame from generator
- PR #545 Temporarily disable csv reader thousands test to prevent segfault (test re-enabled in PR #501)
- PR #559 Fix Assertion error while using `applymap` to change the output dtype
- PR #575 Update `print_env.sh` script to better handle missing commands
- PR #612 Prevent an exception from occuring with true division on integer series.
- PR #630 Fix deprecation warning for `pd.core.common.is_categorical_dtype`
- PR #622 Fix Series.append() behaviour when appending values with different numeric dtype
- PR #603 Fix error while creating an empty column using None.
- PR #673 Fix array of strings not being caught in from_pandas
- PR #644 Fix return type and column support of dataframe.quantile()
- PR #634 Fix create `DataFrame.from_pandas()` with numeric column names
- PR #654 Add resolution check for GDF_TIMESTAMP in Join
- PR #648 Enforce one-to-one copy required when using `numba>=0.42.0`
- PR #645 Fix cmake build type handling not setting debug options when CMAKE_BUILD_TYPE=="Debug"
- PR #669 Fix GIL deadlock when launching multiple python threads that make Cython calls
- PR #665 Reworked the hash map to add a way to report the destination partition for a key
- PR #670 CMAKE: Fix env include path taking precedence over libcudf source headers
- PR #674 Check for gdf supported column types
- PR #677 Fix 'gdf_csv_test_Dates' gtest failure due to missing nrows parameter
- PR #604 Fix the parsing errors while reading a csv file using `sep` instead of `delimiter`.
- PR #686 Fix converting nulls to NaT values when converting Series to Pandas/Numpy
- PR #689 CSV Reader: Fix behavior with skiprows+header to match pandas implementation
- PR #691 Fixes Join on empty input DFs
- PR #706 CSV Reader: Fix broken dtype inference when whitespace is in data
- PR #717 CSV reader: fix behavior when parsing a csv file with no data rows
- PR #724 CSV Reader: fix build issue due to parameter type mismatch in a std::max call
- PR #734 Prevents reading undefined memory in gpu_expand_mask_bits numba kernel
- PR #747 CSV Reader: fix an issue where CUDA allocations fail with some large input files
- PR #750 Fix race condition for handling NVStrings in CMake
- PR #719 Fix merge column ordering
- PR #770 Fix issue where RMM submodule pointed to wrong branch and pin other to correct branches
- PR #778 Fix hard coded ABI off setting
- PR #784 Update RMM submodule commit-ish and pip paths
- PR #794 Update `rmm::exec_policy` usage to fix segmentation faults when used as temprory allocator.
- PR #800 Point git submodules to branches of forks instead of exact commits


# cuDF 0.4.0 (05 Dec 2018)

## New Features

- PR #398 add pandas-compatible `DataFrame.shape()` and `Series.shape()`
- PR #394 New documentation feature "10 Minutes to cuDF"
- PR #361 CSV Reader: Add support for strings with delimiters

## Improvements

 - PR #436 Improvements for type_dispatcher and wrapper structs
 - PR #429 Add CHANGELOG.md (this file)
 - PR #266 use faster CUDA-accelerated DataFrame column/Series concatenation.
 - PR #379 new C++ `type_dispatcher` reduces code complexity in supporting many data types.
 - PR #349 Improve performance for creating columns from memoryview objects
 - PR #445 Update reductions to use type_dispatcher. Adds integer types support to sum_of_squares.
 - PR #448 Improve installation instructions in README.md
 - PR #456 Change default CMake build to Release, and added option for disabling compilation of tests

## Bug Fixes

 - PR #444 Fix csv_test CUDA too many resources requested fail.
 - PR #396 added missing output buffer in validity tests for groupbys.
 - PR #408 Dockerfile updates for source reorganization
 - PR #437 Add cffi to Dockerfile conda env, fixes "cannot import name 'librmm'"
 - PR #417 Fix `map_test` failure with CUDA 10
 - PR #414 Fix CMake installation include file paths
 - PR #418 Properly cast string dtypes to programmatic dtypes when instantiating columns
 - PR #427 Fix and tests for Concatenation illegal memory access with nulls


# cuDF 0.3.0 (23 Nov 2018)

## New Features

 - PR #336 CSV Reader string support

## Improvements

 - PR #354 source code refactored for better organization. CMake build system overhaul. Beginning of transition to Cython bindings.
 - PR #290 Add support for typecasting to/from datetime dtype
 - PR #323 Add handling pyarrow boolean arrays in input/out, add tests
 - PR #325 GDF_VALIDITY_UNSUPPORTED now returned for algorithms that don't support non-empty valid bitmasks
 - PR #381 Faster InputTooLarge Join test completes in ms rather than minutes.
 - PR #373 .gitignore improvements
 - PR #367 Doc cleanup & examples for DataFrame methods
 - PR #333 Add Rapids Memory Manager documentation
 - PR #321 Rapids Memory Manager adds file/line location logging and convenience macros
 - PR #334 Implement DataFrame `__copy__` and `__deepcopy__`
 - PR #271 Add NVTX ranges to pygdf
 - PR #311 Document system requirements for conda install

## Bug Fixes

 - PR #337 Retain index on `scale()` function
 - PR #344 Fix test failure due to PyArrow 0.11 Boolean handling
 - PR #364 Remove noexcept from managed_allocator;  CMakeLists fix for NVstrings
 - PR #357 Fix bug that made all series be considered booleans for indexing
 - PR #351 replace conda env configuration for developers
 - PRs #346 #360 Fix CSV reading of negative numbers
 - PR #342 Fix CMake to use conda-installed nvstrings
 - PR #341 Preserve categorical dtype after groupby aggregations
 - PR #315 ReadTheDocs build update to fix missing libcuda.so
 - PR #320 FIX out-of-bounds access error in reductions.cu
 - PR #319 Fix out-of-bounds memory access in libcudf count_valid_bits
 - PR #303 Fix printing empty dataframe


# cuDF 0.2.0 and cuDF 0.1.0

These were initial releases of cuDF based on previously separate pyGDF and libGDF libraries.<|MERGE_RESOLUTION|>--- conflicted
+++ resolved
@@ -17,11 +17,9 @@
 - PR #3027 Move copying.hpp and related source to legacy folder
 - PR #3014 Snappy decompression optimizations
 - PR #2996 IO Readers: Replace `cuio::device_buffer` with `rmm::device_buffer`
-<<<<<<< HEAD
+- PR #3029 Update gdf_ numeric types with stdint and move to cudf namespace
 - PR #3067 Java method to return size of device memory buffer
-=======
-- PR #3029 Update gdf_ numeric types with stdint and move to cudf namespace
->>>>>>> e07bffd2
+
 
 ## Bug Fixes
 
