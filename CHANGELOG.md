--- conflicted
+++ resolved
@@ -2,8 +2,6 @@
 
 ## New Features
 
-<<<<<<< HEAD
-=======
 - PR #3224 Define and implement new join APIs.
 - PR #3284 Add gpu-accelerated parquet writer
 - PR #3254 Python redesign for libcudf++
@@ -18,6 +16,7 @@
 
 ## Improvements
 
+- PR #3124 Add support for grand-children in cudf column classes
 - PR #3351 Add warning when filepath resolves to multiple files in cudf readers
 - PR #3370 Port NVStrings strip functions
 - PR #3453 Port NVStrings IPv4 convert functions to cudf strings column
@@ -82,7 +81,6 @@
 
 ## New Features
 
->>>>>>> 2778adb2
 - PR #2905 Added `Series.median()` and null support for `Series.quantile()`
 - PR #2930 JSON Reader: Support ARROW_RANDOM_FILE input
 - PR #2956 Add `cudf::stack` and `cudf::tile`
@@ -162,7 +160,6 @@
 - PR #2955 Add cmake option to only build for present GPU architecture
 - PR #3070 Move functions.h and related source to legacy
 - PR #2951 Allow set_index to handle a list of column names
-- PR #3124 Add support for grand-children in cudf column classes
 - PR #3093 Move groupby files to legacy
 - PR #2988 Removing GIS functionality (now part of cuSpatial library)
 - PR #3067 Java method to return size of device memory buffer
