# cuDF 0.12.0 (Date TBD)

## New Features

- PR #3284 Add gpu-accelerated parquet writer
- PR #3336 Add `from_dlpack` and `to_dlpack`
- PR #3555 Add column names support to libcudf++ io readers and writers
- PR #3610 Add memory_usage to DataFrame and Series APIs

## Improvements

- PR #3502 ORC reader: add option to read DECIMALs as INT64
- PR #3461 Add a new overload to allocate_like() that takes explicit type and size params.
- PR #3590 Specialize hash functions for floating point
- PR #3569 Use `np.asarray` in `StringColumn.deserialize`
- PR #3553 Support Python NoneType in numeric binops
- PR #3608 Update OPS codeowner group name
- PR #3431 Port NVStrings translate to cudf strings column
<<<<<<< HEAD
- PR #3620 Add stream parameter to unary ops' internal API
=======
- PR #3587 Merge CHECK_STREAM & CUDA_CHECK_LAST to CHECK_CUDA
>>>>>>> e3632d6f
- PR #3402 Define and implement new quantiles APIs

## Bug Fixes

- PR #3550 Update Java package to 0.12
- PR #3549 Fix index name issue with iloc with RangeIndex
- PR #3562 Fix 4GB limit for gzipped-compressed csv files
- PR #3563 Use `__cuda_array_interface__` for serialization
- PR #3564 Fix cuda memory access error in gather_bitmask_kernel
- PR #3548 Replaced CUDA_RT_CALL with CUDA_TRY
- PR #3622 Fix new warnings and errors when building with gcc-8
- PR #3588 Remove avro reader column order reversal


# cuDF 0.11.0 (11 Dec 2019)

## New Features

- PR #2905 Added `Series.median()` and null support for `Series.quantile()`
- PR #2930 JSON Reader: Support ARROW_RANDOM_FILE input
- PR #2956 Add `cudf::stack` and `cudf::tile`
- PR #2980 Added nvtext is_vowel/is_consonant functions
- PR #2987 Add `inplace` arg to `DataFrame.reset_index` and `Series`
- PR #3011 Added libcudf++ transition guide
- PR #3129 Add strings column factory from `std::vector`s
- PR #3054 Add parquet reader support for decimal data types
- PR #3022 adds DataFrame.astype for cuDF dataframes
- PR #2962 Add isnull(), notnull() and related functions
- PR #3025 Move search files to legacy
- PR #3068 Add `scalar` class
- PR #3094 Adding `any` and `all` support from libcudf
- PR #3130 Define and implement new `column_wrapper`
- PR #3143 Define and implement new copying APIs `slice` and `split`
- PR #3161 Move merge files to legacy
- PR #3079 Added support to write ORC files given a local path
- PR #3192 Add dtype param to cast `DataFrame` on init
- PR #3213 Port cuIO to libcudf++
- PR #3222 Add nvtext character tokenizer
- PR #3223 Java expose underlying buffers
- PR #3300 Add `DataFrame.insert`
- PR #3263 Define and implement new `valid_if`
- PR #3278 Add `to_host` utility to copy `column_view` to host
- PR #3087 Add new cudf::experimental bool8 wrapper
- PR #3219 Construct column from column_view
- PR #3250 Define and implement new merge APIs
- PR #3144 Define and implement new hashing APIs `hash` and `hash_partition`
- PR #3229 Define and implement new search APIs
- PR #3308 java add API for memory usage callbacks
- PR #2691 Row-wise reduction and scan operations via CuPy
- PR #3291 Add normalize_nans_and_zeros
- PR #3187 Define and implement new replace APIs
- PR #3356 Add vertical concatenation for table/columns
- PR #3344 java split API
- PR #2791 Add `groupby.std()`
- PR #3368 Enable dropna argument in dask_cudf groupby
- PR #3298 add null replacement iterator for column_device_view
- PR #3297 Define and implement new groupby API.
- PR #3396 Update device_atomics with new bool8 and timestamp specializations
- PR #3411 Java host memory management API
- PR #3393 Implement df.cov and enable covariance/correlation in dask_cudf
- PR #3401 Add dask_cudf ORC writer (to_orc)
- PR #3331 Add copy_if_else
- PR #3427 Define and Implement new multi-search API
- PR #3442 Add Bool-index + Multi column + DataFrame support for set-item
- PR #3172 Define and implement new fill/repeat/copy_range APIs
- PR #3497 Add DataFrame.drop(..., inplace=False) argument
- PR #3469 Add string functionality for replace API
- PR #3507 Define and implement new binary operation APIs
- PR #3527 Add string functionality for merge API

## Improvements

- PR #2904 Move gpu decompressors to cudf::io namespace
- PR #2977 Moved old C++ test utilities to legacy directory.
- PR #2965 Fix slow orc reader perf with large uncompressed blocks
- PR #2995 Move JIT type utilities to legacy directory
- PR #2927 Add ``Table`` and ``TableView`` extension classes that wrap legacy cudf::table
- PR #3005 Renames `cudf::exp` namespace to `cudf::experimental`
- PR #3008 Make safe versions of `is_null` and `is_valid` in `column_device_view`
- PR #3026 Move fill and repeat files to legacy
- PR #3027 Move copying.hpp and related source to legacy folder
- PR #3014 Snappy decompression optimizations
- PR #3032 Use `asarray` to coerce indices to a NumPy array
- PR #2996 IO Readers: Replace `cuio::device_buffer` with `rmm::device_buffer`
- PR #3051 Specialized hash function for strings column
- PR #3065 Select and Concat for cudf::experimental::table
- PR #3080 Move `valid_if.cuh` to `legacy/`
- PR #3052 Moved replace.hpp functionality to legacy
- PR #3091 Move join files to legacy
- PR #3092 Implicitly init RMM if Java allocates before init
- PR #3029 Update gdf_ numeric types with stdint and move to cudf namespace
- PR #3052 Moved replace.hpp functionality to legacy
- PR #2955 Add cmake option to only build for present GPU architecture
- PR #3070 Move functions.h and related source to legacy
- PR #2951 Allow set_index to handle a list of column names
- PR #3093 Move groupby files to legacy
- PR #2988 Removing GIS functionality (now part of cuSpatial library)
- PR #3067 Java method to return size of device memory buffer
- PR #3083 Improved some binary operation tests to include null testing.
- PR #3084 Update to arrow-cpp and pyarrow 0.15.0
- PR #3071 Move cuIO to legacy
- PR #3126 Round 2 of snappy decompression optimizations
- PR #3046 Define and implement new copying APIs `empty_like` and `allocate_like`
- PR #3128 Support MultiIndex in DataFrame.join
- PR #2971 Added initial gather and scatter methods for strings_column_view
- PR #3133 Port NVStrings to cudf column: count_characters and count_bytes
- PR #2991 Added strings column functions concatenate and join_strings
- PR #3028 Define and implement new `gather` APIs.
- PR #3135 Add nvtx utilities to cudf::nvtx namespace
- PR #3021 Java host side concat of serialized buffers
- PR #3138 Move unary files to legacy
- PR #3170 Port NVStrings substring functions to cudf strings column
- PR #3159 Port NVStrings is-chars-types function to cudf strings column
- PR #3154 Make `table_view_base.column()` const and add `mutable_table_view.column()`
- PR #3175 Set cmake cuda version variables
- PR #3171 Move deprecated error macros to legacy
- PR #3191 Port NVStrings integer convert ops to cudf column
- PR #3189 Port NVStrings find ops to cudf column
- PR #3352 Port NVStrings convert float functions to cudf strings column
- PR #3193 Add cuPy as a formal dependency
- PR #3195 Support for zero columned `table_view`
- PR #3165 Java device memory size for string category
- PR #3205 Move transform files to legacy
- PR #3202 Rename and move error.hpp to public headers
- PR #2878 Use upstream merge code in dask_cudf
- PR #3217 Port NVStrings upper and lower case conversion functions
- PR #3350 Port NVStrings booleans convert functions
- PR #3231 Add `column::release()` to give up ownership of contents.
- PR #3157 Use enum class rather than enum for mask_allocation_policy
- PR #3232 Port NVStrings datetime conversion to cudf strings column
- PR #3136 Define and implement new transpose API
- PR #3237 Define and implement new transform APIs
- PR #3245 Move binaryop files to legacy
- PR #3241 Move stream_compaction files to legacy
- PR #3166 Move reductions to legacy
- PR #3261 Small cleanup: remove `== true`
- PR #3271 Update rmm API based on `rmm.reinitialize(...)` change
- PR #3266 Remove optional checks for CuPy
- PR #3268 Adding null ordering per column feature when sorting
- PR #3239 Adding floating point specialization to comparators for NaNs
- PR #3270 Move predicates files to legacy
- PR #3281 Add to_host specialization for strings in column test utilities
- PR #3282 Add `num_bitmask_words`
- PR #3252 Add new factory methods to include passing an existing null mask
- PR #3288 Make `bit.cuh` utilities usable from host code.
- PR #3287 Move rolling windows files to legacy
- PR #3182 Define and implement new unary APIs `is_null` and `is_not_null`
- PR #3314 Drop `cython` from run requirements
- PR #3301 Add tests for empty column wrapper.
- PR #3294 Update to arrow-cpp and pyarrow 0.15.1
- PR #3310 Add `row_hasher` and `element_hasher` utilities
- PR #3272 Support non-default streams when creating/destroying hash maps
- PR #3286 Clean up the starter code on README
- PR #3332 Port NVStrings replace to cudf strings column
- PR #3354 Define and implement new `scatter` APIs
- PR #3322 Port NVStrings pad operations to cudf strings column
- PR #3345 Add cache member for number of characters in string_view class
- PR #3299 Define and implement new `is_sorted` APIs
- PR #3328 Partition by stripes in dask_cudf ORC reader
- PR #3243 Use upstream join code in dask_cudf
- PR #3371 Add `select` method to `table_view`
- PR #3309 Add java and JNI bindings for search bounds
- PR #3305 Define and implement new rolling window APIs
- PR #3380 Concatenate columns of strings
- PR #3382 Add fill function for strings column
- PR #3391 Move device_atomics_tests.cu files to legacy
- PR #3303 Define and implement new stream compaction APIs `copy_if`, `drop_nulls`,
           `apply_boolean_mask`, `drop_duplicate` and `unique_count`.
- PR #3387 Strings column gather function
- PR #3440 Strings column scatter function
- PR #3389 Move quantiles.hpp + group_quantiles.hpp files to legacy
- PR #3397 Port unary cast to libcudf++
- PR #3398 Move reshape.hpp files to legacy
- PR #3423 Port NVStrings htoi to cudf strings column
- PR #3425 Strings column copy_if_else implementation
- PR #3422 Move utilities to legacy
- PR #3201 Define and implement new datetime_ops APIs
- PR #3421 Port NVStrings find_multiple to cudf strings column
- PR #3448 Port scatter_to_tables to libcudf++
- PR #3458 Update strings sections in the transition guide
- PR #3462 Add `make_empty_column` and update `empty_like`.
- PR #3465 Port `aggregation` traits and utilities.
- PR #3214 Define and implement new unary operations APIs
- PR #3475 Add `bitmask_to_host` column utility
- PR #3487 Add is_boolean trait and random timestamp generator for testing
- PR #3492 Small cleanup (remove std::abs) and comment
- PR #3407 Allow multiple row-groups per task in dask_cudf read_parquet
- PR #3512 Remove unused CUDA conda labels
- PR #3500 cudf::fill()/cudf::repeat() support for strings columns.
- PR #3438 Update scalar and scalar_device_view to better support strings
- PR #3414 Add copy_range function for strings column

## Bug Fixes

- PR #2895 Fixed dask_cudf group_split behavior to handle upstream rearrange_by_divisions
- PR #3048 Support for zero columned tables
- PR #3030 Fix snappy decoding regression in PR #3014
- PR #3041 Fixed exp to experimental namespace name change issue
- PR #3056 Add additional cmake hint for finding local build of RMM files
- PR #3060 Move copying.hpp includes to legacy
- PR #3139 Fixed java RMM auto initalization
- PR #3141 Java fix for relocated IO headers
- PR #3149 Rename column_wrapper.cuh to column_wrapper.hpp
- PR #3168 Fix mutable_column_device_view head const_cast
- PR #3199 Update JNI includes for legacy moves
- PR #3204 ORC writer: Fix ByteRLE encoding of NULLs
- PR #2994 Fix split_out-support but with hash_object_dispatch
- PR #3212 Fix string to date casting when format is not specified
- PR #3218 Fixes `row_lexicographic_comparator` issue with handling two tables
- PR #3228 Default initialize RMM when Java native dependencies are loaded
- PR #3012 replacing instances of `to_gpu_array` with `mem`
- PR #3236 Fix Numba 0.46+/CuPy 6.3 interface compatibility
- PR #3276 Update JNI includes for legacy moves
- PR #3256 Fix orc writer crash with multiple string columns
- PR #3211 Fix breaking change caused by rapidsai/rmm#167
- PR #3265 Fix dangling pointer in `is_sorted`
- PR #3267 ORC writer: fix incorrect ByteRLE encoding of long literal runs
- PR #3277 Fix invalid reference to deleted temporary in `is_sorted`.
- PR #3274 ORC writer: fix integer RLEv2 mode2 unsigned base value encoding
- PR #3279 Fix shutdown hang issues with pinned memory pool init executor
- PR #3280 Invalid children check in mutable_column_device_view
- PR #3289 fix java memory usage API for empty columns
- PR #3293 Fix loading of csv files zipped on MacOS (disabled zip min version check)
- PR #3295 Fix storing storing invalid RMM exec policies.
- PR #3307 Add pd.RangeIndex to from_pandas to fix dask_cudf meta_nonempty bug
- PR #3313 Fix public headers including non-public headers
- PR #3318 Revert arrow to 0.15.0 temporarily to unblock downstream projects CI
- PR #3317 Fix index-argument bug in dask_cudf parquet reader
- PR #3323 Fix `insert` non-assert test case
- PR #3341 Fix `Series` constructor converting NoneType to "None"
- PR #3326 Fix and test for detail::gather map iterator type inference
- PR #3334 Remove zero-size exception check from make_strings_column factories
- PR #3333 Fix compilation issues with `constexpr` functions not marked `__device__`
- PR #3340 Make all benchmarks use cudf base fixture to initialize RMM pool
- PR #3337 Fix Java to pad validity buffers to 64-byte boundary
- PR #3362 Fix `find_and_replace` upcasting series for python scalars and lists
- PR #3357 Disabling `column_view` iterators for non fixed-width types
- PR #3383 Fix : properly compute null counts for rolling_window.
- PR #3386 Removing external includes from `column_view.hpp`
- PR #3369 Add write_partition to dask_cudf to fix to_parquet bug
- PR #3388 Support getitem with bools when DataFrame has a MultiIndex
- PR #3408 Fix String and Column (De-)Serialization
- PR #3372 Fix dask-distributed scatter_by_map bug
- PR #3419 Fix a bug in parse_into_parts (incomplete input causing walking past the end of string).
- PR #3413 Fix dask_cudf read_csv file-list bug
- PR #3416 Fix memory leak in ColumnVector when pulling strings off the GPU
- PR #3424 Fix benchmark build by adding libcudacxx to benchmark's CMakeLists.txt
- PR #3435 Fix diff and shift for empty series
- PR #3439 Fix index-name bug in StringColumn concat
- PR #3445 Fix ORC Writer default stripe size
- PR #3459 Fix printing of invalid entries
- PR #3466 Fix gather null mask allocation for invalid index
- PR #3468 Fix memory leak issue in `drop_duplicates`
- PR #3474 Fix small doc error in capitalize Docs
- PR #3491 Fix more doc errors in NVStrings
- PR #3478 Fix as_index deep copy via Index.rename inplace arg
- PR #3476 Fix ORC reader timezone conversion
- PR #3188 Repr slices up large DataFrames
- PR #3519 Fix strings column concatenate handling zero-sized columns
- PR #3530 Fix copy_if_else test case fail issue
- PR #3523 Fix lgenfe issue with debug build
- PR #3532 Fix potential use-after-free in cudf parquet reader
- PR #3540 Fix unary_op null_mask bug and add missing test cases
- PR #3559 Use HighLevelGraph api in DataFrame constructor (Fix upstream compatibility)
- PR #3572 Fix CI Issue with hypothesis tests that are flaky


# cuDF 0.10.0 (16 Oct 2019)

## New Features

- PR #2423 Added `groupby.quantile()`
- PR #2522 Add Java bindings for NVStrings backed upper and lower case mutators
- PR #2605 Added Sort based groupby in libcudf
- PR #2607 Add Java bindings for parsing JSON
- PR #2629 Add dropna= parameter to groupby
- PR #2585 ORC & Parquet Readers: Remove millisecond timestamp restriction
- PR #2507 Add GPU-accelerated ORC Writer
- PR #2559 Add Series.tolist()
- PR #2653 Add Java bindings for rolling window operations
- PR #2480 Merge `custreamz` codebase into `cudf` repo
- PR #2674 Add __contains__ for Index/Series/Column
- PR #2635 Add support to read from remote and cloud sources like s3, gcs, hdfs
- PR #2722 Add Java bindings for NVTX ranges
- PR #2702 Add make_bool to dataset generation functions
- PR #2394 Move `rapidsai/custrings` into `cudf`
- PR #2734 Final sync of custrings source into cudf
- PR #2724 Add libcudf support for __contains__
- PR #2777 Add python bindings for porter stemmer measure functionality
- PR #2781 Add issorted to is_monotonic
- PR #2685 Add cudf::scatter_to_tables and cython binding
- PR #2743 Add Java bindings for NVStrings timestamp2long as part of String ColumnVector casting
- PR #2785 Add nvstrings Python docs
- PR #2786 Add benchmarks option to root build.sh
- PR #2802 Add `cudf::repeat()` and `cudf.Series.repeat()`
- PR #2773 Add Fisher's unbiased kurtosis and skew for Series/DataFrame
- PR #2748 Parquet Reader: Add option to specify loading of PANDAS index
- PR #2807 Add scatter_by_map to DataFrame python API
- PR #2836 Add nvstrings.code_points method
- PR #2844 Add Series/DataFrame notnull
- PR #2858 Add GTest type list utilities
- PR #2870 Add support for grouping by Series of arbitrary length
- PR #2719 Series covariance and Pearson correlation
- PR #2207 Beginning of libcudf overhaul: introduce new column and table types
- PR #2869 Add `cudf.CategoricalDtype`
- PR #2838 CSV Reader: Support ARROW_RANDOM_FILE input
- PR #2655 CuPy-based Series and Dataframe .values property
- PR #2803 Added `edit_distance_matrix()` function to calculate pairwise edit distance for each string on a given nvstrings object.
- PR #2811 Start of cudf strings column work based on 2207
- PR #2872 Add Java pinned memory pool allocator
- PR #2969 Add findAndReplaceAll to ColumnVector
- PR #2814 Add Datetimeindex.weekday
- PR #2999 Add timestamp conversion support for string categories
- PR #2918 Add cudf::column timestamp wrapper types

## Improvements

- PR #2578 Update legacy_groupby to use libcudf group_by_without_aggregation
- PR #2581 Removed `managed` allocator from hash map classes.
- PR #2571 Remove unnecessary managed memory from gdf_column_concat
- PR #2648 Cython/Python reorg
- PR #2588 Update Series.append documentation
- PR #2632 Replace dask-cudf set_index code with upstream
- PR #2682 Add cudf.set_allocator() function for easier allocator init
- PR #2642 Improve null printing and testing
- PR #2747 Add missing Cython headers / cudftestutil lib to conda package for cuspatial build
- PR #2706 Compute CSV format in device code to speedup performance
- PR #2673 Add support for np.longlong type
- PR #2703 move dask serialization dispatch into cudf
- PR #2728 Add YYMMDD to version tag for nightly conda packages
- PR #2729 Handle file-handle input in to_csv
- PR #2741 CSV Reader: Move kernel functions into its own file
- PR #2766 Improve nvstrings python cmake flexibility
- PR #2756 Add out_time_unit option to csv reader, support timestamp resolutions
- PR #2771 Stopgap alias for to_gpu_matrix()
- PR #2783 Support mapping input columns to function arguments in apply kernels
- PR #2645 libcudf unique_count for Series.nunique
- PR #2817 Dask-cudf: `read_parquet` support for remote filesystems
- PR #2823 improve java data movement debugging
- PR #2806 CSV Reader: Clean-up row offset operations
- PR #2640 Add dask wait/persist exmaple to 10 minute guide
- PR #2828 Optimizations of kernel launch configuration for `DataFrame.apply_rows` and `DataFrame.apply_chunks`
- PR #2831 Add `column` argument to `DataFrame.drop`
- PR #2775 Various optimizations to improve __getitem__ and __setitem__ performance
- PR #2810 cudf::allocate_like can optionally always allocate a mask.
- PR #2833 Parquet reader: align page data allocation sizes to 4-bytes to satisfy cuda-memcheck
- PR #2832 Using the new Python bindings for UCX
- PR #2856 Update group_split_cudf to use scatter_by_map
- PR #2890 Optionally keep serialized table data on the host.
- PR #2778 Doc: Updated and fixed some docstrings that were formatted incorrectly.
- PR #2830 Use YYMMDD tag in custreamz nightly build
- PR #2875 Java: Remove synchronized from register methods in MemoryCleaner
- PR #2887 Minor snappy decompression optimization
- PR #2899 Use new RMM API based on Cython
- PR #2788 Guide to Python UDFs
- PR #2919 Change java API to use operators in groupby namespace
- PR #2909 CSV Reader: Avoid row offsets host vector default init
- PR #2834 DataFrame supports setting columns via attribute syntax `df.x = col`
- PR #3147 DataFrame can be initialized from rows via list of tuples
- PR #3539 Restrict CuPy to 6

## Bug Fixes

- PR #2584 ORC Reader: fix parsing of `DECIMAL` index positions
- PR #2619 Fix groupby serialization/deserialization
- PR #2614 Update Java version to match
- PR #2601 Fixes nlargest(1) issue in Series and Dataframe
- PR #2610 Fix a bug in index serialization (properly pass DeviceNDArray)
- PR #2621 Fixes the floordiv issue of not promoting float type when rhs is 0
- PR #2611 Types Test: fix static casting from negative int to string
- PR #2618 IO Readers: Fix datasource memory map failure for multiple reads
- PR #2628 groupby_without_aggregation non-nullable input table produces non-nullable output
- PR #2615 fix string category partitioning in java API
- PR #2641 fix string category and timeunit concat in the java API
- PR #2649 Fix groupby issue resulting from column_empty bug
- PR #2658 Fix astype() for null categorical columns
- PR #2660 fix column string category and timeunit concat in the java API
- PR #2664 ORC reader: fix `skip_rows` larger than first stripe
- PR #2654 Allow Java gdfOrderBy to work with string categories
- PR #2669 AVRO reader: fix non-deterministic output
- PR #2668 Update Java bindings to specify timestamp units for ORC and Parquet readers
- PR #2679 AVRO reader: fix cuda errors when decoding compressed streams
- PR #2692 Add concatenation for data-frame with different headers (empty and non-empty)
- PR #2651 Remove nvidia driver installation from ci/cpu/build.sh
- PR #2697 Ensure csv reader sets datetime column time units
- PR #2698 Return RangeIndex from contiguous slice of RangeIndex
- PR #2672 Fix null and integer handling in round
- PR #2704 Parquet Reader: Fix crash when loading string column with nulls
- PR #2725 Fix Jitify issue with running on Turing using CUDA version < 10
- PR #2731 Fix building of benchmarks
- PR #2738 Fix java to find new NVStrings locations
- PR #2736 Pin Jitify branch to v0.10 version
- PR #2742 IO Readers: Fix possible silent failures when creating `NvStrings` instance
- PR #2753 Fix java quantile API calls
- PR #2762 Fix validity processing for time in java
- PR #2796 Fix handling string slicing and other nvstrings delegated methods with dask
- PR #2769 Fix link to API docs in README.md
- PR #2772 Handle multiindex pandas Series #2772
- PR #2749 Fix apply_rows/apply_chunks pessimistic null mask to use in_cols null masks only
- PR #2752 CSV Reader: Fix exception when there's no rows to process
- PR #2716 Added Exception for `StringMethods` in string methods
- PR #2787 Fix Broadcasting `None` to `cudf-series`
- PR #2794 Fix async race in NVCategory::get_value and get_value_bounds
- PR #2795 Fix java build/cast error
- PR #2496 Fix improper merge of two dataframes when names differ
- PR #2824 Fix issue with incorrect result when Numeric Series replace is called several times
- PR #2751 Replace value with null
- PR #2765 Fix Java inequality comparisons for string category
- PR #2818 Fix java join API to use new C++ join API
- PR #2841 Fix nvstrings.slice and slice_from for range (0,0)
- PR #2837 Fix join benchmark
- PR #2809 Add hash_df and group_split dispatch functions for dask
- PR #2843 Parquet reader: fix skip_rows when not aligned with page or row_group boundaries
- PR #2851 Deleted existing dask-cudf/record.txt
- PR #2854 Fix column creation from ephemeral objects exposing __cuda_array_interface__
- PR #2860 Fix boolean indexing when the result is a single row
- PR #2859 Fix tail method issue for string columns
- PR #2852 Fixed `cumsum()` and `cumprod()` on boolean series.
- PR #2865 DaskIO: Fix `read_csv` and `read_orc` when input is list of files
- PR #2750 Fixed casting values to cudf::bool8 so non-zero values always cast to true
- PR #2873 Fixed dask_cudf read_partition bug by generating ParquetDatasetPiece
- PR #2850 Fixes dask_cudf.read_parquet on partitioned datasets
- PR #2896 Properly handle `axis` string keywords in `concat`
- PR #2926 Update rounding algorithm to avoid using fmod
- PR #2968 Fix Java dependency loading when using NVTX
- PR #2963 Fix ORC writer uncompressed block indexing
- PR #2928 CSV Reader: Fix using `byte_range` for large datasets
- PR #2983 Fix sm_70+ race condition in gpu_unsnap
- PR #2964 ORC Writer: Segfault when writing mixed numeric and string columns
- PR #3007 Java: Remove unit test that frees RMM invalid pointer
- PR #3009 Fix orc reader RLEv2 patch position regression from PR #2507
- PR #3002 Fix CUDA invalid configuration errors reported after loading an ORC file without data
- PR #3035 Update update-version.sh for new docs locations
- PR #3038 Fix uninitialized stream parameter in device_table deleter
- PR #3064 Fixes groupby performance issue
- PR #3061 Add rmmInitialize to nvstrings gtests
- PR #3058 Fix UDF doc markdown formatting
- PR #3059 Add nvstrings python build instructions to contributing.md


# cuDF 0.9.0 (21 Aug 2019)

## New Features

- PR #1993 Add CUDA-accelerated series aggregations: mean, var, std
- PR #2111 IO Readers: Support memory buffer, file-like object, and URL inputs
- PR #2012 Add `reindex()` to DataFrame and Series
- PR #2097 Add GPU-accelerated AVRO reader
- PR #2098 Support binary ops on DFs and Series with mismatched indices
- PR #2160 Merge `dask-cudf` codebase into `cudf` repo
- PR #2149 CSV Reader: Add `hex` dtype for explicit hexadecimal parsing
- PR #2156 Add `upper_bound()` and `lower_bound()` for libcudf tables and `searchsorted()` for cuDF Series
- PR #2158 CSV Reader: Support single, non-list/dict argument for `dtype`
- PR #2177 CSV Reader: Add `parse_dates` parameter for explicit date inference
- PR #1744 cudf::apply_boolean_mask and cudf::drop_nulls support for cudf::table inputs (multi-column)
- PR #2196 Add `DataFrame.dropna()`
- PR #2197 CSV Writer: add `chunksize` parameter for `to_csv`
- PR #2215 `type_dispatcher` benchmark
- PR #2179 Add Java quantiles
- PR #2157 Add __array_function__ to DataFrame and Series
- PR #2212 Java support for ORC reader
- PR #2224 Add DataFrame isna, isnull, notna functions
- PR #2236 Add Series.drop_duplicates
- PR #2105 Add hash-based join benchmark
- PR #2316 Add unique, nunique, and value_counts for datetime columns
- PR #2337 Add Java support for slicing a ColumnVector
- PR #2049 Add cudf::merge (sorted merge)
- PR #2368 Full cudf+dask Parquet Support
- PR #2380 New cudf::is_sorted checks whether cudf::table is sorted
- PR #2356 Java column vector standard deviation support
- PR #2221 MultiIndex full indexing - Support iloc and wildcards for loc
- PR #2429 Java support for getting length of strings in a ColumnVector
- PR #2415 Add `value_counts` for series of any type
- PR #2446 Add __array_function__ for index
- PR #2437 ORC reader: Add 'use_np_dtypes' option
- PR #2382 Add CategoricalAccessor add, remove, rename, and ordering methods
- PR #2464 Native implement `__cuda_array_interface__` for Series/Index/Column objects
- PR #2425 Rolling window now accepts array-based user-defined functions
- PR #2442 Add __setitem__
- PR #2449 Java support for getting byte count of strings in a ColumnVector
- PR #2492 Add groupby.size() method
- PR #2358 Add cudf::nans_to_nulls: convert floating point column into bitmask
- PR #2489 Add drop argument to set_index
- PR #2491 Add Java bindings for ORC reader 'use_np_dtypes' option
- PR #2213 Support s/ms/us/ns DatetimeColumn time unit resolutions
- PR #2536 Add _constructor properties to Series and DataFrame

## Improvements

- PR #2103 Move old `column` and `bitmask` files into `legacy/` directory
- PR #2109 added name to Python column classes
- PR #1947 Cleanup serialization code
- PR #2125 More aggregate in java API
- PR #2127 Add in java Scalar tests
- PR #2088 Refactor of Python groupby code
- PR #2130 Java serialization and deserialization of tables.
- PR #2131 Chunk rows logic added to csv_writer
- PR #2129 Add functions in the Java API to support nullable column filtering
- PR #2165 made changes to get_dummies api for it to be available in MethodCache
- PR #2171 Add CodeCov integration, fix doc version, make --skip-tests work when invoking with source
- PR #2184 handle remote orc files for dask-cudf
- PR #2186 Add `getitem` and `getattr` style access to Rolling objects
- PR #2168 Use cudf.Column for CategoricalColumn's categories instead of a tuple
- PR #2193 DOC: cudf::type_dispatcher documentation for specializing dispatched functors
- PR #2199 Better java support for appending strings
- PR #2176 Added column dtype support for datetime, int8, int16 to csv_writer
- PR #2209 Matching `get_dummies` & `select_dtypes` behavior to pandas
- PR #2217 Updated Java bindings to use the new groupby API
- PR #2214 DOC: Update doc instructions to build/install `cudf` and `dask-cudf`
- PR #2220 Update Java bindings for reduction rename
- PR #2232 Move CodeCov upload from build script to Jenkins
- PR #2225 refactor to use libcudf for gathering columns in dataframes
- PR #2293 Improve join performance (faster compute_join_output_size)
- PR #2300 Create separate dask codeowners for dask-cudf codebase
- PR #2304 gdf_group_by_without_aggregations returns gdf_column
- PR #2309 Java readers: remove redundant copy of result pointers
- PR #2307 Add `black` and `isort` to style checker script
- PR #2345 Restore removal of old groupby implementation
- PR #2342 Improve `astype()` to operate all ways
- PR #2329 using libcudf cudf::copy for column deep copy
- PR #2344 DOC: docs on code formatting for contributors
- PR #2376 Add inoperative axis= and win_type= arguments to Rolling()
- PR #2378 remove dask for (de-)serialization of cudf objects
- PR #2353 Bump Arrow and Dask versions
- PR #2377 Replace `standard_python_slice` with just `slice.indices()`
- PR #2373 cudf.DataFrame enchancements & Series.values support
- PR #2392 Remove dlpack submodule; make cuDF's Cython API externally accessible
- PR #2430 Updated Java bindings to use the new unary API
- PR #2406 Moved all existing `table` related files to a `legacy/` directory
- PR #2350 Performance related changes to get_dummies
- PR #2420 Remove `cudautils.astype` and replace with `typecast.apply_cast`
- PR #2456 Small improvement to typecast utility
- PR #2458 Fix handling of thirdparty packages in `isort` config
- PR #2459 IO Readers: Consolidate all readers to use `datasource` class
- PR #2475 Exposed type_dispatcher.hpp, nvcategory_util.hpp and wrapper_types.hpp in the include folder
- PR #2484 Enabled building libcudf as a static library
- PR #2453 Streamline CUDA_REL environment variable
- PR #2483 Bundle Boost filesystem dependency in the Java jar
- PR #2486 Java API hash functions
- PR #2481 Adds the ignore_null_keys option to the java api
- PR #2490 Java api: support multiple aggregates for the same column
- PR #2510 Java api: uses table based apply_boolean_mask
- PR #2432 Use pandas formatting for console, html, and latex output
- PR #2573 Bump numba version to 0.45.1
- PR #2606 Fix references to notebooks-contrib

## Bug Fixes

- PR #2086 Fixed quantile api behavior mismatch in series & dataframe
- PR #2128 Add offset param to host buffer readers in java API.
- PR #2145 Work around binops validity checks for java
- PR #2146 Work around unary_math validity checks for java
- PR #2151 Fixes bug in cudf::copy_range where null_count was invalid
- PR #2139 matching to pandas describe behavior & fixing nan values issue
- PR #2161 Implicitly convert unsigned to signed integer types in binops
- PR #2154 CSV Reader: Fix bools misdetected as strings dtype
- PR #2178 Fix bug in rolling bindings where a view of an ephemeral column was being taken
- PR #2180 Fix issue with isort reordering `importorskip` below imports depending on them
- PR #2187 fix to honor dtype when numpy arrays are passed to columnops.as_column
- PR #2190 Fix issue in astype conversion of string column to 'str'
- PR #2208 Fix issue with calling `head()` on one row dataframe
- PR #2229 Propagate exceptions from Cython cdef functions
- PR #2234 Fix issue with local build script not properly building
- PR #2223 Fix CUDA invalid configuration errors reported after loading small compressed ORC files
- PR #2162 Setting is_unique and is_monotonic-related attributes
- PR #2244 Fix ORC RLEv2 delta mode decoding with nonzero residual delta width
- PR #2297 Work around `var/std` unsupported only at debug build
- PR #2302 Fixed java serialization corner case
- PR #2355 Handle float16 in binary operations
- PR #2311 Fix copy behaviour for GenericIndex
- PR #2349 Fix issues with String filter in java API
- PR #2323 Fix groupby on categoricals
- PR #2328 Ensure order is preserved in CategoricalAccessor._set_categories
- PR #2202 Fix issue with unary ops mishandling empty input
- PR #2326 Fix for bug in DLPack when reading multiple columns
- PR #2324 Fix cudf Docker build
- PR #2325 Fix ORC RLEv2 patched base mode decoding with nonzero patch width
- PR #2235 Fix get_dummies to be compatible with dask
- PR #2332 Zero initialize gdf_dtype_extra_info
- PR #2355 Handle float16 in binary operations
- PR #2360 Fix missing dtype handling in cudf.Series & columnops.as_column
- PR #2364 Fix quantile api and other trivial issues around it
- PR #2361 Fixed issue with `codes` of CategoricalIndex
- PR #2357 Fixed inconsistent type of index created with from_pandas vs direct construction
- PR #2389 Fixed Rolling __getattr__ and __getitem__ for offset based windows
- PR #2402 Fixed bug in valid mask computation in cudf::copy_if (apply_boolean_mask)
- PR #2401 Fix to a scalar datetime(of type Days) issue
- PR #2386 Correctly allocate output valids in groupby
- PR #2411 Fixed failures on binary op on single element string column
- PR #2422 Fix Pandas logical binary operation incompatibilites
- PR #2447 Fix CodeCov posting build statuses temporarily
- PR #2450 Fix erroneous null handling in `cudf.DataFrame`'s `apply_rows`
- PR #2470 Fix issues with empty strings and string categories (Java)
- PR #2471 Fix String Column Validity.
- PR #2481 Fix java validity buffer serialization
- PR #2485 Updated bytes calculation to use size_t to avoid overflow in column concat
- PR #2461 Fix groupby multiple aggregations same column
- PR #2514 Fix cudf::drop_nulls threshold handling in Cython
- PR #2516 Fix utilities include paths and meta.yaml header paths
- PR #2517 Fix device memory leak in to_dlpack tensor deleter
- PR #2431 Fix local build generated file ownerships
- PR #2511 Added import of orc, refactored exception handlers to not squash fatal exceptions
- PR #2527 Fix index and column input handling in dask_cudf read_parquet
- PR #2466 Fix `dataframe.query` returning null rows erroneously
- PR #2548 Orc reader: fix non-deterministic data decoding at chunk boundaries
- PR #2557 fix cudautils import in string.py
- PR #2521 Fix casting datetimes from/to the same resolution
- PR #2545 Fix MultiIndexes with datetime levels
- PR #2560 Remove duplicate `dlpack` definition in conda recipe
- PR #2567 Fix ColumnVector.fromScalar issues while dealing with null scalars
- PR #2565 Orc reader: fix incorrect data decoding of int64 data types
- PR #2577 Fix search benchmark compilation error by adding necessary header
- PR #2604 Fix a bug in copying.pyx:_normalize_types that upcasted int32 to int64


# cuDF 0.8.0 (27 June 2019)

## New Features

- PR #1524 Add GPU-accelerated JSON Lines parser with limited feature set
- PR #1569 Add support for Json objects to the JSON Lines reader
- PR #1622 Add Series.loc
- PR #1654 Add cudf::apply_boolean_mask: faster replacement for gdf_apply_stencil
- PR #1487 cython gather/scatter
- PR #1310 Implemented the slice/split functionality.
- PR #1630 Add Python layer to the GPU-accelerated JSON reader
- PR #1745 Add rounding of numeric columns via Numba
- PR #1772 JSON reader: add support for BytesIO and StringIO input
- PR #1527 Support GDF_BOOL8 in readers and writers
- PR #1819 Logical operators (AND, OR, NOT) for libcudf and cuDF
- PR #1813 ORC Reader: Add support for stripe selection
- PR #1828 JSON Reader: add suport for bool8 columns
- PR #1833 Add column iterator with/without nulls
- PR #1665 Add the point-in-polygon GIS function
- PR #1863 Series and Dataframe methods for all and any
- PR #1908 cudf::copy_range and cudf::fill for copying/assigning an index or range to a constant
- PR #1921 Add additional formats for typecasting to/from strings
- PR #1807 Add Series.dropna()
- PR #1987 Allow user defined functions in the form of ptx code to be passed to binops
- PR #1948 Add operator functions like `Series.add()` to DataFrame and Series
- PR #1954 Add skip test argument to GPU build script
- PR #2018 Add bindings for new groupby C++ API
- PR #1984 Add rolling window operations Series.rolling() and DataFrame.rolling()
- PR #1542 Python method and bindings for to_csv
- PR #1995 Add Java API
- PR #1998 Add google benchmark to cudf
- PR #1845 Add cudf::drop_duplicates, DataFrame.drop_duplicates
- PR #1652 Added `Series.where()` feature
- PR #2074 Java Aggregates, logical ops, and better RMM support
- PR #2140 Add a `cudf::transform` function
- PR #2068 Concatenation of different typed columns

## Improvements

- PR #1538 Replacing LesserRTTI with inequality_comparator
- PR #1703 C++: Added non-aggregating `insert` to `concurrent_unordered_map` with specializations to store pairs with a single atomicCAS when possible.
- PR #1422 C++: Added a RAII wrapper for CUDA streams
- PR #1701 Added `unique` method for stringColumns
- PR #1713 Add documentation for Dask-XGBoost
- PR #1666 CSV Reader: Improve performance for files with large number of columns
- PR #1725 Enable the ability to use a single column groupby as its own index
- PR #1759 Add an example showing simultaneous rolling averages to `apply_grouped` documentation
- PR #1746 C++: Remove unused code: `windowed_ops.cu`, `sorting.cu`, `hash_ops.cu`
- PR #1748 C++: Add `bool` nullability flag to `device_table` row operators
- PR #1764 Improve Numerical column: `mean_var` and `mean`
- PR #1767 Speed up Python unit tests
- PR #1770 Added build.sh script, updated CI scripts and documentation
- PR #1739 ORC Reader: Add more pytest coverage
- PR #1696 Added null support in `Series.replace()`.
- PR #1390 Added some basic utility functions for `gdf_column`'s
- PR #1791 Added general column comparison code for testing
- PR #1795 Add printing of git submodule info to `print_env.sh`
- PR #1796 Removing old sort based group by code and gdf_filter
- PR #1811 Added funtions for copying/allocating `cudf::table`s
- PR #1838 Improve columnops.column_empty so that it returns typed columns instead of a generic Column
- PR #1890 Add utils.get_dummies- a pandas-like wrapper around one_hot-encoding
- PR #1823 CSV Reader: default the column type to string for empty dataframes
- PR #1827 Create bindings for scalar-vector binops, and update one_hot_encoding to use them
- PR #1817 Operators now support different sized dataframes as long as they don't share different sized columns
- PR #1855 Transition replace_nulls to new C++ API and update corresponding Cython/Python code
- PR #1858 Add `std::initializer_list` constructor to `column_wrapper`
- PR #1846 C++ type-erased gdf_equal_columns test util; fix gdf_equal_columns logic error
- PR #1390 Added some basic utility functions for `gdf_column`s
- PR #1391 Tidy up bit-resolution-operation and bitmask class code
- PR #1882 Add iloc functionality to MultiIndex dataframes
- PR #1884 Rolling windows: general enhancements and better coverage for unit tests
- PR #1886 support GDF_STRING_CATEGORY columns in apply_boolean_mask, drop_nulls and other libcudf functions
- PR #1896 Improve performance of groupby with levels specified in dask-cudf
- PR #1915 Improve iloc performance for non-contiguous row selection
- PR #1859 Convert read_json into a C++ API
- PR #1919 Rename libcudf namespace gdf to namespace cudf
- PR #1850 Support left_on and right_on for DataFrame merge operator
- PR #1930 Specialize constructor for `cudf::bool8` to cast argument to `bool`
- PR #1938 Add default constructor for `column_wrapper`
- PR #1930 Specialize constructor for `cudf::bool8` to cast argument to `bool`
- PR #1952 consolidate libcudf public API headers in include/cudf
- PR #1949 Improved selection with boolmask using libcudf `apply_boolean_mask`
- PR #1956 Add support for nulls in `query()`
- PR #1973 Update `std::tuple` to `std::pair` in top-most libcudf APIs and C++ transition guide
- PR #1981 Convert read_csv into a C++ API
- PR #1868 ORC Reader: Support row index for speed up on small/medium datasets
- PR #1964 Added support for list-like types in Series.str.cat
- PR #2005 Use HTML5 details tag in bug report issue template
- PR #2003 Removed few redundant unit-tests from test_string.py::test_string_cat
- PR #1944 Groupby design improvements
- PR #2017 Convert `read_orc()` into a C++ API
- PR #2011 Convert `read_parquet()` into a C++ API
- PR #1756 Add documentation "10 Minutes to cuDF and dask_cuDF"
- PR #2034 Adding support for string columns concatenation using "add" binary operator
- PR #2042 Replace old "10 Minutes" guide with new guide for docs build process
- PR #2036 Make library of common test utils to speed up tests compilation
- PR #2022 Facilitating get_dummies to be a high level api too
- PR #2050 Namespace IO readers and add back free-form `read_xxx` functions
- PR #2104 Add a functional ``sort=`` keyword argument to groupby
- PR #2108 Add `find_and_replace` for StringColumn for replacing single values
- PR #1803 cuDF/CuPy interoperability documentation

## Bug Fixes

- PR #1465 Fix for test_orc.py and test_sparse_df.py test failures
- PR #1583 Fix underlying issue in `as_index()` that was causing `Series.quantile()` to fail
- PR #1680 Add errors= keyword to drop() to fix cudf-dask bug
- PR #1651 Fix `query` function on empty dataframe
- PR #1616 Fix CategoricalColumn to access categories by index instead of iteration
- PR #1660 Fix bug in `loc` when indexing with a column name (a string)
- PR #1683 ORC reader: fix timestamp conversion to UTC
- PR #1613 Improve CategoricalColumn.fillna(-1) performance
- PR #1642 Fix failure of CSV_TEST gdf_csv_test.SkiprowsNrows on multiuser systems
- PR #1709 Fix handling of `datetime64[ms]` in `dataframe.select_dtypes`
- PR #1704 CSV Reader: Add support for the plus sign in number fields
- PR #1687 CSV reader: return an empty dataframe for zero size input
- PR #1757 Concatenating columns with null columns
- PR #1755 Add col_level keyword argument to melt
- PR #1758 Fix df.set_index() when setting index from an empty column
- PR #1749 ORC reader: fix long strings of NULL values resulting in incorrect data
- PR #1742 Parquet Reader: Fix index column name to match PANDAS compat
- PR #1782 Update libcudf doc version
- PR #1783 Update conda dependencies
- PR #1786 Maintain the original series name in series.unique output
- PR #1760 CSV Reader: fix segfault when dtype list only includes columns from usecols list
- PR #1831 build.sh: Assuming python is in PATH instead of using PYTHON env var
- PR #1839 Raise an error instead of segfaulting when transposing a DataFrame with StringColumns
- PR #1840 Retain index correctly during merge left_on right_on
- PR #1825 cuDF: Multiaggregation Groupby Failures
- PR #1789 CSV Reader: Fix missing support for specifying `int8` and `int16` dtypes
- PR #1857 Cython Bindings: Handle `bool` columns while calling `column_view_from_NDArrays`
- PR #1849 Allow DataFrame support methods to pass arguments to the methods
- PR #1847 Fixed #1375 by moving the nvstring check into the wrapper function
- PR #1864 Fixing cudf reduction for POWER platform
- PR #1869 Parquet reader: fix Dask timestamps not matching with Pandas (convert to milliseconds)
- PR #1876 add dtype=bool for `any`, `all` to treat integer column correctly
- PR #1875 CSV reader: take NaN values into account in dtype detection
- PR #1873 Add column dtype checking for the all/any methods
- PR #1902 Bug with string iteration in _apply_basic_agg
- PR #1887 Fix for initialization issue in pq_read_arg,orc_read_arg
- PR #1867 JSON reader: add support for null/empty fields, including the 'null' literal
- PR #1891 Fix bug #1750 in string column comparison
- PR #1909 Support of `to_pandas()` of boolean series with null values
- PR #1923 Use prefix removal when two aggs are called on a SeriesGroupBy
- PR #1914 Zero initialize gdf_column local variables
- PR #1959 Add support for comparing boolean Series to scalar
- PR #1966 Ignore index fix in series append
- PR #1967 Compute index __sizeof__ only once for DataFrame __sizeof__
- PR #1977 Support CUDA installation in default system directories
- PR #1982 Fixes incorrect index name after join operation
- PR #1985 Implement `GDF_PYMOD`, a special modulo that follows python's sign rules
- PR #1991 Parquet reader: fix decoding of NULLs
- PR #1990 Fixes a rendering bug in the `apply_grouped` documentation
- PR #1978 Fix for values being filled in an empty dataframe
- PR #2001 Correctly create MultiColumn from Pandas MultiColumn
- PR #2006 Handle empty dataframe groupby construction for dask
- PR #1965 Parquet Reader: Fix duplicate index column when it's already in `use_cols`
- PR #2033 Add pip to conda environment files to fix warning
- PR #2028 CSV Reader: Fix reading of uncompressed files without a recognized file extension
- PR #2073 Fix an issue when gathering columns with NVCategory and nulls
- PR #2053 cudf::apply_boolean_mask return empty column for empty boolean mask
- PR #2066 exclude `IteratorTest.mean_var_output` test from debug build
- PR #2069 Fix JNI code to use read_csv and read_parquet APIs
- PR #2071 Fix bug with unfound transitive dependencies for GTests in Ubuntu 18.04
- PR #2089 Configure Sphinx to render params correctly
- PR #2091 Fix another bug with unfound transitive dependencies for `cudftestutils` in Ubuntu 18.04
- PR #2115 Just apply `--disable-new-dtags` instead of trying to define all the transitive dependencies
- PR #2106 Fix errors in JitCache tests caused by sharing of device memory between processes
- PR #2120 Fix errors in JitCache tests caused by running multiple threads on the same data
- PR #2102 Fix memory leak in groupby
- PR #2113 fixed typo in to_csv code example


# cudf 0.7.2 (16 May 2019)

## New Features

- PR #1735 Added overload for atomicAdd on int64. Streamlined implementation of custom atomic overloads.
- PR #1741 Add MultiIndex concatenation

## Bug Fixes

- PR #1718 Fix issue with SeriesGroupBy MultiIndex in dask-cudf
- PR #1734 Python: fix performance regression for groupby count() aggregations
- PR #1768 Cython: fix handling read only schema buffers in gpuarrow reader


# cudf 0.7.1 (11 May 2019)

## New Features

- PR #1702 Lazy load MultiIndex to return groupby performance to near optimal.

## Bug Fixes

- PR #1708 Fix handling of `datetime64[ms]` in `dataframe.select_dtypes`


# cuDF 0.7.0 (10 May 2019)

## New Features

- PR #982 Implement gdf_group_by_without_aggregations and gdf_unique_indices functions
- PR #1142 Add `GDF_BOOL` column type
- PR #1194 Implement overloads for CUDA atomic operations
- PR #1292 Implemented Bitwise binary ops AND, OR, XOR (&, |, ^)
- PR #1235 Add GPU-accelerated Parquet Reader
- PR #1335 Added local_dict arg in `DataFrame.query()`.
- PR #1282 Add Series and DataFrame.describe()
- PR #1356 Rolling windows
- PR #1381 Add DataFrame._get_numeric_data
- PR #1388 Add CODEOWNERS file to auto-request reviews based on where changes are made
- PR #1396 Add DataFrame.drop method
- PR #1413 Add DataFrame.melt method
- PR #1412 Add DataFrame.pop()
- PR #1419 Initial CSV writer function
- PR #1441 Add Series level cumulative ops (cumsum, cummin, cummax, cumprod)
- PR #1420 Add script to build and test on a local gpuCI image
- PR #1440 Add DatetimeColumn.min(), DatetimeColumn.max()
- PR #1455 Add Series.Shift via Numba kernel
- PR #1441 Add Series level cumulative ops (cumsum, cummin, cummax, cumprod)
- PR #1461 Add Python coverage test to gpu build
- PR #1445 Parquet Reader: Add selective reading of rows and row group
- PR #1532 Parquet Reader: Add support for INT96 timestamps
- PR #1516 Add Series and DataFrame.ndim
- PR #1556 Add libcudf C++ transition guide
- PR #1466 Add GPU-accelerated ORC Reader
- PR #1565 Add build script for nightly doc builds
- PR #1508 Add Series isna, isnull, and notna
- PR #1456 Add Series.diff() via Numba kernel
- PR #1588 Add Index `astype` typecasting
- PR #1301 MultiIndex support
- PR #1599 Level keyword supported in groupby
- PR #929 Add support operations to dataframe
- PR #1609 Groupby accept list of Series
- PR #1658 Support `group_keys=True` keyword in groupby method

## Improvements

- PR #1531 Refactor closures as private functions in gpuarrow
- PR #1404 Parquet reader page data decoding speedup
- PR #1076 Use `type_dispatcher` in join, quantiles, filter, segmented sort, radix sort and hash_groupby
- PR #1202 Simplify README.md
- PR #1149 CSV Reader: Change convertStrToValue() functions to `__device__` only
- PR #1238 Improve performance of the CUDA trie used in the CSV reader
- PR #1245 Use file cache for JIT kernels
- PR #1278 Update CONTRIBUTING for new conda environment yml naming conventions
- PR #1163 Refactored UnaryOps. Reduced API to two functions: `gdf_unary_math` and `gdf_cast`. Added `abs`, `-`, and `~` ops. Changed bindings to Cython
- PR #1284 Update docs version
- PR #1287 add exclude argument to cudf.select_dtype function
- PR #1286 Refactor some of the CSV Reader kernels into generic utility functions
- PR #1291 fillna in `Series.to_gpu_array()` and `Series.to_array()` can accept the scalar too now.
- PR #1005 generic `reduction` and `scan` support
- PR #1349 Replace modernGPU sort join with thrust.
- PR #1363 Add a dataframe.mean(...) that raises NotImplementedError to satisfy `dask.dataframe.utils.is_dataframe_like`
- PR #1319 CSV Reader: Use column wrapper for gdf_column output alloc/dealloc
- PR #1376 Change series quantile default to linear
- PR #1399 Replace CFFI bindings for NVTX functions with Cython bindings
- PR #1389 Refactored `set_null_count()`
- PR #1386 Added macros `GDF_TRY()`, `CUDF_TRY()` and `ASSERT_CUDF_SUCCEEDED()`
- PR #1435 Rework CMake and conda recipes to depend on installed libraries
- PR #1391 Tidy up bit-resolution-operation and bitmask class code
- PR #1439 Add cmake variable to enable compiling CUDA code with -lineinfo
- PR #1462 Add ability to read parquet files from arrow::io::RandomAccessFile
- PR #1453 Convert CSV Reader CFFI to Cython
- PR #1479 Convert Parquet Reader CFFI to Cython
- PR #1397 Add a utility function for producing an overflow-safe kernel launch grid configuration
- PR #1382 Add GPU parsing of nested brackets to cuIO parsing utilities
- PR #1481 Add cudf::table constructor to allocate a set of `gdf_column`s
- PR #1484 Convert GroupBy CFFI to Cython
- PR #1463 Allow and default melt keyword argument var_name to be None
- PR #1486 Parquet Reader: Use device_buffer rather than device_ptr
- PR #1525 Add cudatoolkit conda dependency
- PR #1520 Renamed `src/dataframe` to `src/table` and moved `table.hpp`. Made `types.hpp` to be type declarations only.
- PR #1492 Convert transpose CFFI to Cython
- PR #1495 Convert binary and unary ops CFFI to Cython
- PR #1503 Convert sorting and hashing ops CFFI to Cython
- PR #1522 Use latest release version in update-version CI script
- PR #1533 Remove stale join CFFI, fix memory leaks in join Cython
- PR #1521 Added `row_bitmask` to compute bitmask for rows of a table. Merged `valids_ops.cu` and `bitmask_ops.cu`
- PR #1553 Overload `hash_row` to avoid using intial hash values. Updated `gdf_hash` to select between overloads
- PR #1585 Updated `cudf::table` to maintain own copy of wrapped `gdf_column*`s
- PR #1559 Add `except +` to all Cython function definitions to catch C++ exceptions properly
- PR #1617 `has_nulls` and `column_dtypes` for `cudf::table`
- PR #1590 Remove CFFI from the build / install process entirely
- PR #1536 Convert gpuarrow CFFI to Cython
- PR #1655 Add `Column._pointer` as a way to access underlying `gdf_column*` of a `Column`
- PR #1655 Update readme conda install instructions for cudf version 0.6 and 0.7


## Bug Fixes

- PR #1233 Fix dtypes issue while adding the column to `str` dataframe.
- PR #1254 CSV Reader: fix data type detection for floating-point numbers in scientific notation
- PR #1289 Fix looping over each value instead of each category in concatenation
- PR #1293 Fix Inaccurate error message in join.pyx
- PR #1308 Add atomicCAS overload for `int8_t`, `int16_t`
- PR #1317 Fix catch polymorphic exception by reference in ipc.cu
- PR #1325 Fix dtype of null bitmasks to int8
- PR #1326 Update build documentation to use -DCMAKE_CXX11_ABI=ON
- PR #1334 Add "na_position" argument to CategoricalColumn sort_by_values
- PR #1321 Fix out of bounds warning when checking Bzip2 header
- PR #1359 Add atomicAnd/Or/Xor for integers
- PR #1354 Fix `fillna()` behaviour when replacing values with different dtypes
- PR #1347 Fixed core dump issue while passing dict_dtypes without column names in `cudf.read_csv()`
- PR #1379 Fixed build failure caused due to error: 'col_dtype' may be used uninitialized
- PR #1392 Update cudf Dockerfile and package_versions.sh
- PR #1385 Added INT8 type to `_schema_to_dtype` for use in GpuArrowReader
- PR #1393 Fixed a bug in `gdf_count_nonzero_mask()` for the case of 0 bits to count
- PR #1395 Update CONTRIBUTING to use the environment variable CUDF_HOME
- PR #1416 Fix bug at gdf_quantile_exact and gdf_quantile_appox
- PR #1421 Fix remove creation of series multiple times during `add_column()`
- PR #1405 CSV Reader: Fix memory leaks on read_csv() failure
- PR #1328 Fix CategoricalColumn to_arrow() null mask
- PR #1433 Fix NVStrings/categories includes
- PR #1432 Update NVStrings to 0.7.* to coincide with 0.7 development
- PR #1483 Modify CSV reader to avoid cropping blank quoted characters in non-string fields
- PR #1446 Merge 1275 hotfix from master into branch-0.7
- PR #1447 Fix legacy groupby apply docstring
- PR #1451 Fix hash join estimated result size is not correct
- PR #1454 Fix local build script improperly change directory permissions
- PR #1490 Require Dask 1.1.0+ for `is_dataframe_like` test or skip otherwise.
- PR #1491 Use more specific directories & groups in CODEOWNERS
- PR #1497 Fix Thrust issue on CentOS caused by missing default constructor of host_vector elements
- PR #1498 Add missing include guard to device_atomics.cuh and separated DEVICE_ATOMICS_TEST
- PR #1506 Fix csv-write call to updated NVStrings method
- PR #1510 Added nvstrings `fillna()` function
- PR #1507 Parquet Reader: Default string data to GDF_STRING
- PR #1535 Fix doc issue to ensure correct labelling of cudf.series
- PR #1537 Fix `undefined reference` link error in HashPartitionTest
- PR #1548 Fix ci/local/build.sh README from using an incorrect image example
- PR #1551 CSV Reader: Fix integer column name indexing
- PR #1586 Fix broken `scalar_wrapper::operator==`
- PR #1591 ORC/Parquet Reader: Fix missing import for FileNotFoundError exception
- PR #1573 Parquet Reader: Fix crash due to clash with ORC reader datasource
- PR #1607 Revert change of `column.to_dense_buffer` always return by copy for performance concerns
- PR #1618 ORC reader: fix assert & data output when nrows/skiprows isn't aligned to stripe boundaries
- PR #1631 Fix failure of TYPES_TEST on some gcc-7 based systems.
- PR #1641 CSV Reader: Fix skip_blank_lines behavior with Windows line terminators (\r\n)
- PR #1648 ORC reader: fix non-deterministic output when skiprows is non-zero
- PR #1676 Fix groupby `as_index` behaviour with `MultiIndex`
- PR #1659 Fix bug caused by empty groupbys and multiindex slicing throwing exceptions
- PR #1656 Correct Groupby failure in dask when un-aggregable columns are left in dataframe.
- PR #1689 Fix groupby performance regression
- PR #1694 Add Cython as a runtime dependency since it's required in `setup.py`


# cuDF 0.6.1 (25 Mar 2019)

## Bug Fixes

- PR #1275 Fix CentOS exception in DataFrame.hash_partition from using value "returned" by a void function


# cuDF 0.6.0 (22 Mar 2019)

## New Features

- PR #760 Raise `FileNotFoundError` instead of `GDF_FILE_ERROR` in `read_csv` if the file does not exist
- PR #539 Add Python bindings for replace function
- PR #823 Add Doxygen configuration to enable building HTML documentation for libcudf C/C++ API
- PR #807 CSV Reader: Add byte_range parameter to specify the range in the input file to be read
- PR #857 Add Tail method for Series/DataFrame and update Head method to use iloc
- PR #858 Add series feature hashing support
- PR #871 CSV Reader: Add support for NA values, including user specified strings
- PR #893 Adds PyArrow based parquet readers / writers to Python, fix category dtype handling, fix arrow ingest buffer size issues
- PR #867 CSV Reader: Add support for ignoring blank lines and comment lines
- PR #887 Add Series digitize method
- PR #895 Add Series groupby
- PR #898 Add DataFrame.groupby(level=0) support
- PR #920 Add feather, JSON, HDF5 readers / writers from PyArrow / Pandas
- PR #888 CSV Reader: Add prefix parameter for column names, used when parsing without a header
- PR #913 Add DLPack support: convert between cuDF DataFrame and DLTensor
- PR #939 Add ORC reader from PyArrow
- PR #918 Add Series.groupby(level=0) support
- PR #906 Add binary and comparison ops to DataFrame
- PR #958 Support unary and binary ops on indexes
- PR #964 Add `rename` method to `DataFrame`, `Series`, and `Index`
- PR #985 Add `Series.to_frame` method
- PR #985 Add `drop=` keyword to reset_index method
- PR #994 Remove references to pygdf
- PR #990 Add external series groupby support
- PR #988 Add top-level merge function to cuDF
- PR #992 Add comparison binaryops to DateTime columns
- PR #996 Replace relative path imports with absolute paths in tests
- PR #995 CSV Reader: Add index_col parameter to specify the column name or index to be used as row labels
- PR #1004 Add `from_gpu_matrix` method to DataFrame
- PR #997 Add property index setter
- PR #1007 Replace relative path imports with absolute paths in cudf
- PR #1013 select columns with df.columns
- PR #1016 Rename Series.unique_count() to nunique() to match pandas API
- PR #947 Prefixsum to handle nulls and float types
- PR #1029 Remove rest of relative path imports
- PR #1021 Add filtered selection with assignment for Dataframes
- PR #872 Adding NVCategory support to cudf apis
- PR #1052 Add left/right_index and left/right_on keywords to merge
- PR #1091 Add `indicator=` and `suffixes=` keywords to merge
- PR #1107 Add unsupported keywords to Series.fillna
- PR #1032 Add string support to cuDF python
- PR #1136 Removed `gdf_concat`
- PR #1153 Added function for getting the padded allocation size for valid bitmask
- PR #1148 Add cudf.sqrt for dataframes and Series
- PR #1159 Add Python bindings for libcudf dlpack functions
- PR #1155 Add __array_ufunc__ for DataFrame and Series for sqrt
- PR #1168 to_frame for series accepts a name argument


## Improvements

- PR #1218 Add dask-cudf page to API docs
- PR #892 Add support for heterogeneous types in binary ops with JIT
- PR #730 Improve performance of `gdf_table` constructor
- PR #561 Add Doxygen style comments to Join CUDA functions
- PR #813 unified libcudf API functions by replacing gpu_ with gdf_
- PR #822 Add support for `__cuda_array_interface__` for ingest
- PR #756 Consolidate common helper functions from unordered map and multimap
- PR #753 Improve performance of groupby sum and average, especially for cases with few groups.
- PR #836 Add ingest support for arrow chunked arrays in Column, Series, DataFrame creation
- PR #763 Format doxygen comments for csv_read_arg struct
- PR #532 CSV Reader: Use type dispatcher instead of switch block
- PR #694 Unit test utilities improvements
- PR #878 Add better indexing to Groupby
- PR #554 Add `empty` method and `is_monotonic` attribute to `Index`
- PR #1040 Fixed up Doxygen comment tags
- PR #909 CSV Reader: Avoid host->device->host copy for header row data
- PR #916 Improved unit testing and error checking for `gdf_column_concat`
- PR #941 Replace `numpy` call in `Series.hash_encode` with `numba`
- PR #942 Added increment/decrement operators for wrapper types
- PR #943 Updated `count_nonzero_mask` to return `num_rows` when the mask is null
- PR #952 Added trait to map C++ type to `gdf_dtype`
- PR #966 Updated RMM submodule.
- PR #998 Add IO reader/writer modules to API docs, fix for missing cudf.Series docs
- PR #1017 concatenate along columns for Series and DataFrames
- PR #1002 Support indexing a dataframe with another boolean dataframe
- PR #1018 Better concatenation for Series and Dataframes
- PR #1036 Use Numpydoc style docstrings
- PR #1047 Adding gdf_dtype_extra_info to gdf_column_view_augmented
- PR #1054 Added default ctor to SerialTrieNode to overcome Thrust issue in CentOS7 + CUDA10
- PR #1024 CSV Reader: Add support for hexadecimal integers in integral-type columns
- PR #1033 Update `fillna()` to use libcudf function `gdf_replace_nulls`
- PR #1066 Added inplace assignment for columns and select_dtypes for dataframes
- PR #1026 CSV Reader: Change the meaning and type of the quoting parameter to match Pandas
- PR #1100 Adds `CUDF_EXPECTS` error-checking macro
- PR #1092 Fix select_dtype docstring
- PR #1111 Added cudf::table
- PR #1108 Sorting for datetime columns
- PR #1120 Return a `Series` (not a `Column`) from `Series.cat.set_categories()`
- PR #1128 CSV Reader: The last data row does not need to be line terminated
- PR #1183 Bump Arrow version to 0.12.1
- PR #1208 Default to CXX11_ABI=ON
- PR #1252 Fix NVStrings dependencies for cuda 9.2 and 10.0
- PR #2037 Optimize the existing `gather` and `scatter` routines in `libcudf`

## Bug Fixes

- PR #821 Fix flake8 issues revealed by flake8 update
- PR #808 Resolved renamed `d_columns_valids` variable name
- PR #820 CSV Reader: fix the issue where reader adds additional rows when file uses \r\n as a line terminator
- PR #780 CSV Reader: Fix scientific notation parsing and null values for empty quotes
- PR #815 CSV Reader: Fix data parsing when tabs are present in the input CSV file
- PR #850 Fix bug where left joins where the left df has 0 rows causes a crash
- PR #861 Fix memory leak by preserving the boolean mask index
- PR #875 Handle unnamed indexes in to/from arrow functions
- PR #877 Fix ingest of 1 row arrow tables in from arrow function
- PR #876 Added missing `<type_traits>` include
- PR #889 Deleted test_rmm.py which has now moved to RMM repo
- PR #866 Merge v0.5.1 numpy ABI hotfix into 0.6
- PR #917 value_counts return int type on empty columns
- PR #611 Renamed `gdf_reduce_optimal_output_size()` -> `gdf_reduction_get_intermediate_output_size()`
- PR #923 fix index for negative slicing for cudf dataframe and series
- PR #927 CSV Reader: Fix category GDF_CATEGORY hashes not being computed properly
- PR #921 CSV Reader: Fix parsing errors with delim_whitespace, quotations in the header row, unnamed columns
- PR #933 Fix handling objects of all nulls in series creation
- PR #940 CSV Reader: Fix an issue where the last data row is missing when using byte_range
- PR #945 CSV Reader: Fix incorrect datetime64 when milliseconds or space separator are used
- PR #959 Groupby: Problem with column name lookup
- PR #950 Converting dataframe/recarry with non-contiguous arrays
- PR #963 CSV Reader: Fix another issue with missing data rows when using byte_range
- PR #999 Fix 0 sized kernel launches and empty sort_index exception
- PR #993 Fix dtype in selecting 0 rows from objects
- PR #1009 Fix performance regression in `to_pandas` method on DataFrame
- PR #1008 Remove custom dask communication approach
- PR #1001 CSV Reader: Fix a memory access error when reading a large (>2GB) file with date columns
- PR #1019 Binary Ops: Fix error when one input column has null mask but other doesn't
- PR #1014 CSV Reader: Fix false positives in bool value detection
- PR #1034 CSV Reader: Fix parsing floating point precision and leading zero exponents
- PR #1044 CSV Reader: Fix a segfault when byte range aligns with a page
- PR #1058 Added support for `DataFrame.loc[scalar]`
- PR #1060 Fix column creation with all valid nan values
- PR #1073 CSV Reader: Fix an issue where a column name includes the return character
- PR #1090 Updating Doxygen Comments
- PR #1080 Fix dtypes returned from loc / iloc because of lists
- PR #1102 CSV Reader: Minor fixes and memory usage improvements
- PR #1174: Fix release script typo
- PR #1137 Add prebuild script for CI
- PR #1118 Enhanced the `DataFrame.from_records()` feature
- PR #1129 Fix join performance with index parameter from using numpy array
- PR #1145 Issue with .agg call on multi-column dataframes
- PR #908 Some testing code cleanup
- PR #1167 Fix issue with null_count not being set after inplace fillna()
- PR #1184 Fix iloc performance regression
- PR #1185 Support left_on/right_on and also on=str in merge
- PR #1200 Fix allocating bitmasks with numba instead of rmm in allocate_mask function
- PR #1213 Fix bug with csv reader requesting subset of columns using wrong datatype
- PR #1223 gpuCI: Fix label on rapidsai channel on gpu build scripts
- PR #1242 Add explicit Thrust exec policy to fix NVCATEGORY_TEST segfault on some platforms
- PR #1246 Fix categorical tests that failed due to bad implicit type conversion
- PR #1255 Fix overwriting conda package main label uploads
- PR #1259 Add dlpack includes to pip build


# cuDF 0.5.1 (05 Feb 2019)

## Bug Fixes

- PR #842 Avoid using numpy via cimport to prevent ABI issues in Cython compilation


# cuDF 0.5.0 (28 Jan 2019)

## New Features

- PR #722 Add bzip2 decompression support to `read_csv()`
- PR #693 add ZLIB-based GZIP/ZIP support to `read_csv_strings()`
- PR #411 added null support to gdf_order_by (new API) and cudf_table::sort
- PR #525 Added GitHub Issue templates for bugs, documentation, new features, and questions
- PR #501 CSV Reader: Add support for user-specified decimal point and thousands separator to read_csv_strings()
- PR #455 CSV Reader: Add support for user-specified decimal point and thousands separator to read_csv()
- PR #439 add `DataFrame.drop` method similar to pandas
- PR #356 add `DataFrame.transpose` method and `DataFrame.T` property similar to pandas
- PR #505 CSV Reader: Add support for user-specified boolean values
- PR #350 Implemented Series replace function
- PR #490 Added print_env.sh script to gather relevant environment details when reporting cuDF issues
- PR #474 add ZLIB-based GZIP/ZIP support to `read_csv()`
- PR #547 Added melt similar to `pandas.melt()`
- PR #491 Add CI test script to check for updates to CHANGELOG.md in PRs
- PR #550 Add CI test script to check for style issues in PRs
- PR #558 Add CI scripts for cpu-based conda and gpu-based test builds
- PR #524 Add Boolean Indexing
- PR #564 Update python `sort_values` method to use updated libcudf `gdf_order_by` API
- PR #509 CSV Reader: Input CSV file can now be passed in as a text or a binary buffer
- PR #607 Add `__iter__` and iteritems to DataFrame class
- PR #643 added a new api gdf_replace_nulls that allows a user to replace nulls in a column

## Improvements

- PR #426 Removed sort-based groupby and refactored existing groupby APIs. Also improves C++/CUDA compile time.
- PR #461 Add `CUDF_HOME` variable in README.md to replace relative pathing.
- PR #472 RMM: Created centralized rmm::device_vector alias and rmm::exec_policy
- PR #500 Improved the concurrent hash map class to support partitioned (multi-pass) hash table building.
- PR #454 Improve CSV reader docs and examples
- PR #465 Added templated C++ API for RMM to avoid explicit cast to `void**`
- PR #513 `.gitignore` tweaks
- PR #521 Add `assert_eq` function for testing
- PR #502 Simplify Dockerfile for local dev, eliminate old conda/pip envs
- PR #549 Adds `-rdynamic` compiler flag to nvcc for Debug builds
- PR #472 RMM: Created centralized rmm::device_vector alias and rmm::exec_policy
- PR #577 Added external C++ API for scatter/gather functions
- PR #500 Improved the concurrent hash map class to support partitioned (multi-pass) hash table building
- PR #583 Updated `gdf_size_type` to `int`
- PR #500 Improved the concurrent hash map class to support partitioned (multi-pass) hash table building
- PR #617 Added .dockerignore file. Prevents adding stale cmake cache files to the docker container
- PR #658 Reduced `JOIN_TEST` time by isolating overflow test of hash table size computation
- PR #664 Added Debuging instructions to README
- PR #651 Remove noqa marks in `__init__.py` files
- PR #671 CSV Reader: uncompressed buffer input can be parsed without explicitly specifying compression as None
- PR #684 Make RMM a submodule
- PR #718 Ensure sum, product, min, max methods pandas compatibility on empty datasets
- PR #720 Refactored Index classes to make them more Pandas-like, added CategoricalIndex
- PR #749 Improve to_arrow and from_arrow Pandas compatibility
- PR #766 Remove TravisCI references, remove unused variables from CMake, fix ARROW_VERSION in Cmake
- PR #773 Add build-args back to Dockerfile and handle dependencies based on environment yml file
- PR #781 Move thirdparty submodules to root and symlink in /cpp
- PR #843 Fix broken cudf/python API examples, add new methods to the API index

## Bug Fixes

- PR #569 CSV Reader: Fix days being off-by-one when parsing some dates
- PR #531 CSV Reader: Fix incorrect parsing of quoted numbers
- PR #465 Added templated C++ API for RMM to avoid explicit cast to `void**`
- PR #473 Added missing <random> include
- PR #478 CSV Reader: Add api support for auto column detection, header, mangle_dupe_cols, usecols
- PR #495 Updated README to correct where cffi pytest should be executed
- PR #501 Fix the intermittent segfault caused by the `thousands` and `compression` parameters in the csv reader
- PR #502 Simplify Dockerfile for local dev, eliminate old conda/pip envs
- PR #512 fix bug for `on` parameter in `DataFrame.merge` to allow for None or single column name
- PR #511 Updated python/cudf/bindings/join.pyx to fix cudf merge printing out dtypes
- PR #513 `.gitignore` tweaks
- PR #521 Add `assert_eq` function for testing
- PR #537 Fix CMAKE_CUDA_STANDARD_REQURIED typo in CMakeLists.txt
- PR #447 Fix silent failure in initializing DataFrame from generator
- PR #545 Temporarily disable csv reader thousands test to prevent segfault (test re-enabled in PR #501)
- PR #559 Fix Assertion error while using `applymap` to change the output dtype
- PR #575 Update `print_env.sh` script to better handle missing commands
- PR #612 Prevent an exception from occuring with true division on integer series.
- PR #630 Fix deprecation warning for `pd.core.common.is_categorical_dtype`
- PR #622 Fix Series.append() behaviour when appending values with different numeric dtype
- PR #603 Fix error while creating an empty column using None.
- PR #673 Fix array of strings not being caught in from_pandas
- PR #644 Fix return type and column support of dataframe.quantile()
- PR #634 Fix create `DataFrame.from_pandas()` with numeric column names
- PR #654 Add resolution check for GDF_TIMESTAMP in Join
- PR #648 Enforce one-to-one copy required when using `numba>=0.42.0`
- PR #645 Fix cmake build type handling not setting debug options when CMAKE_BUILD_TYPE=="Debug"
- PR #669 Fix GIL deadlock when launching multiple python threads that make Cython calls
- PR #665 Reworked the hash map to add a way to report the destination partition for a key
- PR #670 CMAKE: Fix env include path taking precedence over libcudf source headers
- PR #674 Check for gdf supported column types
- PR #677 Fix 'gdf_csv_test_Dates' gtest failure due to missing nrows parameter
- PR #604 Fix the parsing errors while reading a csv file using `sep` instead of `delimiter`.
- PR #686 Fix converting nulls to NaT values when converting Series to Pandas/Numpy
- PR #689 CSV Reader: Fix behavior with skiprows+header to match pandas implementation
- PR #691 Fixes Join on empty input DFs
- PR #706 CSV Reader: Fix broken dtype inference when whitespace is in data
- PR #717 CSV reader: fix behavior when parsing a csv file with no data rows
- PR #724 CSV Reader: fix build issue due to parameter type mismatch in a std::max call
- PR #734 Prevents reading undefined memory in gpu_expand_mask_bits numba kernel
- PR #747 CSV Reader: fix an issue where CUDA allocations fail with some large input files
- PR #750 Fix race condition for handling NVStrings in CMake
- PR #719 Fix merge column ordering
- PR #770 Fix issue where RMM submodule pointed to wrong branch and pin other to correct branches
- PR #778 Fix hard coded ABI off setting
- PR #784 Update RMM submodule commit-ish and pip paths
- PR #794 Update `rmm::exec_policy` usage to fix segmentation faults when used as temprory allocator.
- PR #800 Point git submodules to branches of forks instead of exact commits


# cuDF 0.4.0 (05 Dec 2018)

## New Features

- PR #398 add pandas-compatible `DataFrame.shape()` and `Series.shape()`
- PR #394 New documentation feature "10 Minutes to cuDF"
- PR #361 CSV Reader: Add support for strings with delimiters

## Improvements

 - PR #436 Improvements for type_dispatcher and wrapper structs
 - PR #429 Add CHANGELOG.md (this file)
 - PR #266 use faster CUDA-accelerated DataFrame column/Series concatenation.
 - PR #379 new C++ `type_dispatcher` reduces code complexity in supporting many data types.
 - PR #349 Improve performance for creating columns from memoryview objects
 - PR #445 Update reductions to use type_dispatcher. Adds integer types support to sum_of_squares.
 - PR #448 Improve installation instructions in README.md
 - PR #456 Change default CMake build to Release, and added option for disabling compilation of tests

## Bug Fixes

 - PR #444 Fix csv_test CUDA too many resources requested fail.
 - PR #396 added missing output buffer in validity tests for groupbys.
 - PR #408 Dockerfile updates for source reorganization
 - PR #437 Add cffi to Dockerfile conda env, fixes "cannot import name 'librmm'"
 - PR #417 Fix `map_test` failure with CUDA 10
 - PR #414 Fix CMake installation include file paths
 - PR #418 Properly cast string dtypes to programmatic dtypes when instantiating columns
 - PR #427 Fix and tests for Concatenation illegal memory access with nulls


# cuDF 0.3.0 (23 Nov 2018)

## New Features

 - PR #336 CSV Reader string support

## Improvements

 - PR #354 source code refactored for better organization. CMake build system overhaul. Beginning of transition to Cython bindings.
 - PR #290 Add support for typecasting to/from datetime dtype
 - PR #323 Add handling pyarrow boolean arrays in input/out, add tests
 - PR #325 GDF_VALIDITY_UNSUPPORTED now returned for algorithms that don't support non-empty valid bitmasks
 - PR #381 Faster InputTooLarge Join test completes in ms rather than minutes.
 - PR #373 .gitignore improvements
 - PR #367 Doc cleanup & examples for DataFrame methods
 - PR #333 Add Rapids Memory Manager documentation
 - PR #321 Rapids Memory Manager adds file/line location logging and convenience macros
 - PR #334 Implement DataFrame `__copy__` and `__deepcopy__`
 - PR #271 Add NVTX ranges to pygdf
 - PR #311 Document system requirements for conda install

## Bug Fixes

 - PR #337 Retain index on `scale()` function
 - PR #344 Fix test failure due to PyArrow 0.11 Boolean handling
 - PR #364 Remove noexcept from managed_allocator;  CMakeLists fix for NVstrings
 - PR #357 Fix bug that made all series be considered booleans for indexing
 - PR #351 replace conda env configuration for developers
 - PRs #346 #360 Fix CSV reading of negative numbers
 - PR #342 Fix CMake to use conda-installed nvstrings
 - PR #341 Preserve categorical dtype after groupby aggregations
 - PR #315 ReadTheDocs build update to fix missing libcuda.so
 - PR #320 FIX out-of-bounds access error in reductions.cu
 - PR #319 Fix out-of-bounds memory access in libcudf count_valid_bits
 - PR #303 Fix printing empty dataframe


# cuDF 0.2.0 and cuDF 0.1.0

These were initial releases of cuDF based on previously separate pyGDF and libGDF libraries.<|MERGE_RESOLUTION|>--- conflicted
+++ resolved
@@ -16,11 +16,8 @@
 - PR #3553 Support Python NoneType in numeric binops
 - PR #3608 Update OPS codeowner group name
 - PR #3431 Port NVStrings translate to cudf strings column
-<<<<<<< HEAD
 - PR #3620 Add stream parameter to unary ops' internal API
-=======
 - PR #3587 Merge CHECK_STREAM & CUDA_CHECK_LAST to CHECK_CUDA
->>>>>>> e3632d6f
 - PR #3402 Define and implement new quantiles APIs
 
 ## Bug Fixes
