# cuDF 0.13.0 (Date TBD)

## New Features

- PR #3577 Add initial dictionary support to column classes
- PR #3917 Add dictionary add_keys function
- PR #3777 Add support for dictionary column in gather
- PR #3693 add string support, skipna to scan operation
- PR #3662 Define and implement `shift`.
- PR #3842 ORC writer: add support for column statistics
- PR #3861 Added Series.sum feature for String
- PR #4069 Added cast of numeric columns from/to String
- PR #3681 Add cudf::experimental::boolean_mask_scatter
- PR #4088 Added asString() on ColumnVector in Java that takes a format string
- PR #4040 Add support for n-way merge of sorted tables
- PR #4053 Multi-column quantiles.
- PR #4100 Add set_keys function for dictionary columns
- PR #3894 Add remove_keys functions for dictionary columns
- PR #4107 Add groupby nunique aggregation
- PR #4153 Support Dask serialization protocol on cuDF objects
- PR #4127 Add python API for n-way sorted merge (merge_sorted)
- PR #4164 Add Buffer "constructor-kwargs" header
- PR #4172 Add groupby nth aggregation
- PR #4159 Add COUNT aggregation that includes null values
- PR #4190 Add libcudf++ transpose Cython implementation
- PR #4063 Define and implement string capitalize and title API
- PR #4217 Add libcudf++ quantiles Cython implementation
- PR #4216 Add cudf.Scalar Python type
- PR #4129 Add libcudf++ interleave_columns and tile Cython implementation
- PR #4262 Port unaryops.pyx to use libcudf++ APIs
- PR #4276 Port avro.pyx to libcudf++
- PR #4259 Ability to create Java host buffers from memory-mapped files
- PR #4240 Add groupby::groups()
- PR #4298 Port orc.pyx to libcudf++

## Improvements

- PR #4187 exposed getNativeView method in Java bindings
- PR #3525 build.sh option to disable nvtx
- PR #3748 Optimize hash_partition using shared memory
- PR #3808 Optimize hash_partition using shared memory and cub block scan
- PR #3698 Add count_(un)set_bits functions taking multiple ranges and updated slice to compute null counts at once.
- PR #3909 Move java backend to libcudf++
- PR #3971 Adding `as_table` to convert Column to Table in python
- PR #3910 Adding sinh, cosh, tanh, asinh, acosh, atanh cube root and rint unary support.
- PR #3972 Add Java bindings for left_semi_join and left_anti_join
- PR #3975 Simplify and generalize data handling in `Buffer`
- PR #3985 Update RMM include files and remove extraneously included header files.
- PR #3601 Port UDF functionality for rolling windows to libcudf++
- PR #3911 Adding null boolean handling for copy_if_else
- PR #4003 Drop old `to_device` utility wrapper function
- PR #4002 Adding to_frame and fix for categorical column issue
- PR #4035 Port NVText tokenize function to libcudf++
- PR #4009 build script update to enable cudf build without installing
- PR #3897 Port cuIO JSON reader to cudf::column types
- PR #4008 Eliminate extra copy in column constructor
- PR #4013 Add cython definition for io readers cudf/io/io_types.hpp
- PR #4028 Port json.pyx to use new libcudf APIs
- PR #4014 ORC/Parquet: add count parameter to stripe/rowgroup-based reader API
- PR #4042 Port cudf/io/functions.hpp to Cython for use in IO bindings
- PR #3880 Add aggregation infrastructure support for reduction
- PR #3880 Add aggregation infrastructure support for cudf::reduce
- PR #4059 Add aggregation infrastructure support for cudf::scan
- PR #4021 Change quantiles signature for clarity.
- PR #4058 Port hash.pyx to use libcudf++ APIs
- PR #4057 Handle offsets in cython Column class
- PR #4045 Reorganize `libxx` directory
- PR #4029 Port stream_compaction.pyx to use libcudf++ APIs
- PR #4031 Docs build scripts and instructions update
- PR #4062 Improve how java classifiers are produced
- PR #4038 JNI and Java support for is_nan and is_not_nan
- PR #3786 Adding string support to rolling_windows
- PR #4067 Removed unused `CATEGORY` type ID.
- PR #3891 Port NVStrings (r)split_record to contiguous_(r)split_record
- PR #4070 Port NVText normalize_spaces to use libcudf strings column
- PR #4072 Allow round_robin_partition to single partition
- PR #4064 Add cudaGetDeviceCount to JNI layer
- PR #4075 Port nvtext ngrams-tokenize to libcudf++
- PR #4087 Add support for writing large Parquet files in a chunked manner.
- PR #3716 Update cudf.to_parquet to use new GPU accelerated Parquet writer
- PR #4083 Use two partitions in test_groupby_multiindex_reset_index
- PR #4071 Add Java bindings for round robin partition
- PR #4079 Simply use `mask.size` to create the array view
- PR #4092 Keep mask on GPU for bit unpacking
- PR #4081 Copy from `Buffer`'s pointer directly to host
- PR #4105 Change threshold of using optimized hash partition code
- PR #4101 Redux serialize `Buffer` directly with `__cuda_array_interface__`
- PR #4098 Remove legacy calls from libcudf strings column code
- PR #4044 Port join.pyx to use libcudf++ APIs
- PR #4111 Use `Buffer`'s to serialize `StringColumn`
- PR #4133 Mask cleanup and fixes: use `int32` dtype, ensure 64 byte padding, handle offsets
- PR #4113 Get `len` of `StringColumn`s without `nvstrings`
- PR #4147 Remove workaround for UNKNOWN_NULL_COUNT in contiguous_split.
- PR #4130 Renames in-place `cudf::experimental::fill` to `cudf::experimental::fill_in_place`
- PR #4136 Add `Index.names` property
- PR #4139 Port rolling.pyx to new libcudf APIs
- PR #4143 Renames in-place `cudf::experimental::copy_range` to `cudf::experimental::copy_range_in_place`
- PR #4144 Release GIL when calling libcudf++ functions
- PR #4082 Rework MultiColumns in cuDF
- PR #4149 Use "type-serialized" for pickled types like Dask
- PR #4174 Port hash groupby to libcudf++
- PR #4171 Split java host and device vectors to make a vector truly immutable
- PR #4167 Port `search` to libcudf++ (support multi-column searchsorted)
- PR #4163 Assert Dask CUDA serializers have `Buffer` frames
- PR #4165 List serializable classes once
- PR #4168 IO readers: do not create null mask for non-nullable columns
- PR #4177 Use `uint8` type for host array copy of `Buffer`
- PR #4183 Update Google Test Execution
- PR #4182 Rename cuDF serialize functions to be more generic
- PR #4176 Add option to parallelize setup.py's cythonize
- PR #4191 Porting sort.pyx to use new libcudf APIs
- PR #4196 reduce CHANGELOG.md merge conflicts
- PR #4197 Added notebook testing to gpuCI gpu build
- PR #4204 Port nvtext create-ngrams function
- PR #4219 Port dlpack.pyx to use new libcudf APIs
- PR #4225 Remove stale notebooks
- PR #4233 Porting replace.pyx to use new libcudf APIs
- PR #4223 Fix a few of the Cython warnings
- PR #4234 Add BUILD_LEGACY_TESTS cmake option
- PR #4251 Add class to docs in `dask-cudf` `derived_from`
- PR #4261 libxx Cython reorganization
- PR #4274 Support negative position values in slice_strings
- PR #4282 Porting nvstrings conversion functions from new libcudf++ to Python/Cython
- PR #4306 Use libcudf++ `unary.pyx` cast instead of legacy cast
- PR #4295 Port reduce.pyx to libcudf++ API
- PR #4305 Move gpuarrow.pyx and related libarrow_cuda files into `_libxx`
- PR #4244 Port nvstrings Substring Gather/Scatter functions to cuDF Python/Cython
- PR #4280 Port nvstrings Numeric Handling functions to cuDF Python/Cython

## Bug Fixes

- PR #3888 Drop `ptr=None` from `DeviceBuffer` call
- PR #3976 Fix string serialization and memory_usage method to be consistent
- PR #3902 Fix conversion of large size GPU array to dataframe
- PR #3953 Fix overflow in column_buffer when computing the device buffer size
- PR #3959 Add missing hash-dispatch function for cudf.Series
- PR #3970 Fix for Series Pickle
- PR #3964 Restore legacy NVStrings and NVCategory dependencies in Java jar
- PR #3982 Fix java unary op enum and add missing ops
- PR #3999 Fix issue serializing empty string columns (java)
- PR #3979 Add `name` to Series serialize and deserialize
- PR #4005 Fix null mask allocation bug in gather_bitmask
- PR #4000 Fix dask_cudf sort_values performance for single partitions
- PR #4007 Fix for copy_bitmask issue with uninitialized device_buffer
- PR #4037 Fix JNI quantile compile issue
- PR #4054 Fixed JNI to deal with reduction API changes
- PR #4052 Fix for round-robin when num_partitions divides nrows.
- PR #4061 Add NDEBUG guard on `constexpr_assert`.
- PR #4049 Fix `cudf::split` issue returning one less than expected column vectors
- PR #4065 Parquet writer: fix for out-of-range dictionary indices
- PR #4066 Fixed mismatch with dtype enums
- PR #4078 Fix joins for when column_in_common input parameter is empty
- PR #4080 Fix multi-index dask test with sort issue
- PR #4084 Update Java for removal of CATEGORY type
- PR #4086 ORC reader: fix potentially incorrect timestamp decoding in the last rowgroup
- PR #4089 Fix dask groupby mutliindex test case issues in join
- PR #4097 Fix strings concatenate logic with column offsets
- PR #4076 All null string entries should have null data buffer
- PR #4145 Support empty index case in DataFrame._from_table
- PR #4109 Use rmm::device_vector instead of thrust::device_vector
- PR #4113 Use `.nvstrings` in `StringColumn.sum(...)`
- PR #4116 Fix a bug in contiguous_split() where tables with mixed column types could corrupt string output
- PR #4108 Fix dtype bugs in dask_cudf metadata (metadata_nonempty overhaul)
- PR #4138 Really fix strings concatenate logic with column offsets
- PR #4119 Fix binary ops slowdown using jitify -remove-unused-globals
- PR #4125 Fix type enum to account for added Dictionary type in `types.hpp`
- PR #4132 Fix `hash_partition` null mask allocation
- PR #4137 Update Java for mutating fill and rolling window changes
- PR #4184 Add missing except+ to Cython bindings
- PR #4141 Fix NVStrings test_convert failure in 10.2 build
- PR #4158 Fix merge issue with empty table return if one of the two tables are empty
- PR #4162 Properly handle no index metadata generation for to_parquet
- PR #4175 Fix `__sizeof__` calculation in `StringColumn`
- PR #4155 Update groupby group_offsets size and fix unnecessary device dispatch.
- PR #4186 Fix from_timestamps 12-hour specifiers support
- PR #4198 Fix constructing `RangeIndex` from `range`
- PR #4192 Parquet writer: fix OOB read when computing string hash
- PR #4201 Fix java window tests
- PR #4199 Fix potential race condition in memcpy_block
- PR #4221 Fix series dict alignment to not drop index name
- PR #4218 Fix `get_aggregation` definition with `except *`
- PR #4215 Fix performance regression in strings::detail::concatenate
- PR #4214 Alter ValueError exception for GPU accelerated Parquet writer to properly report `categorical` columns are not supported.
- PR #4232 Fix handling empty tuples of children in string columns
- PR #4222 Fix no-return compile error in binop-null-test
- PR #4242 Fix for rolling tests CI failure
- PR #4245 Fix race condition in parquet reader
- PR #4258 Fix dask-cudf losing index name in `reset_index`
- PR #4268 Fix java build for hash aggregate
- PR #4275 Fix bug in searching nullable values in non-nullable search space in `upper_bound`
- PR #4273 Fix losing `StringIndex` name in dask `_meta_nonempty`
- PR #4279 Fix converting `np.float64` to Scalar
- PR #4285 Add init files for cython pkgs and fix `setup.py`
- PR #4287 Parquet reader: fix empty string potentially read as null
- PR #4310 Fix empty values case in groupby 
- PR #4297 Fix specification of package_data in setup.py
- PR #4302 Fix `_is_local_filesystem` check
- PR #4303 Parquet reader: fix empty columns missing from table
<<<<<<< HEAD
- PR #4324 Fix slice_strings for out-of-range start position value
=======
- PR #4115 Serialize an empty column table with non zero rows
>>>>>>> 7ec2e075


# cuDF 0.12.0 (04 Feb 2020)

## New Features

- PR #3759 Updated 10 Minutes with clarification on how `dask_cudf` uses `cudf` API
- PR #3224 Define and implement new join APIs.
- PR #3284 Add gpu-accelerated parquet writer
- PR #3254 Python redesign for libcudf++
- PR #3336 Add `from_dlpack` and `to_dlpack`
- PR #3555 Add column names support to libcudf++ io readers and writers
- PR #3527 Add string functionality for merge API
- PR #3610 Add memory_usage to DataFrame and Series APIs
- PR #3557 Add contiguous_split() function. 
- PR #3619 Support CuPy 7
- PR #3604 Add nvtext ngrams-tokenize function
- PR #3403 Define and implement new stack + tile APIs
- PR #3627 Adding cudf::sort and cudf::sort_by_key
- PR #3597 Implement new sort based groupby
- PR #3776 Add column equivalence comparator (using epsilon for float equality)
- PR #3667 Define and implement round-robin partition API.
- PR #3690 Add bools_to_mask
- PR #3761 Introduce a Frame class and make Index, DataFrame and Series subclasses
- PR #3538 Define and implement left semi join and left anti join
- PR #3683 Added support for multiple delimiters in `nvtext.token_count()`
- PR #3792 Adding is_nan and is_notnan
- PR #3594 Adding clamp support to libcudf++

## Improvements

- PR #3124 Add support for grand-children in cudf column classes
- PR #3292 Port NVStrings regex contains function
- PR #3409 Port NVStrings regex replace function
- PR #3417 Port NVStrings regex findall function
- PR #3351 Add warning when filepath resolves to multiple files in cudf readers
- PR #3370 Port NVStrings strip functions
- PR #3453 Port NVStrings IPv4 convert functions to cudf strings column
- PR #3441 Port NVStrings url encode/decode to cudf strings column
- PR #3364 Port NVStrings split functions
- PR #3463 Port NVStrings partition/rpartition to cudf strings column
- PR #3502 ORC reader: add option to read DECIMALs as INT64
- PR #3461 Add a new overload to allocate_like() that takes explicit type and size params.
- PR #3590 Specialize hash functions for floating point
- PR #3569 Use `np.asarray` in `StringColumn.deserialize`
- PR #3553 Support Python NoneType in numeric binops
- PR #3511 Support DataFrame / Series mixed arithmetic
- PR #3567 Include `strides` in `__cuda_array_interface__`
- PR #3608 Update OPS codeowner group name
- PR #3431 Port NVStrings translate to cudf strings column
- PR #3507 Define and implement new binary operation APIs
- PR #3620 Add stream parameter to unary ops detail API
- PR #3593 Adding begin/end for mutable_column_device_view
- PR #3587 Merge CHECK_STREAM & CUDA_CHECK_LAST to CHECK_CUDA
- PR #3733 Rework `hash_partition` API
- PR #3655 Use move with make_pair to avoid copy construction
- PR #3402 Define and implement new quantiles APIs
- PR #3612 Add ability to customize the JIT kernel cache path
- PR #3647 Remove PatchedNumbaDeviceArray with CuPy 6.6.0
- PR #3641 Remove duplicate definitions of CUDA_DEVICE_CALLABLE
- PR #3640 Enable memory_usage in dask_cudf (also adds pd.Index from_pandas)
- PR #3654 Update Jitify submodule ref to include gcc-8 fix
- PR #3639 Define and implement `nans_to_nulls`
- PR #3561 Rework contains implementation in search
- PR #3616 Add aggregation infrastructure for argmax/argmin.
- PR #3673 Parquet reader: improve rounding of timestamp conversion to seconds
- PR #3699 Stringify libcudacxx headers for binary op JIT
- PR #3697 Improve column insert performance for wide frames
- PR #3653 Make `gather_bitmask_kernel` more reusable.
- PR #3710 Remove multiple CMake configuration steps from root build script
- PR #3657 Define and implement compiled binops for string column comparisons
- PR #3520 Change read_parquet defaults and add warnings
- PR #3780 Java APIs for selecting a GPU
- PR #3796 Improve on round-robin with the case when number partitions greater than number of rows.
- PR #3805 Avoid CuPy 7.1.0 for now
- PR #3758 detail::scatter variant with map iterator support
- PR #3882 Fail loudly when creating a StringColumn from nvstrings with > MAX_VAL(int32) bytes
- PR #3823 Add header file for detail search functions
- PR #2438 Build GBench Benchmarks in CI
- PR #3713 Adding aggregation support to rolling_window
- PR #3875 Add abstract sink for IO writers, used by ORC and Parquet writers for now
- PR #3916 Refactor gather bindings

## Bug Fixes

- PR #3618 Update 10 minutes to cudf and cupy to hide warning that were being shown in the docs
- PR #3550 Update Java package to 0.12
- PR #3549 Fix index name issue with iloc with RangeIndex
- PR #3562 Fix 4GB limit for gzipped-compressed csv files
- PR #2981 enable build.sh to build all targets without installation
- PR #3563 Use `__cuda_array_interface__` for serialization
- PR #3564 Fix cuda memory access error in gather_bitmask_kernel
- PR #3548 Replaced CUDA_RT_CALL with CUDA_TRY
- PR #3486 Pandas > 0.25 compatability
- PR #3622 Fix new warnings and errors when building with gcc-8
- PR #3588 Remove avro reader column order reversal
- PR #3629 Fix hash map test failure
- PR #3637 Fix sorted set_index operations in dask_cudf
- PR #3663 Fix libcudf++ ORC reader microseconds and milliseconds conversion
- PR #3668 Fixing CHECK_CUDA debug build issue
- PR #3684 Fix ends_with logic for matching string case
- PR #3691 Fix create_offsets to handle offset correctly
- PR #3687 Fixed bug while passing input GPU memory pointer in `nvtext.scatter_count()`
- PR #3701 Fix hash_partition hashing all columns instead of columns_to_hash
- PR #3694 Allow for null columns parameter in `csv_writer`
- PR #3706 Removed extra type-dispatcher call from merge
- PR #3704 Changed the default delimiter to `whitespace` for nvtext methods.
- PR #3741 Construct DataFrame from dict-of-Series with alignment
- PR #3724 Update rmm version to match release
- PR #3743 Fix for `None` data in `__array_interface__`
- PR #3731 Fix performance of zero sized dataframe slice
- PR #3709 Fix inner_join incorrect result issue
- PR #3734 Update numba to 0.46 in conda files
- PR #3738 Update libxx cython types.hpp path
- PR #3672 Fix to_host issue with column_view having offset
- PR #3730 CSV reader: Set invalid float values to NaN/null
- PR #3670 Floor when casting between timestamps of different precisions
- PR #3728 Fix apply_boolean_mask issue with non-null string column
- PR #3769 Don't look for a `name` attribute in column
- PR #3783 Bind cuDF operators to Dask Dataframe
- PR #3775 Fix segfault when reading compressed CSV files larger than 4GB
- PR #3799 Align indices of Series inputs when adding as columns to DataFrame
- PR #3803 Keep name when unpickling Index objects
- PR #3804 Fix cuda crash in AVRO reader
- PR #3766 Remove references to cudf::type_id::CATEGORY from IO code
- PR #3817 Don't always deepcopy an index
- PR #3821 Fix OOB read in gpuinflate prefetcher
- PR #3829 Parquet writer: fix empty dataframe causing cuda launch errors
- PR #3835 Fix memory leak in Cython when dealing with nulls in string columns
- PR #3866 Remove unnecessary if check in NVStrings.create_offsets
- PR #3858 Fixes the broken debug build after #3728
- PR #3850 Fix merge typecast scope issue and resulting memory leak
- PR #3855 Fix MultiColumn recreation with reset_index
- PR #3869 Fixed size calculation in NVStrings::byte_count()
- PR #3868 Fix apply_grouped moving average example
- PR #3900 Properly link `NVStrings` and `NVCategory` into tests
- PR #3868 Fix apply_grouped moving average example
- PR #3871 Fix `split_out` error
- PR #3886 Fix string column materialization from column view
- PR #3893 Parquet reader: fix segfault reading empty parquet file
- PR #3931 Dask-cudf groupby `.agg` multicolumn handling fix
- PR #4017 Fix memory leaks in `GDF_STRING` cython handling and `nans_to_nulls` cython


# cuDF 0.11.0 (11 Dec 2019)

## New Features

- PR #2905 Added `Series.median()` and null support for `Series.quantile()`
- PR #2930 JSON Reader: Support ARROW_RANDOM_FILE input
- PR #2956 Add `cudf::stack` and `cudf::tile`
- PR #2980 Added nvtext is_vowel/is_consonant functions
- PR #2987 Add `inplace` arg to `DataFrame.reset_index` and `Series`
- PR #3011 Added libcudf++ transition guide
- PR #3129 Add strings column factory from `std::vector`s
- PR #3054 Add parquet reader support for decimal data types
- PR #3022 adds DataFrame.astype for cuDF dataframes
- PR #2962 Add isnull(), notnull() and related functions
- PR #3025 Move search files to legacy
- PR #3068 Add `scalar` class
- PR #3094 Adding `any` and `all` support from libcudf
- PR #3130 Define and implement new `column_wrapper`
- PR #3143 Define and implement new copying APIs `slice` and `split`
- PR #3161 Move merge files to legacy
- PR #3079 Added support to write ORC files given a local path
- PR #3192 Add dtype param to cast `DataFrame` on init
- PR #3213 Port cuIO to libcudf++
- PR #3222 Add nvtext character tokenizer
- PR #3223 Java expose underlying buffers
- PR #3300 Add `DataFrame.insert`
- PR #3263 Define and implement new `valid_if`
- PR #3278 Add `to_host` utility to copy `column_view` to host
- PR #3087 Add new cudf::experimental bool8 wrapper
- PR #3219 Construct column from column_view
- PR #3250 Define and implement new merge APIs
- PR #3144 Define and implement new hashing APIs `hash` and `hash_partition`
- PR #3229 Define and implement new search APIs
- PR #3308 java add API for memory usage callbacks
- PR #2691 Row-wise reduction and scan operations via CuPy
- PR #3291 Add normalize_nans_and_zeros
- PR #3187 Define and implement new replace APIs
- PR #3356 Add vertical concatenation for table/columns
- PR #3344 java split API
- PR #2791 Add `groupby.std()`
- PR #3368 Enable dropna argument in dask_cudf groupby
- PR #3298 add null replacement iterator for column_device_view
- PR #3297 Define and implement new groupby API.
- PR #3396 Update device_atomics with new bool8 and timestamp specializations
- PR #3411 Java host memory management API
- PR #3393 Implement df.cov and enable covariance/correlation in dask_cudf
- PR #3401 Add dask_cudf ORC writer (to_orc)
- PR #3331 Add copy_if_else
- PR #3427 Define and Implement new multi-search API
- PR #3442 Add Bool-index + Multi column + DataFrame support for set-item
- PR #3172 Define and implement new fill/repeat/copy_range APIs
- PR #3490 Add pair iterators for columns
- PR #3497 Add DataFrame.drop(..., inplace=False) argument
- PR #3469 Add string functionality for replace API
- PR #3273 Define and implement new reduction APIs

## Improvements

- PR #2904 Move gpu decompressors to cudf::io namespace
- PR #2977 Moved old C++ test utilities to legacy directory.
- PR #2965 Fix slow orc reader perf with large uncompressed blocks
- PR #2995 Move JIT type utilities to legacy directory
- PR #2927 Add ``Table`` and ``TableView`` extension classes that wrap legacy cudf::table
- PR #3005 Renames `cudf::exp` namespace to `cudf::experimental`
- PR #3008 Make safe versions of `is_null` and `is_valid` in `column_device_view`
- PR #3026 Move fill and repeat files to legacy
- PR #3027 Move copying.hpp and related source to legacy folder
- PR #3014 Snappy decompression optimizations
- PR #3032 Use `asarray` to coerce indices to a NumPy array
- PR #2996 IO Readers: Replace `cuio::device_buffer` with `rmm::device_buffer`
- PR #3051 Specialized hash function for strings column
- PR #3065 Select and Concat for cudf::experimental::table
- PR #3080 Move `valid_if.cuh` to `legacy/`
- PR #3052 Moved replace.hpp functionality to legacy
- PR #3091 Move join files to legacy
- PR #3092 Implicitly init RMM if Java allocates before init
- PR #3029 Update gdf_ numeric types with stdint and move to cudf namespace
- PR #3052 Moved replace.hpp functionality to legacy
- PR #2955 Add cmake option to only build for present GPU architecture
- PR #3070 Move functions.h and related source to legacy
- PR #2951 Allow set_index to handle a list of column names
- PR #3093 Move groupby files to legacy
- PR #2988 Removing GIS functionality (now part of cuSpatial library)
- PR #3067 Java method to return size of device memory buffer
- PR #3083 Improved some binary operation tests to include null testing.
- PR #3084 Update to arrow-cpp and pyarrow 0.15.0
- PR #3071 Move cuIO to legacy
- PR #3126 Round 2 of snappy decompression optimizations
- PR #3046 Define and implement new copying APIs `empty_like` and `allocate_like`
- PR #3128 Support MultiIndex in DataFrame.join
- PR #2971 Added initial gather and scatter methods for strings_column_view
- PR #3133 Port NVStrings to cudf column: count_characters and count_bytes
- PR #2991 Added strings column functions concatenate and join_strings
- PR #3028 Define and implement new `gather` APIs.
- PR #3135 Add nvtx utilities to cudf::nvtx namespace
- PR #3021 Java host side concat of serialized buffers
- PR #3138 Move unary files to legacy
- PR #3170 Port NVStrings substring functions to cudf strings column
- PR #3159 Port NVStrings is-chars-types function to cudf strings column
- PR #3154 Make `table_view_base.column()` const and add `mutable_table_view.column()`
- PR #3175 Set cmake cuda version variables
- PR #3171 Move deprecated error macros to legacy
- PR #3191 Port NVStrings integer convert ops to cudf column
- PR #3189 Port NVStrings find ops to cudf column
- PR #3352 Port NVStrings convert float functions to cudf strings column
- PR #3193 Add cuPy as a formal dependency
- PR #3195 Support for zero columned `table_view`
- PR #3165 Java device memory size for string category
- PR #3205 Move transform files to legacy
- PR #3202 Rename and move error.hpp to public headers
- PR #2878 Use upstream merge code in dask_cudf
- PR #3217 Port NVStrings upper and lower case conversion functions
- PR #3350 Port NVStrings booleans convert functions
- PR #3231 Add `column::release()` to give up ownership of contents.
- PR #3157 Use enum class rather than enum for mask_allocation_policy
- PR #3232 Port NVStrings datetime conversion to cudf strings column
- PR #3136 Define and implement new transpose API
- PR #3237 Define and implement new transform APIs
- PR #3245 Move binaryop files to legacy
- PR #3241 Move stream_compaction files to legacy
- PR #3166 Move reductions to legacy
- PR #3261 Small cleanup: remove `== true`
- PR #3271 Update rmm API based on `rmm.reinitialize(...)` change
- PR #3266 Remove optional checks for CuPy
- PR #3268 Adding null ordering per column feature when sorting
- PR #3239 Adding floating point specialization to comparators for NaNs
- PR #3270 Move predicates files to legacy
- PR #3281 Add to_host specialization for strings in column test utilities
- PR #3282 Add `num_bitmask_words`
- PR #3252 Add new factory methods to include passing an existing null mask
- PR #3288 Make `bit.cuh` utilities usable from host code.
- PR #3287 Move rolling windows files to legacy
- PR #3182 Define and implement new unary APIs `is_null` and `is_not_null`
- PR #3314 Drop `cython` from run requirements
- PR #3301 Add tests for empty column wrapper.
- PR #3294 Update to arrow-cpp and pyarrow 0.15.1
- PR #3310 Add `row_hasher` and `element_hasher` utilities
- PR #3272 Support non-default streams when creating/destroying hash maps
- PR #3286 Clean up the starter code on README
- PR #3332 Port NVStrings replace to cudf strings column
- PR #3354 Define and implement new `scatter` APIs
- PR #3322 Port NVStrings pad operations to cudf strings column
- PR #3345 Add cache member for number of characters in string_view class
- PR #3299 Define and implement new `is_sorted` APIs
- PR #3328 Partition by stripes in dask_cudf ORC reader
- PR #3243 Use upstream join code in dask_cudf
- PR #3371 Add `select` method to `table_view`
- PR #3309 Add java and JNI bindings for search bounds
- PR #3305 Define and implement new rolling window APIs
- PR #3380 Concatenate columns of strings
- PR #3382 Add fill function for strings column
- PR #3391 Move device_atomics_tests.cu files to legacy
- PR #3303 Define and implement new stream compaction APIs `copy_if`, `drop_nulls`,
           `apply_boolean_mask`, `drop_duplicate` and `unique_count`.
- PR #3387 Strings column gather function
- PR #3440 Strings column scatter function
- PR #3389 Move quantiles.hpp + group_quantiles.hpp files to legacy
- PR #3397 Port unary cast to libcudf++
- PR #3398 Move reshape.hpp files to legacy
- PR #3395 Port NVStrings regex extract to cudf strings column
- PR #3423 Port NVStrings htoi to cudf strings column
- PR #3425 Strings column copy_if_else implementation
- PR #3422 Move utilities to legacy
- PR #3201 Define and implement new datetime_ops APIs
- PR #3421 Port NVStrings find_multiple to cudf strings column
- PR #3448 Port scatter_to_tables to libcudf++
- PR #3458 Update strings sections in the transition guide
- PR #3462 Add `make_empty_column` and update `empty_like`.
- PR #3465 Port `aggregation` traits and utilities.
- PR #3214 Define and implement new unary operations APIs
- PR #3475 Add `bitmask_to_host` column utility
- PR #3487 Add is_boolean trait and random timestamp generator for testing
- PR #3492 Small cleanup (remove std::abs) and comment
- PR #3407 Allow multiple row-groups per task in dask_cudf read_parquet
- PR #3512 Remove unused CUDA conda labels
- PR #3500 cudf::fill()/cudf::repeat() support for strings columns.
- PR #3438 Update scalar and scalar_device_view to better support strings
- PR #3414 Add copy_range function for strings column
- PR #3685 Add string support to contiguous_split.
- PR #3471 Add scalar/column, column/scalar and scalar/scalar overloads to copy_if_else.
- PR #3451 Add support for implicit typecasting of join columns

## Bug Fixes

- PR #2895 Fixed dask_cudf group_split behavior to handle upstream rearrange_by_divisions
- PR #3048 Support for zero columned tables
- PR #3030 Fix snappy decoding regression in PR #3014
- PR #3041 Fixed exp to experimental namespace name change issue
- PR #3056 Add additional cmake hint for finding local build of RMM files
- PR #3060 Move copying.hpp includes to legacy
- PR #3139 Fixed java RMM auto initalization
- PR #3141 Java fix for relocated IO headers
- PR #3149 Rename column_wrapper.cuh to column_wrapper.hpp
- PR #3168 Fix mutable_column_device_view head const_cast
- PR #3199 Update JNI includes for legacy moves
- PR #3204 ORC writer: Fix ByteRLE encoding of NULLs
- PR #2994 Fix split_out-support but with hash_object_dispatch
- PR #3212 Fix string to date casting when format is not specified
- PR #3218 Fixes `row_lexicographic_comparator` issue with handling two tables
- PR #3228 Default initialize RMM when Java native dependencies are loaded
- PR #3012 replacing instances of `to_gpu_array` with `mem`
- PR #3236 Fix Numba 0.46+/CuPy 6.3 interface compatibility
- PR #3276 Update JNI includes for legacy moves
- PR #3256 Fix orc writer crash with multiple string columns
- PR #3211 Fix breaking change caused by rapidsai/rmm#167
- PR #3265 Fix dangling pointer in `is_sorted`
- PR #3267 ORC writer: fix incorrect ByteRLE encoding of long literal runs
- PR #3277 Fix invalid reference to deleted temporary in `is_sorted`.
- PR #3274 ORC writer: fix integer RLEv2 mode2 unsigned base value encoding
- PR #3279 Fix shutdown hang issues with pinned memory pool init executor
- PR #3280 Invalid children check in mutable_column_device_view
- PR #3289 fix java memory usage API for empty columns
- PR #3293 Fix loading of csv files zipped on MacOS (disabled zip min version check)
- PR #3295 Fix storing storing invalid RMM exec policies.
- PR #3307 Add pd.RangeIndex to from_pandas to fix dask_cudf meta_nonempty bug
- PR #3313 Fix public headers including non-public headers
- PR #3318 Revert arrow to 0.15.0 temporarily to unblock downstream projects CI
- PR #3317 Fix index-argument bug in dask_cudf parquet reader
- PR #3323 Fix `insert` non-assert test case
- PR #3341 Fix `Series` constructor converting NoneType to "None"
- PR #3326 Fix and test for detail::gather map iterator type inference
- PR #3334 Remove zero-size exception check from make_strings_column factories
- PR #3333 Fix compilation issues with `constexpr` functions not marked `__device__`
- PR #3340 Make all benchmarks use cudf base fixture to initialize RMM pool
- PR #3337 Fix Java to pad validity buffers to 64-byte boundary
- PR #3362 Fix `find_and_replace` upcasting series for python scalars and lists
- PR #3357 Disabling `column_view` iterators for non fixed-width types
- PR #3383 Fix : properly compute null counts for rolling_window.
- PR #3386 Removing external includes from `column_view.hpp`
- PR #3369 Add write_partition to dask_cudf to fix to_parquet bug
- PR #3388 Support getitem with bools when DataFrame has a MultiIndex
- PR #3408 Fix String and Column (De-)Serialization
- PR #3372 Fix dask-distributed scatter_by_map bug
- PR #3419 Fix a bug in parse_into_parts (incomplete input causing walking past the end of string).
- PR #3413 Fix dask_cudf read_csv file-list bug
- PR #3416 Fix memory leak in ColumnVector when pulling strings off the GPU
- PR #3424 Fix benchmark build by adding libcudacxx to benchmark's CMakeLists.txt
- PR #3435 Fix diff and shift for empty series
- PR #3439 Fix index-name bug in StringColumn concat
- PR #3445 Fix ORC Writer default stripe size
- PR #3459 Fix printing of invalid entries
- PR #3466 Fix gather null mask allocation for invalid index
- PR #3468 Fix memory leak issue in `drop_duplicates`
- PR #3474 Fix small doc error in capitalize Docs
- PR #3491 Fix more doc errors in NVStrings
- PR #3478 Fix as_index deep copy via Index.rename inplace arg
- PR #3476 Fix ORC reader timezone conversion
- PR #3188 Repr slices up large DataFrames
- PR #3519 Fix strings column concatenate handling zero-sized columns
- PR #3530 Fix copy_if_else test case fail issue
- PR #3523 Fix lgenfe issue with debug build
- PR #3532 Fix potential use-after-free in cudf parquet reader
- PR #3540 Fix unary_op null_mask bug and add missing test cases
- PR #3559 Use HighLevelGraph api in DataFrame constructor (Fix upstream compatibility)
- PR #3572 Fix CI Issue with hypothesis tests that are flaky


# cuDF 0.10.0 (16 Oct 2019)

## New Features

- PR #2423 Added `groupby.quantile()`
- PR #2522 Add Java bindings for NVStrings backed upper and lower case mutators
- PR #2605 Added Sort based groupby in libcudf
- PR #2607 Add Java bindings for parsing JSON
- PR #2629 Add dropna= parameter to groupby
- PR #2585 ORC & Parquet Readers: Remove millisecond timestamp restriction
- PR #2507 Add GPU-accelerated ORC Writer
- PR #2559 Add Series.tolist()
- PR #2653 Add Java bindings for rolling window operations
- PR #2480 Merge `custreamz` codebase into `cudf` repo
- PR #2674 Add __contains__ for Index/Series/Column
- PR #2635 Add support to read from remote and cloud sources like s3, gcs, hdfs
- PR #2722 Add Java bindings for NVTX ranges
- PR #2702 Add make_bool to dataset generation functions
- PR #2394 Move `rapidsai/custrings` into `cudf`
- PR #2734 Final sync of custrings source into cudf
- PR #2724 Add libcudf support for __contains__
- PR #2777 Add python bindings for porter stemmer measure functionality
- PR #2781 Add issorted to is_monotonic
- PR #2685 Add cudf::scatter_to_tables and cython binding
- PR #2743 Add Java bindings for NVStrings timestamp2long as part of String ColumnVector casting
- PR #2785 Add nvstrings Python docs
- PR #2786 Add benchmarks option to root build.sh
- PR #2802 Add `cudf::repeat()` and `cudf.Series.repeat()`
- PR #2773 Add Fisher's unbiased kurtosis and skew for Series/DataFrame
- PR #2748 Parquet Reader: Add option to specify loading of PANDAS index
- PR #2807 Add scatter_by_map to DataFrame python API
- PR #2836 Add nvstrings.code_points method
- PR #2844 Add Series/DataFrame notnull
- PR #2858 Add GTest type list utilities
- PR #2870 Add support for grouping by Series of arbitrary length
- PR #2719 Series covariance and Pearson correlation
- PR #2207 Beginning of libcudf overhaul: introduce new column and table types
- PR #2869 Add `cudf.CategoricalDtype`
- PR #2838 CSV Reader: Support ARROW_RANDOM_FILE input
- PR #2655 CuPy-based Series and Dataframe .values property
- PR #2803 Added `edit_distance_matrix()` function to calculate pairwise edit distance for each string on a given nvstrings object.
- PR #2811 Start of cudf strings column work based on 2207
- PR #2872 Add Java pinned memory pool allocator
- PR #2969 Add findAndReplaceAll to ColumnVector
- PR #2814 Add Datetimeindex.weekday
- PR #2999 Add timestamp conversion support for string categories
- PR #2918 Add cudf::column timestamp wrapper types

## Improvements

- PR #2578 Update legacy_groupby to use libcudf group_by_without_aggregation
- PR #2581 Removed `managed` allocator from hash map classes.
- PR #2571 Remove unnecessary managed memory from gdf_column_concat
- PR #2648 Cython/Python reorg
- PR #2588 Update Series.append documentation
- PR #2632 Replace dask-cudf set_index code with upstream
- PR #2682 Add cudf.set_allocator() function for easier allocator init
- PR #2642 Improve null printing and testing
- PR #2747 Add missing Cython headers / cudftestutil lib to conda package for cuspatial build
- PR #2706 Compute CSV format in device code to speedup performance
- PR #2673 Add support for np.longlong type
- PR #2703 move dask serialization dispatch into cudf
- PR #2728 Add YYMMDD to version tag for nightly conda packages
- PR #2729 Handle file-handle input in to_csv
- PR #2741 CSV Reader: Move kernel functions into its own file
- PR #2766 Improve nvstrings python cmake flexibility
- PR #2756 Add out_time_unit option to csv reader, support timestamp resolutions
- PR #2771 Stopgap alias for to_gpu_matrix()
- PR #2783 Support mapping input columns to function arguments in apply kernels
- PR #2645 libcudf unique_count for Series.nunique
- PR #2817 Dask-cudf: `read_parquet` support for remote filesystems
- PR #2823 improve java data movement debugging
- PR #2806 CSV Reader: Clean-up row offset operations
- PR #2640 Add dask wait/persist exmaple to 10 minute guide
- PR #2828 Optimizations of kernel launch configuration for `DataFrame.apply_rows` and `DataFrame.apply_chunks`
- PR #2831 Add `column` argument to `DataFrame.drop`
- PR #2775 Various optimizations to improve __getitem__ and __setitem__ performance
- PR #2810 cudf::allocate_like can optionally always allocate a mask.
- PR #2833 Parquet reader: align page data allocation sizes to 4-bytes to satisfy cuda-memcheck
- PR #2832 Using the new Python bindings for UCX
- PR #2856 Update group_split_cudf to use scatter_by_map
- PR #2890 Optionally keep serialized table data on the host.
- PR #2778 Doc: Updated and fixed some docstrings that were formatted incorrectly.
- PR #2830 Use YYMMDD tag in custreamz nightly build
- PR #2875 Java: Remove synchronized from register methods in MemoryCleaner
- PR #2887 Minor snappy decompression optimization
- PR #2899 Use new RMM API based on Cython
- PR #2788 Guide to Python UDFs
- PR #2919 Change java API to use operators in groupby namespace
- PR #2909 CSV Reader: Avoid row offsets host vector default init
- PR #2834 DataFrame supports setting columns via attribute syntax `df.x = col`
- PR #3147 DataFrame can be initialized from rows via list of tuples
- PR #3539 Restrict CuPy to 6

## Bug Fixes

- PR #2584 ORC Reader: fix parsing of `DECIMAL` index positions
- PR #2619 Fix groupby serialization/deserialization
- PR #2614 Update Java version to match
- PR #2601 Fixes nlargest(1) issue in Series and Dataframe
- PR #2610 Fix a bug in index serialization (properly pass DeviceNDArray)
- PR #2621 Fixes the floordiv issue of not promoting float type when rhs is 0
- PR #2611 Types Test: fix static casting from negative int to string
- PR #2618 IO Readers: Fix datasource memory map failure for multiple reads
- PR #2628 groupby_without_aggregation non-nullable input table produces non-nullable output
- PR #2615 fix string category partitioning in java API
- PR #2641 fix string category and timeunit concat in the java API
- PR #2649 Fix groupby issue resulting from column_empty bug
- PR #2658 Fix astype() for null categorical columns
- PR #2660 fix column string category and timeunit concat in the java API
- PR #2664 ORC reader: fix `skip_rows` larger than first stripe
- PR #2654 Allow Java gdfOrderBy to work with string categories
- PR #2669 AVRO reader: fix non-deterministic output
- PR #2668 Update Java bindings to specify timestamp units for ORC and Parquet readers
- PR #2679 AVRO reader: fix cuda errors when decoding compressed streams
- PR #2692 Add concatenation for data-frame with different headers (empty and non-empty)
- PR #2651 Remove nvidia driver installation from ci/cpu/build.sh
- PR #2697 Ensure csv reader sets datetime column time units
- PR #2698 Return RangeIndex from contiguous slice of RangeIndex
- PR #2672 Fix null and integer handling in round
- PR #2704 Parquet Reader: Fix crash when loading string column with nulls
- PR #2725 Fix Jitify issue with running on Turing using CUDA version < 10
- PR #2731 Fix building of benchmarks
- PR #2738 Fix java to find new NVStrings locations
- PR #2736 Pin Jitify branch to v0.10 version
- PR #2742 IO Readers: Fix possible silent failures when creating `NvStrings` instance
- PR #2753 Fix java quantile API calls
- PR #2762 Fix validity processing for time in java
- PR #2796 Fix handling string slicing and other nvstrings delegated methods with dask
- PR #2769 Fix link to API docs in README.md
- PR #2772 Handle multiindex pandas Series #2772
- PR #2749 Fix apply_rows/apply_chunks pessimistic null mask to use in_cols null masks only
- PR #2752 CSV Reader: Fix exception when there's no rows to process
- PR #2716 Added Exception for `StringMethods` in string methods
- PR #2787 Fix Broadcasting `None` to `cudf-series`
- PR #2794 Fix async race in NVCategory::get_value and get_value_bounds
- PR #2795 Fix java build/cast error
- PR #2496 Fix improper merge of two dataframes when names differ
- PR #2824 Fix issue with incorrect result when Numeric Series replace is called several times
- PR #2751 Replace value with null
- PR #2765 Fix Java inequality comparisons for string category
- PR #2818 Fix java join API to use new C++ join API
- PR #2841 Fix nvstrings.slice and slice_from for range (0,0)
- PR #2837 Fix join benchmark
- PR #2809 Add hash_df and group_split dispatch functions for dask
- PR #2843 Parquet reader: fix skip_rows when not aligned with page or row_group boundaries
- PR #2851 Deleted existing dask-cudf/record.txt
- PR #2854 Fix column creation from ephemeral objects exposing __cuda_array_interface__
- PR #2860 Fix boolean indexing when the result is a single row
- PR #2859 Fix tail method issue for string columns
- PR #2852 Fixed `cumsum()` and `cumprod()` on boolean series.
- PR #2865 DaskIO: Fix `read_csv` and `read_orc` when input is list of files
- PR #2750 Fixed casting values to cudf::bool8 so non-zero values always cast to true
- PR #2873 Fixed dask_cudf read_partition bug by generating ParquetDatasetPiece
- PR #2850 Fixes dask_cudf.read_parquet on partitioned datasets
- PR #2896 Properly handle `axis` string keywords in `concat`
- PR #2926 Update rounding algorithm to avoid using fmod
- PR #2968 Fix Java dependency loading when using NVTX
- PR #2963 Fix ORC writer uncompressed block indexing
- PR #2928 CSV Reader: Fix using `byte_range` for large datasets
- PR #2983 Fix sm_70+ race condition in gpu_unsnap
- PR #2964 ORC Writer: Segfault when writing mixed numeric and string columns
- PR #3007 Java: Remove unit test that frees RMM invalid pointer
- PR #3009 Fix orc reader RLEv2 patch position regression from PR #2507
- PR #3002 Fix CUDA invalid configuration errors reported after loading an ORC file without data
- PR #3035 Update update-version.sh for new docs locations
- PR #3038 Fix uninitialized stream parameter in device_table deleter
- PR #3064 Fixes groupby performance issue
- PR #3061 Add rmmInitialize to nvstrings gtests
- PR #3058 Fix UDF doc markdown formatting
- PR #3059 Add nvstrings python build instructions to contributing.md


# cuDF 0.9.0 (21 Aug 2019)

## New Features

- PR #1993 Add CUDA-accelerated series aggregations: mean, var, std
- PR #2111 IO Readers: Support memory buffer, file-like object, and URL inputs
- PR #2012 Add `reindex()` to DataFrame and Series
- PR #2097 Add GPU-accelerated AVRO reader
- PR #2098 Support binary ops on DFs and Series with mismatched indices
- PR #2160 Merge `dask-cudf` codebase into `cudf` repo
- PR #2149 CSV Reader: Add `hex` dtype for explicit hexadecimal parsing
- PR #2156 Add `upper_bound()` and `lower_bound()` for libcudf tables and `searchsorted()` for cuDF Series
- PR #2158 CSV Reader: Support single, non-list/dict argument for `dtype`
- PR #2177 CSV Reader: Add `parse_dates` parameter for explicit date inference
- PR #1744 cudf::apply_boolean_mask and cudf::drop_nulls support for cudf::table inputs (multi-column)
- PR #2196 Add `DataFrame.dropna()`
- PR #2197 CSV Writer: add `chunksize` parameter for `to_csv`
- PR #2215 `type_dispatcher` benchmark
- PR #2179 Add Java quantiles
- PR #2157 Add __array_function__ to DataFrame and Series
- PR #2212 Java support for ORC reader
- PR #2224 Add DataFrame isna, isnull, notna functions
- PR #2236 Add Series.drop_duplicates
- PR #2105 Add hash-based join benchmark
- PR #2316 Add unique, nunique, and value_counts for datetime columns
- PR #2337 Add Java support for slicing a ColumnVector
- PR #2049 Add cudf::merge (sorted merge)
- PR #2368 Full cudf+dask Parquet Support
- PR #2380 New cudf::is_sorted checks whether cudf::table is sorted
- PR #2356 Java column vector standard deviation support
- PR #2221 MultiIndex full indexing - Support iloc and wildcards for loc
- PR #2429 Java support for getting length of strings in a ColumnVector
- PR #2415 Add `value_counts` for series of any type
- PR #2446 Add __array_function__ for index
- PR #2437 ORC reader: Add 'use_np_dtypes' option
- PR #2382 Add CategoricalAccessor add, remove, rename, and ordering methods
- PR #2464 Native implement `__cuda_array_interface__` for Series/Index/Column objects
- PR #2425 Rolling window now accepts array-based user-defined functions
- PR #2442 Add __setitem__
- PR #2449 Java support for getting byte count of strings in a ColumnVector
- PR #2492 Add groupby.size() method
- PR #2358 Add cudf::nans_to_nulls: convert floating point column into bitmask
- PR #2489 Add drop argument to set_index
- PR #2491 Add Java bindings for ORC reader 'use_np_dtypes' option
- PR #2213 Support s/ms/us/ns DatetimeColumn time unit resolutions
- PR #2536 Add _constructor properties to Series and DataFrame

## Improvements

- PR #2103 Move old `column` and `bitmask` files into `legacy/` directory
- PR #2109 added name to Python column classes
- PR #1947 Cleanup serialization code
- PR #2125 More aggregate in java API
- PR #2127 Add in java Scalar tests
- PR #2088 Refactor of Python groupby code
- PR #2130 Java serialization and deserialization of tables.
- PR #2131 Chunk rows logic added to csv_writer
- PR #2129 Add functions in the Java API to support nullable column filtering
- PR #2165 made changes to get_dummies api for it to be available in MethodCache
- PR #2171 Add CodeCov integration, fix doc version, make --skip-tests work when invoking with source
- PR #2184 handle remote orc files for dask-cudf
- PR #2186 Add `getitem` and `getattr` style access to Rolling objects
- PR #2168 Use cudf.Column for CategoricalColumn's categories instead of a tuple
- PR #2193 DOC: cudf::type_dispatcher documentation for specializing dispatched functors
- PR #2199 Better java support for appending strings
- PR #2176 Added column dtype support for datetime, int8, int16 to csv_writer
- PR #2209 Matching `get_dummies` & `select_dtypes` behavior to pandas
- PR #2217 Updated Java bindings to use the new groupby API
- PR #2214 DOC: Update doc instructions to build/install `cudf` and `dask-cudf`
- PR #2220 Update Java bindings for reduction rename
- PR #2232 Move CodeCov upload from build script to Jenkins
- PR #2225 refactor to use libcudf for gathering columns in dataframes
- PR #2293 Improve join performance (faster compute_join_output_size)
- PR #2300 Create separate dask codeowners for dask-cudf codebase
- PR #2304 gdf_group_by_without_aggregations returns gdf_column
- PR #2309 Java readers: remove redundant copy of result pointers
- PR #2307 Add `black` and `isort` to style checker script
- PR #2345 Restore removal of old groupby implementation
- PR #2342 Improve `astype()` to operate all ways
- PR #2329 using libcudf cudf::copy for column deep copy
- PR #2344 DOC: docs on code formatting for contributors
- PR #2376 Add inoperative axis= and win_type= arguments to Rolling()
- PR #2378 remove dask for (de-)serialization of cudf objects
- PR #2353 Bump Arrow and Dask versions
- PR #2377 Replace `standard_python_slice` with just `slice.indices()`
- PR #2373 cudf.DataFrame enchancements & Series.values support
- PR #2392 Remove dlpack submodule; make cuDF's Cython API externally accessible
- PR #2430 Updated Java bindings to use the new unary API
- PR #2406 Moved all existing `table` related files to a `legacy/` directory
- PR #2350 Performance related changes to get_dummies
- PR #2420 Remove `cudautils.astype` and replace with `typecast.apply_cast`
- PR #2456 Small improvement to typecast utility
- PR #2458 Fix handling of thirdparty packages in `isort` config
- PR #2459 IO Readers: Consolidate all readers to use `datasource` class
- PR #2475 Exposed type_dispatcher.hpp, nvcategory_util.hpp and wrapper_types.hpp in the include folder
- PR #2484 Enabled building libcudf as a static library
- PR #2453 Streamline CUDA_REL environment variable
- PR #2483 Bundle Boost filesystem dependency in the Java jar
- PR #2486 Java API hash functions
- PR #2481 Adds the ignore_null_keys option to the java api
- PR #2490 Java api: support multiple aggregates for the same column
- PR #2510 Java api: uses table based apply_boolean_mask
- PR #2432 Use pandas formatting for console, html, and latex output
- PR #2573 Bump numba version to 0.45.1
- PR #2606 Fix references to notebooks-contrib

## Bug Fixes

- PR #2086 Fixed quantile api behavior mismatch in series & dataframe
- PR #2128 Add offset param to host buffer readers in java API.
- PR #2145 Work around binops validity checks for java
- PR #2146 Work around unary_math validity checks for java
- PR #2151 Fixes bug in cudf::copy_range where null_count was invalid
- PR #2139 matching to pandas describe behavior & fixing nan values issue
- PR #2161 Implicitly convert unsigned to signed integer types in binops
- PR #2154 CSV Reader: Fix bools misdetected as strings dtype
- PR #2178 Fix bug in rolling bindings where a view of an ephemeral column was being taken
- PR #2180 Fix issue with isort reordering `importorskip` below imports depending on them
- PR #2187 fix to honor dtype when numpy arrays are passed to columnops.as_column
- PR #2190 Fix issue in astype conversion of string column to 'str'
- PR #2208 Fix issue with calling `head()` on one row dataframe
- PR #2229 Propagate exceptions from Cython cdef functions
- PR #2234 Fix issue with local build script not properly building
- PR #2223 Fix CUDA invalid configuration errors reported after loading small compressed ORC files
- PR #2162 Setting is_unique and is_monotonic-related attributes
- PR #2244 Fix ORC RLEv2 delta mode decoding with nonzero residual delta width
- PR #2297 Work around `var/std` unsupported only at debug build
- PR #2302 Fixed java serialization corner case
- PR #2355 Handle float16 in binary operations
- PR #2311 Fix copy behaviour for GenericIndex
- PR #2349 Fix issues with String filter in java API
- PR #2323 Fix groupby on categoricals
- PR #2328 Ensure order is preserved in CategoricalAccessor._set_categories
- PR #2202 Fix issue with unary ops mishandling empty input
- PR #2326 Fix for bug in DLPack when reading multiple columns
- PR #2324 Fix cudf Docker build
- PR #2325 Fix ORC RLEv2 patched base mode decoding with nonzero patch width
- PR #2235 Fix get_dummies to be compatible with dask
- PR #2332 Zero initialize gdf_dtype_extra_info
- PR #2355 Handle float16 in binary operations
- PR #2360 Fix missing dtype handling in cudf.Series & columnops.as_column
- PR #2364 Fix quantile api and other trivial issues around it
- PR #2361 Fixed issue with `codes` of CategoricalIndex
- PR #2357 Fixed inconsistent type of index created with from_pandas vs direct construction
- PR #2389 Fixed Rolling __getattr__ and __getitem__ for offset based windows
- PR #2402 Fixed bug in valid mask computation in cudf::copy_if (apply_boolean_mask)
- PR #2401 Fix to a scalar datetime(of type Days) issue
- PR #2386 Correctly allocate output valids in groupby
- PR #2411 Fixed failures on binary op on single element string column
- PR #2422 Fix Pandas logical binary operation incompatibilites
- PR #2447 Fix CodeCov posting build statuses temporarily
- PR #2450 Fix erroneous null handling in `cudf.DataFrame`'s `apply_rows`
- PR #2470 Fix issues with empty strings and string categories (Java)
- PR #2471 Fix String Column Validity.
- PR #2481 Fix java validity buffer serialization
- PR #2485 Updated bytes calculation to use size_t to avoid overflow in column concat
- PR #2461 Fix groupby multiple aggregations same column
- PR #2514 Fix cudf::drop_nulls threshold handling in Cython
- PR #2516 Fix utilities include paths and meta.yaml header paths
- PR #2517 Fix device memory leak in to_dlpack tensor deleter
- PR #2431 Fix local build generated file ownerships
- PR #2511 Added import of orc, refactored exception handlers to not squash fatal exceptions
- PR #2527 Fix index and column input handling in dask_cudf read_parquet
- PR #2466 Fix `dataframe.query` returning null rows erroneously
- PR #2548 Orc reader: fix non-deterministic data decoding at chunk boundaries
- PR #2557 fix cudautils import in string.py
- PR #2521 Fix casting datetimes from/to the same resolution
- PR #2545 Fix MultiIndexes with datetime levels
- PR #2560 Remove duplicate `dlpack` definition in conda recipe
- PR #2567 Fix ColumnVector.fromScalar issues while dealing with null scalars
- PR #2565 Orc reader: fix incorrect data decoding of int64 data types
- PR #2577 Fix search benchmark compilation error by adding necessary header
- PR #2604 Fix a bug in copying.pyx:_normalize_types that upcasted int32 to int64


# cuDF 0.8.0 (27 June 2019)

## New Features

- PR #1524 Add GPU-accelerated JSON Lines parser with limited feature set
- PR #1569 Add support for Json objects to the JSON Lines reader
- PR #1622 Add Series.loc
- PR #1654 Add cudf::apply_boolean_mask: faster replacement for gdf_apply_stencil
- PR #1487 cython gather/scatter
- PR #1310 Implemented the slice/split functionality.
- PR #1630 Add Python layer to the GPU-accelerated JSON reader
- PR #1745 Add rounding of numeric columns via Numba
- PR #1772 JSON reader: add support for BytesIO and StringIO input
- PR #1527 Support GDF_BOOL8 in readers and writers
- PR #1819 Logical operators (AND, OR, NOT) for libcudf and cuDF
- PR #1813 ORC Reader: Add support for stripe selection
- PR #1828 JSON Reader: add suport for bool8 columns
- PR #1833 Add column iterator with/without nulls
- PR #1665 Add the point-in-polygon GIS function
- PR #1863 Series and Dataframe methods for all and any
- PR #1908 cudf::copy_range and cudf::fill for copying/assigning an index or range to a constant
- PR #1921 Add additional formats for typecasting to/from strings
- PR #1807 Add Series.dropna()
- PR #1987 Allow user defined functions in the form of ptx code to be passed to binops
- PR #1948 Add operator functions like `Series.add()` to DataFrame and Series
- PR #1954 Add skip test argument to GPU build script
- PR #2018 Add bindings for new groupby C++ API
- PR #1984 Add rolling window operations Series.rolling() and DataFrame.rolling()
- PR #1542 Python method and bindings for to_csv
- PR #1995 Add Java API
- PR #1998 Add google benchmark to cudf
- PR #1845 Add cudf::drop_duplicates, DataFrame.drop_duplicates
- PR #1652 Added `Series.where()` feature
- PR #2074 Java Aggregates, logical ops, and better RMM support
- PR #2140 Add a `cudf::transform` function
- PR #2068 Concatenation of different typed columns

## Improvements

- PR #1538 Replacing LesserRTTI with inequality_comparator
- PR #1703 C++: Added non-aggregating `insert` to `concurrent_unordered_map` with specializations to store pairs with a single atomicCAS when possible.
- PR #1422 C++: Added a RAII wrapper for CUDA streams
- PR #1701 Added `unique` method for stringColumns
- PR #1713 Add documentation for Dask-XGBoost
- PR #1666 CSV Reader: Improve performance for files with large number of columns
- PR #1725 Enable the ability to use a single column groupby as its own index
- PR #1759 Add an example showing simultaneous rolling averages to `apply_grouped` documentation
- PR #1746 C++: Remove unused code: `windowed_ops.cu`, `sorting.cu`, `hash_ops.cu`
- PR #1748 C++: Add `bool` nullability flag to `device_table` row operators
- PR #1764 Improve Numerical column: `mean_var` and `mean`
- PR #1767 Speed up Python unit tests
- PR #1770 Added build.sh script, updated CI scripts and documentation
- PR #1739 ORC Reader: Add more pytest coverage
- PR #1696 Added null support in `Series.replace()`.
- PR #1390 Added some basic utility functions for `gdf_column`'s
- PR #1791 Added general column comparison code for testing
- PR #1795 Add printing of git submodule info to `print_env.sh`
- PR #1796 Removing old sort based group by code and gdf_filter
- PR #1811 Added funtions for copying/allocating `cudf::table`s
- PR #1838 Improve columnops.column_empty so that it returns typed columns instead of a generic Column
- PR #1890 Add utils.get_dummies- a pandas-like wrapper around one_hot-encoding
- PR #1823 CSV Reader: default the column type to string for empty dataframes
- PR #1827 Create bindings for scalar-vector binops, and update one_hot_encoding to use them
- PR #1817 Operators now support different sized dataframes as long as they don't share different sized columns
- PR #1855 Transition replace_nulls to new C++ API and update corresponding Cython/Python code
- PR #1858 Add `std::initializer_list` constructor to `column_wrapper`
- PR #1846 C++ type-erased gdf_equal_columns test util; fix gdf_equal_columns logic error
- PR #1390 Added some basic utility functions for `gdf_column`s
- PR #1391 Tidy up bit-resolution-operation and bitmask class code
- PR #1882 Add iloc functionality to MultiIndex dataframes
- PR #1884 Rolling windows: general enhancements and better coverage for unit tests
- PR #1886 support GDF_STRING_CATEGORY columns in apply_boolean_mask, drop_nulls and other libcudf functions
- PR #1896 Improve performance of groupby with levels specified in dask-cudf
- PR #1915 Improve iloc performance for non-contiguous row selection
- PR #1859 Convert read_json into a C++ API
- PR #1919 Rename libcudf namespace gdf to namespace cudf
- PR #1850 Support left_on and right_on for DataFrame merge operator
- PR #1930 Specialize constructor for `cudf::bool8` to cast argument to `bool`
- PR #1938 Add default constructor for `column_wrapper`
- PR #1930 Specialize constructor for `cudf::bool8` to cast argument to `bool`
- PR #1952 consolidate libcudf public API headers in include/cudf
- PR #1949 Improved selection with boolmask using libcudf `apply_boolean_mask`
- PR #1956 Add support for nulls in `query()`
- PR #1973 Update `std::tuple` to `std::pair` in top-most libcudf APIs and C++ transition guide
- PR #1981 Convert read_csv into a C++ API
- PR #1868 ORC Reader: Support row index for speed up on small/medium datasets
- PR #1964 Added support for list-like types in Series.str.cat
- PR #2005 Use HTML5 details tag in bug report issue template
- PR #2003 Removed few redundant unit-tests from test_string.py::test_string_cat
- PR #1944 Groupby design improvements
- PR #2017 Convert `read_orc()` into a C++ API
- PR #2011 Convert `read_parquet()` into a C++ API
- PR #1756 Add documentation "10 Minutes to cuDF and dask_cuDF"
- PR #2034 Adding support for string columns concatenation using "add" binary operator
- PR #2042 Replace old "10 Minutes" guide with new guide for docs build process
- PR #2036 Make library of common test utils to speed up tests compilation
- PR #2022 Facilitating get_dummies to be a high level api too
- PR #2050 Namespace IO readers and add back free-form `read_xxx` functions
- PR #2104 Add a functional ``sort=`` keyword argument to groupby
- PR #2108 Add `find_and_replace` for StringColumn for replacing single values
- PR #1803 cuDF/CuPy interoperability documentation

## Bug Fixes

- PR #1465 Fix for test_orc.py and test_sparse_df.py test failures
- PR #1583 Fix underlying issue in `as_index()` that was causing `Series.quantile()` to fail
- PR #1680 Add errors= keyword to drop() to fix cudf-dask bug
- PR #1651 Fix `query` function on empty dataframe
- PR #1616 Fix CategoricalColumn to access categories by index instead of iteration
- PR #1660 Fix bug in `loc` when indexing with a column name (a string)
- PR #1683 ORC reader: fix timestamp conversion to UTC
- PR #1613 Improve CategoricalColumn.fillna(-1) performance
- PR #1642 Fix failure of CSV_TEST gdf_csv_test.SkiprowsNrows on multiuser systems
- PR #1709 Fix handling of `datetime64[ms]` in `dataframe.select_dtypes`
- PR #1704 CSV Reader: Add support for the plus sign in number fields
- PR #1687 CSV reader: return an empty dataframe for zero size input
- PR #1757 Concatenating columns with null columns
- PR #1755 Add col_level keyword argument to melt
- PR #1758 Fix df.set_index() when setting index from an empty column
- PR #1749 ORC reader: fix long strings of NULL values resulting in incorrect data
- PR #1742 Parquet Reader: Fix index column name to match PANDAS compat
- PR #1782 Update libcudf doc version
- PR #1783 Update conda dependencies
- PR #1786 Maintain the original series name in series.unique output
- PR #1760 CSV Reader: fix segfault when dtype list only includes columns from usecols list
- PR #1831 build.sh: Assuming python is in PATH instead of using PYTHON env var
- PR #1839 Raise an error instead of segfaulting when transposing a DataFrame with StringColumns
- PR #1840 Retain index correctly during merge left_on right_on
- PR #1825 cuDF: Multiaggregation Groupby Failures
- PR #1789 CSV Reader: Fix missing support for specifying `int8` and `int16` dtypes
- PR #1857 Cython Bindings: Handle `bool` columns while calling `column_view_from_NDArrays`
- PR #1849 Allow DataFrame support methods to pass arguments to the methods
- PR #1847 Fixed #1375 by moving the nvstring check into the wrapper function
- PR #1864 Fixing cudf reduction for POWER platform
- PR #1869 Parquet reader: fix Dask timestamps not matching with Pandas (convert to milliseconds)
- PR #1876 add dtype=bool for `any`, `all` to treat integer column correctly
- PR #1875 CSV reader: take NaN values into account in dtype detection
- PR #1873 Add column dtype checking for the all/any methods
- PR #1902 Bug with string iteration in _apply_basic_agg
- PR #1887 Fix for initialization issue in pq_read_arg,orc_read_arg
- PR #1867 JSON reader: add support for null/empty fields, including the 'null' literal
- PR #1891 Fix bug #1750 in string column comparison
- PR #1909 Support of `to_pandas()` of boolean series with null values
- PR #1923 Use prefix removal when two aggs are called on a SeriesGroupBy
- PR #1914 Zero initialize gdf_column local variables
- PR #1959 Add support for comparing boolean Series to scalar
- PR #1966 Ignore index fix in series append
- PR #1967 Compute index __sizeof__ only once for DataFrame __sizeof__
- PR #1977 Support CUDA installation in default system directories
- PR #1982 Fixes incorrect index name after join operation
- PR #1985 Implement `GDF_PYMOD`, a special modulo that follows python's sign rules
- PR #1991 Parquet reader: fix decoding of NULLs
- PR #1990 Fixes a rendering bug in the `apply_grouped` documentation
- PR #1978 Fix for values being filled in an empty dataframe
- PR #2001 Correctly create MultiColumn from Pandas MultiColumn
- PR #2006 Handle empty dataframe groupby construction for dask
- PR #1965 Parquet Reader: Fix duplicate index column when it's already in `use_cols`
- PR #2033 Add pip to conda environment files to fix warning
- PR #2028 CSV Reader: Fix reading of uncompressed files without a recognized file extension
- PR #2073 Fix an issue when gathering columns with NVCategory and nulls
- PR #2053 cudf::apply_boolean_mask return empty column for empty boolean mask
- PR #2066 exclude `IteratorTest.mean_var_output` test from debug build
- PR #2069 Fix JNI code to use read_csv and read_parquet APIs
- PR #2071 Fix bug with unfound transitive dependencies for GTests in Ubuntu 18.04
- PR #2089 Configure Sphinx to render params correctly
- PR #2091 Fix another bug with unfound transitive dependencies for `cudftestutils` in Ubuntu 18.04
- PR #2115 Just apply `--disable-new-dtags` instead of trying to define all the transitive dependencies
- PR #2106 Fix errors in JitCache tests caused by sharing of device memory between processes
- PR #2120 Fix errors in JitCache tests caused by running multiple threads on the same data
- PR #2102 Fix memory leak in groupby
- PR #2113 fixed typo in to_csv code example


# cudf 0.7.2 (16 May 2019)

## New Features

- PR #1735 Added overload for atomicAdd on int64. Streamlined implementation of custom atomic overloads.
- PR #1741 Add MultiIndex concatenation

## Bug Fixes

- PR #1718 Fix issue with SeriesGroupBy MultiIndex in dask-cudf
- PR #1734 Python: fix performance regression for groupby count() aggregations
- PR #1768 Cython: fix handling read only schema buffers in gpuarrow reader


# cudf 0.7.1 (11 May 2019)

## New Features

- PR #1702 Lazy load MultiIndex to return groupby performance to near optimal.

## Bug Fixes

- PR #1708 Fix handling of `datetime64[ms]` in `dataframe.select_dtypes`


# cuDF 0.7.0 (10 May 2019)

## New Features

- PR #982 Implement gdf_group_by_without_aggregations and gdf_unique_indices functions
- PR #1142 Add `GDF_BOOL` column type
- PR #1194 Implement overloads for CUDA atomic operations
- PR #1292 Implemented Bitwise binary ops AND, OR, XOR (&, |, ^)
- PR #1235 Add GPU-accelerated Parquet Reader
- PR #1335 Added local_dict arg in `DataFrame.query()`.
- PR #1282 Add Series and DataFrame.describe()
- PR #1356 Rolling windows
- PR #1381 Add DataFrame._get_numeric_data
- PR #1388 Add CODEOWNERS file to auto-request reviews based on where changes are made
- PR #1396 Add DataFrame.drop method
- PR #1413 Add DataFrame.melt method
- PR #1412 Add DataFrame.pop()
- PR #1419 Initial CSV writer function
- PR #1441 Add Series level cumulative ops (cumsum, cummin, cummax, cumprod)
- PR #1420 Add script to build and test on a local gpuCI image
- PR #1440 Add DatetimeColumn.min(), DatetimeColumn.max()
- PR #1455 Add Series.Shift via Numba kernel
- PR #1441 Add Series level cumulative ops (cumsum, cummin, cummax, cumprod)
- PR #1461 Add Python coverage test to gpu build
- PR #1445 Parquet Reader: Add selective reading of rows and row group
- PR #1532 Parquet Reader: Add support for INT96 timestamps
- PR #1516 Add Series and DataFrame.ndim
- PR #1556 Add libcudf C++ transition guide
- PR #1466 Add GPU-accelerated ORC Reader
- PR #1565 Add build script for nightly doc builds
- PR #1508 Add Series isna, isnull, and notna
- PR #1456 Add Series.diff() via Numba kernel
- PR #1588 Add Index `astype` typecasting
- PR #1301 MultiIndex support
- PR #1599 Level keyword supported in groupby
- PR #929 Add support operations to dataframe
- PR #1609 Groupby accept list of Series
- PR #1658 Support `group_keys=True` keyword in groupby method

## Improvements

- PR #1531 Refactor closures as private functions in gpuarrow
- PR #1404 Parquet reader page data decoding speedup
- PR #1076 Use `type_dispatcher` in join, quantiles, filter, segmented sort, radix sort and hash_groupby
- PR #1202 Simplify README.md
- PR #1149 CSV Reader: Change convertStrToValue() functions to `__device__` only
- PR #1238 Improve performance of the CUDA trie used in the CSV reader
- PR #1245 Use file cache for JIT kernels
- PR #1278 Update CONTRIBUTING for new conda environment yml naming conventions
- PR #1163 Refactored UnaryOps. Reduced API to two functions: `gdf_unary_math` and `gdf_cast`. Added `abs`, `-`, and `~` ops. Changed bindings to Cython
- PR #1284 Update docs version
- PR #1287 add exclude argument to cudf.select_dtype function
- PR #1286 Refactor some of the CSV Reader kernels into generic utility functions
- PR #1291 fillna in `Series.to_gpu_array()` and `Series.to_array()` can accept the scalar too now.
- PR #1005 generic `reduction` and `scan` support
- PR #1349 Replace modernGPU sort join with thrust.
- PR #1363 Add a dataframe.mean(...) that raises NotImplementedError to satisfy `dask.dataframe.utils.is_dataframe_like`
- PR #1319 CSV Reader: Use column wrapper for gdf_column output alloc/dealloc
- PR #1376 Change series quantile default to linear
- PR #1399 Replace CFFI bindings for NVTX functions with Cython bindings
- PR #1389 Refactored `set_null_count()`
- PR #1386 Added macros `GDF_TRY()`, `CUDF_TRY()` and `ASSERT_CUDF_SUCCEEDED()`
- PR #1435 Rework CMake and conda recipes to depend on installed libraries
- PR #1391 Tidy up bit-resolution-operation and bitmask class code
- PR #1439 Add cmake variable to enable compiling CUDA code with -lineinfo
- PR #1462 Add ability to read parquet files from arrow::io::RandomAccessFile
- PR #1453 Convert CSV Reader CFFI to Cython
- PR #1479 Convert Parquet Reader CFFI to Cython
- PR #1397 Add a utility function for producing an overflow-safe kernel launch grid configuration
- PR #1382 Add GPU parsing of nested brackets to cuIO parsing utilities
- PR #1481 Add cudf::table constructor to allocate a set of `gdf_column`s
- PR #1484 Convert GroupBy CFFI to Cython
- PR #1463 Allow and default melt keyword argument var_name to be None
- PR #1486 Parquet Reader: Use device_buffer rather than device_ptr
- PR #1525 Add cudatoolkit conda dependency
- PR #1520 Renamed `src/dataframe` to `src/table` and moved `table.hpp`. Made `types.hpp` to be type declarations only.
- PR #1492 Convert transpose CFFI to Cython
- PR #1495 Convert binary and unary ops CFFI to Cython
- PR #1503 Convert sorting and hashing ops CFFI to Cython
- PR #1522 Use latest release version in update-version CI script
- PR #1533 Remove stale join CFFI, fix memory leaks in join Cython
- PR #1521 Added `row_bitmask` to compute bitmask for rows of a table. Merged `valids_ops.cu` and `bitmask_ops.cu`
- PR #1553 Overload `hash_row` to avoid using intial hash values. Updated `gdf_hash` to select between overloads
- PR #1585 Updated `cudf::table` to maintain own copy of wrapped `gdf_column*`s
- PR #1559 Add `except +` to all Cython function definitions to catch C++ exceptions properly
- PR #1617 `has_nulls` and `column_dtypes` for `cudf::table`
- PR #1590 Remove CFFI from the build / install process entirely
- PR #1536 Convert gpuarrow CFFI to Cython
- PR #1655 Add `Column._pointer` as a way to access underlying `gdf_column*` of a `Column`
- PR #1655 Update readme conda install instructions for cudf version 0.6 and 0.7


## Bug Fixes

- PR #1233 Fix dtypes issue while adding the column to `str` dataframe.
- PR #1254 CSV Reader: fix data type detection for floating-point numbers in scientific notation
- PR #1289 Fix looping over each value instead of each category in concatenation
- PR #1293 Fix Inaccurate error message in join.pyx
- PR #1308 Add atomicCAS overload for `int8_t`, `int16_t`
- PR #1317 Fix catch polymorphic exception by reference in ipc.cu
- PR #1325 Fix dtype of null bitmasks to int8
- PR #1326 Update build documentation to use -DCMAKE_CXX11_ABI=ON
- PR #1334 Add "na_position" argument to CategoricalColumn sort_by_values
- PR #1321 Fix out of bounds warning when checking Bzip2 header
- PR #1359 Add atomicAnd/Or/Xor for integers
- PR #1354 Fix `fillna()` behaviour when replacing values with different dtypes
- PR #1347 Fixed core dump issue while passing dict_dtypes without column names in `cudf.read_csv()`
- PR #1379 Fixed build failure caused due to error: 'col_dtype' may be used uninitialized
- PR #1392 Update cudf Dockerfile and package_versions.sh
- PR #1385 Added INT8 type to `_schema_to_dtype` for use in GpuArrowReader
- PR #1393 Fixed a bug in `gdf_count_nonzero_mask()` for the case of 0 bits to count
- PR #1395 Update CONTRIBUTING to use the environment variable CUDF_HOME
- PR #1416 Fix bug at gdf_quantile_exact and gdf_quantile_appox
- PR #1421 Fix remove creation of series multiple times during `add_column()`
- PR #1405 CSV Reader: Fix memory leaks on read_csv() failure
- PR #1328 Fix CategoricalColumn to_arrow() null mask
- PR #1433 Fix NVStrings/categories includes
- PR #1432 Update NVStrings to 0.7.* to coincide with 0.7 development
- PR #1483 Modify CSV reader to avoid cropping blank quoted characters in non-string fields
- PR #1446 Merge 1275 hotfix from master into branch-0.7
- PR #1447 Fix legacy groupby apply docstring
- PR #1451 Fix hash join estimated result size is not correct
- PR #1454 Fix local build script improperly change directory permissions
- PR #1490 Require Dask 1.1.0+ for `is_dataframe_like` test or skip otherwise.
- PR #1491 Use more specific directories & groups in CODEOWNERS
- PR #1497 Fix Thrust issue on CentOS caused by missing default constructor of host_vector elements
- PR #1498 Add missing include guard to device_atomics.cuh and separated DEVICE_ATOMICS_TEST
- PR #1506 Fix csv-write call to updated NVStrings method
- PR #1510 Added nvstrings `fillna()` function
- PR #1507 Parquet Reader: Default string data to GDF_STRING
- PR #1535 Fix doc issue to ensure correct labelling of cudf.series
- PR #1537 Fix `undefined reference` link error in HashPartitionTest
- PR #1548 Fix ci/local/build.sh README from using an incorrect image example
- PR #1551 CSV Reader: Fix integer column name indexing
- PR #1586 Fix broken `scalar_wrapper::operator==`
- PR #1591 ORC/Parquet Reader: Fix missing import for FileNotFoundError exception
- PR #1573 Parquet Reader: Fix crash due to clash with ORC reader datasource
- PR #1607 Revert change of `column.to_dense_buffer` always return by copy for performance concerns
- PR #1618 ORC reader: fix assert & data output when nrows/skiprows isn't aligned to stripe boundaries
- PR #1631 Fix failure of TYPES_TEST on some gcc-7 based systems.
- PR #1641 CSV Reader: Fix skip_blank_lines behavior with Windows line terminators (\r\n)
- PR #1648 ORC reader: fix non-deterministic output when skiprows is non-zero
- PR #1676 Fix groupby `as_index` behaviour with `MultiIndex`
- PR #1659 Fix bug caused by empty groupbys and multiindex slicing throwing exceptions
- PR #1656 Correct Groupby failure in dask when un-aggregable columns are left in dataframe.
- PR #1689 Fix groupby performance regression
- PR #1694 Add Cython as a runtime dependency since it's required in `setup.py`


# cuDF 0.6.1 (25 Mar 2019)

## Bug Fixes

- PR #1275 Fix CentOS exception in DataFrame.hash_partition from using value "returned" by a void function


# cuDF 0.6.0 (22 Mar 2019)

## New Features

- PR #760 Raise `FileNotFoundError` instead of `GDF_FILE_ERROR` in `read_csv` if the file does not exist
- PR #539 Add Python bindings for replace function
- PR #823 Add Doxygen configuration to enable building HTML documentation for libcudf C/C++ API
- PR #807 CSV Reader: Add byte_range parameter to specify the range in the input file to be read
- PR #857 Add Tail method for Series/DataFrame and update Head method to use iloc
- PR #858 Add series feature hashing support
- PR #871 CSV Reader: Add support for NA values, including user specified strings
- PR #893 Adds PyArrow based parquet readers / writers to Python, fix category dtype handling, fix arrow ingest buffer size issues
- PR #867 CSV Reader: Add support for ignoring blank lines and comment lines
- PR #887 Add Series digitize method
- PR #895 Add Series groupby
- PR #898 Add DataFrame.groupby(level=0) support
- PR #920 Add feather, JSON, HDF5 readers / writers from PyArrow / Pandas
- PR #888 CSV Reader: Add prefix parameter for column names, used when parsing without a header
- PR #913 Add DLPack support: convert between cuDF DataFrame and DLTensor
- PR #939 Add ORC reader from PyArrow
- PR #918 Add Series.groupby(level=0) support
- PR #906 Add binary and comparison ops to DataFrame
- PR #958 Support unary and binary ops on indexes
- PR #964 Add `rename` method to `DataFrame`, `Series`, and `Index`
- PR #985 Add `Series.to_frame` method
- PR #985 Add `drop=` keyword to reset_index method
- PR #994 Remove references to pygdf
- PR #990 Add external series groupby support
- PR #988 Add top-level merge function to cuDF
- PR #992 Add comparison binaryops to DateTime columns
- PR #996 Replace relative path imports with absolute paths in tests
- PR #995 CSV Reader: Add index_col parameter to specify the column name or index to be used as row labels
- PR #1004 Add `from_gpu_matrix` method to DataFrame
- PR #997 Add property index setter
- PR #1007 Replace relative path imports with absolute paths in cudf
- PR #1013 select columns with df.columns
- PR #1016 Rename Series.unique_count() to nunique() to match pandas API
- PR #947 Prefixsum to handle nulls and float types
- PR #1029 Remove rest of relative path imports
- PR #1021 Add filtered selection with assignment for Dataframes
- PR #872 Adding NVCategory support to cudf apis
- PR #1052 Add left/right_index and left/right_on keywords to merge
- PR #1091 Add `indicator=` and `suffixes=` keywords to merge
- PR #1107 Add unsupported keywords to Series.fillna
- PR #1032 Add string support to cuDF python
- PR #1136 Removed `gdf_concat`
- PR #1153 Added function for getting the padded allocation size for valid bitmask
- PR #1148 Add cudf.sqrt for dataframes and Series
- PR #1159 Add Python bindings for libcudf dlpack functions
- PR #1155 Add __array_ufunc__ for DataFrame and Series for sqrt
- PR #1168 to_frame for series accepts a name argument


## Improvements

- PR #1218 Add dask-cudf page to API docs
- PR #892 Add support for heterogeneous types in binary ops with JIT
- PR #730 Improve performance of `gdf_table` constructor
- PR #561 Add Doxygen style comments to Join CUDA functions
- PR #813 unified libcudf API functions by replacing gpu_ with gdf_
- PR #822 Add support for `__cuda_array_interface__` for ingest
- PR #756 Consolidate common helper functions from unordered map and multimap
- PR #753 Improve performance of groupby sum and average, especially for cases with few groups.
- PR #836 Add ingest support for arrow chunked arrays in Column, Series, DataFrame creation
- PR #763 Format doxygen comments for csv_read_arg struct
- PR #532 CSV Reader: Use type dispatcher instead of switch block
- PR #694 Unit test utilities improvements
- PR #878 Add better indexing to Groupby
- PR #554 Add `empty` method and `is_monotonic` attribute to `Index`
- PR #1040 Fixed up Doxygen comment tags
- PR #909 CSV Reader: Avoid host->device->host copy for header row data
- PR #916 Improved unit testing and error checking for `gdf_column_concat`
- PR #941 Replace `numpy` call in `Series.hash_encode` with `numba`
- PR #942 Added increment/decrement operators for wrapper types
- PR #943 Updated `count_nonzero_mask` to return `num_rows` when the mask is null
- PR #952 Added trait to map C++ type to `gdf_dtype`
- PR #966 Updated RMM submodule.
- PR #998 Add IO reader/writer modules to API docs, fix for missing cudf.Series docs
- PR #1017 concatenate along columns for Series and DataFrames
- PR #1002 Support indexing a dataframe with another boolean dataframe
- PR #1018 Better concatenation for Series and Dataframes
- PR #1036 Use Numpydoc style docstrings
- PR #1047 Adding gdf_dtype_extra_info to gdf_column_view_augmented
- PR #1054 Added default ctor to SerialTrieNode to overcome Thrust issue in CentOS7 + CUDA10
- PR #1024 CSV Reader: Add support for hexadecimal integers in integral-type columns
- PR #1033 Update `fillna()` to use libcudf function `gdf_replace_nulls`
- PR #1066 Added inplace assignment for columns and select_dtypes for dataframes
- PR #1026 CSV Reader: Change the meaning and type of the quoting parameter to match Pandas
- PR #1100 Adds `CUDF_EXPECTS` error-checking macro
- PR #1092 Fix select_dtype docstring
- PR #1111 Added cudf::table
- PR #1108 Sorting for datetime columns
- PR #1120 Return a `Series` (not a `Column`) from `Series.cat.set_categories()`
- PR #1128 CSV Reader: The last data row does not need to be line terminated
- PR #1183 Bump Arrow version to 0.12.1
- PR #1208 Default to CXX11_ABI=ON
- PR #1252 Fix NVStrings dependencies for cuda 9.2 and 10.0
- PR #2037 Optimize the existing `gather` and `scatter` routines in `libcudf`

## Bug Fixes

- PR #821 Fix flake8 issues revealed by flake8 update
- PR #808 Resolved renamed `d_columns_valids` variable name
- PR #820 CSV Reader: fix the issue where reader adds additional rows when file uses \r\n as a line terminator
- PR #780 CSV Reader: Fix scientific notation parsing and null values for empty quotes
- PR #815 CSV Reader: Fix data parsing when tabs are present in the input CSV file
- PR #850 Fix bug where left joins where the left df has 0 rows causes a crash
- PR #861 Fix memory leak by preserving the boolean mask index
- PR #875 Handle unnamed indexes in to/from arrow functions
- PR #877 Fix ingest of 1 row arrow tables in from arrow function
- PR #876 Added missing `<type_traits>` include
- PR #889 Deleted test_rmm.py which has now moved to RMM repo
- PR #866 Merge v0.5.1 numpy ABI hotfix into 0.6
- PR #917 value_counts return int type on empty columns
- PR #611 Renamed `gdf_reduce_optimal_output_size()` -> `gdf_reduction_get_intermediate_output_size()`
- PR #923 fix index for negative slicing for cudf dataframe and series
- PR #927 CSV Reader: Fix category GDF_CATEGORY hashes not being computed properly
- PR #921 CSV Reader: Fix parsing errors with delim_whitespace, quotations in the header row, unnamed columns
- PR #933 Fix handling objects of all nulls in series creation
- PR #940 CSV Reader: Fix an issue where the last data row is missing when using byte_range
- PR #945 CSV Reader: Fix incorrect datetime64 when milliseconds or space separator are used
- PR #959 Groupby: Problem with column name lookup
- PR #950 Converting dataframe/recarry with non-contiguous arrays
- PR #963 CSV Reader: Fix another issue with missing data rows when using byte_range
- PR #999 Fix 0 sized kernel launches and empty sort_index exception
- PR #993 Fix dtype in selecting 0 rows from objects
- PR #1009 Fix performance regression in `to_pandas` method on DataFrame
- PR #1008 Remove custom dask communication approach
- PR #1001 CSV Reader: Fix a memory access error when reading a large (>2GB) file with date columns
- PR #1019 Binary Ops: Fix error when one input column has null mask but other doesn't
- PR #1014 CSV Reader: Fix false positives in bool value detection
- PR #1034 CSV Reader: Fix parsing floating point precision and leading zero exponents
- PR #1044 CSV Reader: Fix a segfault when byte range aligns with a page
- PR #1058 Added support for `DataFrame.loc[scalar]`
- PR #1060 Fix column creation with all valid nan values
- PR #1073 CSV Reader: Fix an issue where a column name includes the return character
- PR #1090 Updating Doxygen Comments
- PR #1080 Fix dtypes returned from loc / iloc because of lists
- PR #1102 CSV Reader: Minor fixes and memory usage improvements
- PR #1174: Fix release script typo
- PR #1137 Add prebuild script for CI
- PR #1118 Enhanced the `DataFrame.from_records()` feature
- PR #1129 Fix join performance with index parameter from using numpy array
- PR #1145 Issue with .agg call on multi-column dataframes
- PR #908 Some testing code cleanup
- PR #1167 Fix issue with null_count not being set after inplace fillna()
- PR #1184 Fix iloc performance regression
- PR #1185 Support left_on/right_on and also on=str in merge
- PR #1200 Fix allocating bitmasks with numba instead of rmm in allocate_mask function
- PR #1213 Fix bug with csv reader requesting subset of columns using wrong datatype
- PR #1223 gpuCI: Fix label on rapidsai channel on gpu build scripts
- PR #1242 Add explicit Thrust exec policy to fix NVCATEGORY_TEST segfault on some platforms
- PR #1246 Fix categorical tests that failed due to bad implicit type conversion
- PR #1255 Fix overwriting conda package main label uploads
- PR #1259 Add dlpack includes to pip build


# cuDF 0.5.1 (05 Feb 2019)

## Bug Fixes

- PR #842 Avoid using numpy via cimport to prevent ABI issues in Cython compilation


# cuDF 0.5.0 (28 Jan 2019)

## New Features

- PR #722 Add bzip2 decompression support to `read_csv()`
- PR #693 add ZLIB-based GZIP/ZIP support to `read_csv_strings()`
- PR #411 added null support to gdf_order_by (new API) and cudf_table::sort
- PR #525 Added GitHub Issue templates for bugs, documentation, new features, and questions
- PR #501 CSV Reader: Add support for user-specified decimal point and thousands separator to read_csv_strings()
- PR #455 CSV Reader: Add support for user-specified decimal point and thousands separator to read_csv()
- PR #439 add `DataFrame.drop` method similar to pandas
- PR #356 add `DataFrame.transpose` method and `DataFrame.T` property similar to pandas
- PR #505 CSV Reader: Add support for user-specified boolean values
- PR #350 Implemented Series replace function
- PR #490 Added print_env.sh script to gather relevant environment details when reporting cuDF issues
- PR #474 add ZLIB-based GZIP/ZIP support to `read_csv()`
- PR #547 Added melt similar to `pandas.melt()`
- PR #491 Add CI test script to check for updates to CHANGELOG.md in PRs
- PR #550 Add CI test script to check for style issues in PRs
- PR #558 Add CI scripts for cpu-based conda and gpu-based test builds
- PR #524 Add Boolean Indexing
- PR #564 Update python `sort_values` method to use updated libcudf `gdf_order_by` API
- PR #509 CSV Reader: Input CSV file can now be passed in as a text or a binary buffer
- PR #607 Add `__iter__` and iteritems to DataFrame class
- PR #643 added a new api gdf_replace_nulls that allows a user to replace nulls in a column

## Improvements

- PR #426 Removed sort-based groupby and refactored existing groupby APIs. Also improves C++/CUDA compile time.
- PR #461 Add `CUDF_HOME` variable in README.md to replace relative pathing.
- PR #472 RMM: Created centralized rmm::device_vector alias and rmm::exec_policy
- PR #500 Improved the concurrent hash map class to support partitioned (multi-pass) hash table building.
- PR #454 Improve CSV reader docs and examples
- PR #465 Added templated C++ API for RMM to avoid explicit cast to `void**`
- PR #513 `.gitignore` tweaks
- PR #521 Add `assert_eq` function for testing
- PR #502 Simplify Dockerfile for local dev, eliminate old conda/pip envs
- PR #549 Adds `-rdynamic` compiler flag to nvcc for Debug builds
- PR #472 RMM: Created centralized rmm::device_vector alias and rmm::exec_policy
- PR #577 Added external C++ API for scatter/gather functions
- PR #500 Improved the concurrent hash map class to support partitioned (multi-pass) hash table building
- PR #583 Updated `gdf_size_type` to `int`
- PR #500 Improved the concurrent hash map class to support partitioned (multi-pass) hash table building
- PR #617 Added .dockerignore file. Prevents adding stale cmake cache files to the docker container
- PR #658 Reduced `JOIN_TEST` time by isolating overflow test of hash table size computation
- PR #664 Added Debuging instructions to README
- PR #651 Remove noqa marks in `__init__.py` files
- PR #671 CSV Reader: uncompressed buffer input can be parsed without explicitly specifying compression as None
- PR #684 Make RMM a submodule
- PR #718 Ensure sum, product, min, max methods pandas compatibility on empty datasets
- PR #720 Refactored Index classes to make them more Pandas-like, added CategoricalIndex
- PR #749 Improve to_arrow and from_arrow Pandas compatibility
- PR #766 Remove TravisCI references, remove unused variables from CMake, fix ARROW_VERSION in Cmake
- PR #773 Add build-args back to Dockerfile and handle dependencies based on environment yml file
- PR #781 Move thirdparty submodules to root and symlink in /cpp
- PR #843 Fix broken cudf/python API examples, add new methods to the API index

## Bug Fixes

- PR #569 CSV Reader: Fix days being off-by-one when parsing some dates
- PR #531 CSV Reader: Fix incorrect parsing of quoted numbers
- PR #465 Added templated C++ API for RMM to avoid explicit cast to `void**`
- PR #473 Added missing <random> include
- PR #478 CSV Reader: Add api support for auto column detection, header, mangle_dupe_cols, usecols
- PR #495 Updated README to correct where cffi pytest should be executed
- PR #501 Fix the intermittent segfault caused by the `thousands` and `compression` parameters in the csv reader
- PR #502 Simplify Dockerfile for local dev, eliminate old conda/pip envs
- PR #512 fix bug for `on` parameter in `DataFrame.merge` to allow for None or single column name
- PR #511 Updated python/cudf/bindings/join.pyx to fix cudf merge printing out dtypes
- PR #513 `.gitignore` tweaks
- PR #521 Add `assert_eq` function for testing
- PR #537 Fix CMAKE_CUDA_STANDARD_REQURIED typo in CMakeLists.txt
- PR #447 Fix silent failure in initializing DataFrame from generator
- PR #545 Temporarily disable csv reader thousands test to prevent segfault (test re-enabled in PR #501)
- PR #559 Fix Assertion error while using `applymap` to change the output dtype
- PR #575 Update `print_env.sh` script to better handle missing commands
- PR #612 Prevent an exception from occuring with true division on integer series.
- PR #630 Fix deprecation warning for `pd.core.common.is_categorical_dtype`
- PR #622 Fix Series.append() behaviour when appending values with different numeric dtype
- PR #603 Fix error while creating an empty column using None.
- PR #673 Fix array of strings not being caught in from_pandas
- PR #644 Fix return type and column support of dataframe.quantile()
- PR #634 Fix create `DataFrame.from_pandas()` with numeric column names
- PR #654 Add resolution check for GDF_TIMESTAMP in Join
- PR #648 Enforce one-to-one copy required when using `numba>=0.42.0`
- PR #645 Fix cmake build type handling not setting debug options when CMAKE_BUILD_TYPE=="Debug"
- PR #669 Fix GIL deadlock when launching multiple python threads that make Cython calls
- PR #665 Reworked the hash map to add a way to report the destination partition for a key
- PR #670 CMAKE: Fix env include path taking precedence over libcudf source headers
- PR #674 Check for gdf supported column types
- PR #677 Fix 'gdf_csv_test_Dates' gtest failure due to missing nrows parameter
- PR #604 Fix the parsing errors while reading a csv file using `sep` instead of `delimiter`.
- PR #686 Fix converting nulls to NaT values when converting Series to Pandas/Numpy
- PR #689 CSV Reader: Fix behavior with skiprows+header to match pandas implementation
- PR #691 Fixes Join on empty input DFs
- PR #706 CSV Reader: Fix broken dtype inference when whitespace is in data
- PR #717 CSV reader: fix behavior when parsing a csv file with no data rows
- PR #724 CSV Reader: fix build issue due to parameter type mismatch in a std::max call
- PR #734 Prevents reading undefined memory in gpu_expand_mask_bits numba kernel
- PR #747 CSV Reader: fix an issue where CUDA allocations fail with some large input files
- PR #750 Fix race condition for handling NVStrings in CMake
- PR #719 Fix merge column ordering
- PR #770 Fix issue where RMM submodule pointed to wrong branch and pin other to correct branches
- PR #778 Fix hard coded ABI off setting
- PR #784 Update RMM submodule commit-ish and pip paths
- PR #794 Update `rmm::exec_policy` usage to fix segmentation faults when used as temprory allocator.
- PR #800 Point git submodules to branches of forks instead of exact commits


# cuDF 0.4.0 (05 Dec 2018)

## New Features

- PR #398 add pandas-compatible `DataFrame.shape()` and `Series.shape()`
- PR #394 New documentation feature "10 Minutes to cuDF"
- PR #361 CSV Reader: Add support for strings with delimiters

## Improvements

 - PR #436 Improvements for type_dispatcher and wrapper structs
 - PR #429 Add CHANGELOG.md (this file)
 - PR #266 use faster CUDA-accelerated DataFrame column/Series concatenation.
 - PR #379 new C++ `type_dispatcher` reduces code complexity in supporting many data types.
 - PR #349 Improve performance for creating columns from memoryview objects
 - PR #445 Update reductions to use type_dispatcher. Adds integer types support to sum_of_squares.
 - PR #448 Improve installation instructions in README.md
 - PR #456 Change default CMake build to Release, and added option for disabling compilation of tests

## Bug Fixes

 - PR #444 Fix csv_test CUDA too many resources requested fail.
 - PR #396 added missing output buffer in validity tests for groupbys.
 - PR #408 Dockerfile updates for source reorganization
 - PR #437 Add cffi to Dockerfile conda env, fixes "cannot import name 'librmm'"
 - PR #417 Fix `map_test` failure with CUDA 10
 - PR #414 Fix CMake installation include file paths
 - PR #418 Properly cast string dtypes to programmatic dtypes when instantiating columns
 - PR #427 Fix and tests for Concatenation illegal memory access with nulls


# cuDF 0.3.0 (23 Nov 2018)

## New Features

 - PR #336 CSV Reader string support

## Improvements

 - PR #354 source code refactored for better organization. CMake build system overhaul. Beginning of transition to Cython bindings.
 - PR #290 Add support for typecasting to/from datetime dtype
 - PR #323 Add handling pyarrow boolean arrays in input/out, add tests
 - PR #325 GDF_VALIDITY_UNSUPPORTED now returned for algorithms that don't support non-empty valid bitmasks
 - PR #381 Faster InputTooLarge Join test completes in ms rather than minutes.
 - PR #373 .gitignore improvements
 - PR #367 Doc cleanup & examples for DataFrame methods
 - PR #333 Add Rapids Memory Manager documentation
 - PR #321 Rapids Memory Manager adds file/line location logging and convenience macros
 - PR #334 Implement DataFrame `__copy__` and `__deepcopy__`
 - PR #271 Add NVTX ranges to pygdf
 - PR #311 Document system requirements for conda install

## Bug Fixes

 - PR #337 Retain index on `scale()` function
 - PR #344 Fix test failure due to PyArrow 0.11 Boolean handling
 - PR #364 Remove noexcept from managed_allocator;  CMakeLists fix for NVstrings
 - PR #357 Fix bug that made all series be considered booleans for indexing
 - PR #351 replace conda env configuration for developers
 - PRs #346 #360 Fix CSV reading of negative numbers
 - PR #342 Fix CMake to use conda-installed nvstrings
 - PR #341 Preserve categorical dtype after groupby aggregations
 - PR #315 ReadTheDocs build update to fix missing libcuda.so
 - PR #320 FIX out-of-bounds access error in reductions.cu
 - PR #319 Fix out-of-bounds memory access in libcudf count_valid_bits
 - PR #303 Fix printing empty dataframe


# cuDF 0.2.0 and cuDF 0.1.0

These were initial releases of cuDF based on previously separate pyGDF and libGDF libraries.<|MERGE_RESOLUTION|>--- conflicted
+++ resolved
@@ -196,11 +196,8 @@
 - PR #4297 Fix specification of package_data in setup.py
 - PR #4302 Fix `_is_local_filesystem` check
 - PR #4303 Parquet reader: fix empty columns missing from table
-<<<<<<< HEAD
 - PR #4324 Fix slice_strings for out-of-range start position value
-=======
 - PR #4115 Serialize an empty column table with non zero rows
->>>>>>> 7ec2e075
 
 
 # cuDF 0.12.0 (04 Feb 2020)
