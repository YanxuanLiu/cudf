--- conflicted
+++ resolved
@@ -9,12 +9,8 @@
 - PR #1202 Simplify README.md
 - PR #1149 CSV Reader: Change convertStrToValue() functions to `__device__` only
 - PR #1238 Improve performance of the CUDA trie used in the CSV reader
-<<<<<<< HEAD
-- PR #1276 Update CONTRIBUTING for new conda environment yml naming conventions
+- PR #1278 Update CONTRIBUTING for new conda environment yml naming conventions
 - PR #1282 Add Series and DataFrame.describe()
-=======
-- PR #1278 Update CONTRIBUTING for new conda environment yml naming conventions
->>>>>>> bcf2a6a5
 
 ## Bug Fixes
 
