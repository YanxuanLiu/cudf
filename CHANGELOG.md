
# cuDF 0.5.0 (Date TBD)

## New Features

- PR #411 added null support to gdf_order_by (new API) and cudf_table::sort
- PR #525 Added GitHub Issue templates for bugs, documentation, new features, and questions
- PR #501 CSV Reader: Add support for user-specified decimal point and thousands separator to read_csv_strings()
- PR #455 CSV Reader: Add support for user-specified decimal point and thousands separator to read_csv()
- PR #439 add `DataFrame.drop` method similar to pandas
- PR #505 CSV Reader: Add support for user-specified boolean values
- PR #350 Implemented Series replace function
- PR #490 Added print_env.sh script to gather relevant environment details when reporting cuDF issues.
- PR #474 add ZLIB-based GZIP/ZIP support to `read_csv()`
<<<<<<< HEAD
- PR #491 Add CI test script to check for updates to CHANGELOG.md in PRs
=======
- PR #550 Add CI test script to check for style issues in PRs
- PR #558 Add CI scripts for cpu-based conda and gpu-based test builds
- PR #524 Add Boolean Indexing
- PR #564 Update python `sort_values` method to use updated libcudf `gdf_order_by` API
- PR #509 CSV Reader: Input CSV file can now be passed in as a text or a binary buffer
- PR #607 Add `__iter__` and iteritems to DataFrame class
>>>>>>> 997f33f8

## Improvements

- PR #426 Removed sort-based groupby and refactored existing groupby APIs. Also improves C++/CUDA compile time.
- PR #454 Improve CSV reader docs and examples
- PR #465 Added templated C++ API for RMM to avoid explicit cast to `void**`
- PR #472 RMM: Created centralized rmm::device_vector alias and rmm::exec_policy

## Bug Fixes

- PR #531 CSV Reader: Fix incorrect parsing of quoted numbers
- PR #465 Added templated C++ API for RMM to avoid explicit cast to `void**`
- PR #473 Added missing <random> include
- PR #478 CSV Reader: Add api support for auto column detection, header, mangle_dupe_cols, usecols
- PR #495 Updated README to correct where cffi pytest should be executed.
- PR #500 Improved the concurrent hash map class to support partitioned (multi-pass) hash table building.
- PR #501 Fix the intermittent segfault caused by the `thousands` and `compression` parameters in the csv reader
- PR #502 Simplify Dockerfile for local dev, eliminate old conda/pip envs
- PR #512 fix bug for `on` parameter in `DataFrame.merge` to allow for None or single column name
- PR #511 Updated python/cudf/bindings/join.pyx to fix cudf merge printing out dtypes.
- PR #513 `.gitignore` tweaks
- PR #521 Add `assert_eq` function for testing
- PR #537 Fix CMAKE_CUDA_STANDARD_REQURIED typo in CMakeLists.txt
- PR #545 Temporarily disable csv reader thousands test to prevent segfault (test re-enabled in PR #501)
- PR #559 Fix Assertion error while using `applymap` to change the output dtype
- PR #575 Update `print_env.sh` script to better handle missing commands
- PR #622 Fix Series.append() behaviour when appending values with different numeric dtype

# cuDF 0.4.0 (05 Dec 2018)

## New Features

- PR #398 add pandas-compatible `DataFrame.shape()` and `Series.shape()`
- PR #394 New documentation feature "10 Minutes to cuDF"
- PR #361 CSV Reader: Add support for strings with delimiters

## Improvements

 - PR #436 Improvements for type_dispatcher and wrapper structs
 - PR #429 Add CHANGELOG.md (this file)
 - PR #266 use faster CUDA-accelerated DataFrame column/Series concatenation.
 - PR #379 new C++ `type_dispatcher` reduces code complexity in supporting many data types.
 - PR #349 Improve performance for creating columns from memoryview objects
 - PR #445 Update reductions to use type_dispatcher. Adds integer types support to sum_of_squares.
 - PR #448 Improve installation instructions in README.md
 - PR #456 Change default CMake build to Release, and added option for disabling compilation of tests

## Bug Fixes

 - PR #444 Fix csv_test CUDA too many resources requested fail.
 - PR #396 added missing output buffer in validity tests for groupbys.
 - PR #408 Dockerfile updates for source reorganization
 - PR #437 Add cffi to Dockerfile conda env, fixes "cannot import name 'librmm'"
 - PR #417 Fix `map_test` failure with CUDA 10
 - PR #414 Fix CMake installation include file paths
 - PR #418 Properly cast string dtypes to programmatic dtypes when instantiating columns
 - PR #427 Fix and tests for Concatenation illegal memory access with nulls


# cuDF 0.3.0 (23 Nov 2018)

## New Features

 - PR #336 CSV Reader string support

## Improvements

 - PR #354 source code refactored for better organization. CMake build system overhaul. Beginning of transition to Cython bindings.
 - PR #290 Add support for typecasting to/from datetime dtype
 - PR #323 Add handling pyarrow boolean arrays in input/out, add tests
 - PR #325 GDF_VALIDITY_UNSUPPORTED now returned for algorithms that don't support non-empty valid bitmasks
 - PR #381 Faster InputTooLarge Join test completes in ms rather than minutes.
 - PR #373 .gitignore improvements
 - PR #367 Doc cleanup & examples for DataFrame methods
 - PR #333 Add Rapids Memory Manager documentation
 - PR #321 Rapids Memory Manager adds file/line location logging and convenience macros
 - PR #334 Implement DataFrame `__copy__` and `__deepcopy__`
 - PR #271 Add NVTX ranges to pygdf
 - PR #311 Document system requirements for conda install

## Bug Fixes

 - PR #337 Retain index on `scale()` function
 - PR #344 Fix test failure due to PyArrow 0.11 Boolean handling
 - PR #364 Remove noexcept from managed_allocator;  CMakeLists fix for NVstrings
 - PR #357 Fix bug that made all series be considered booleans for indexing
 - PR #351 replace conda env configuration for developers
 - PRs #346 #360 Fix CSV reading of negative numbers
 - PR #342 Fix CMake to use conda-installed nvstrings
 - PR #341 Preserve categorical dtype after groupby aggregations
 - PR #315 ReadTheDocs build update to fix missing libcuda.so
 - PR #320 FIX out-of-bounds access error in reductions.cu
 - PR #319 Fix out-of-bounds memory access in libcudf count_valid_bits
 - PR #303 Fix printing empty dataframe


# cuDF 0.2.0 and cuDF 0.1.0

These were initial releases of cuDF based on previously separate pyGDF and libGDF libraries.
<|MERGE_RESOLUTION|>--- conflicted
+++ resolved
@@ -12,16 +12,13 @@
 - PR #350 Implemented Series replace function
 - PR #490 Added print_env.sh script to gather relevant environment details when reporting cuDF issues.
 - PR #474 add ZLIB-based GZIP/ZIP support to `read_csv()`
-<<<<<<< HEAD
 - PR #491 Add CI test script to check for updates to CHANGELOG.md in PRs
-=======
 - PR #550 Add CI test script to check for style issues in PRs
 - PR #558 Add CI scripts for cpu-based conda and gpu-based test builds
 - PR #524 Add Boolean Indexing
 - PR #564 Update python `sort_values` method to use updated libcudf `gdf_order_by` API
 - PR #509 CSV Reader: Input CSV file can now be passed in as a text or a binary buffer
 - PR #607 Add `__iter__` and iteritems to DataFrame class
->>>>>>> 997f33f8
 
 ## Improvements
 
