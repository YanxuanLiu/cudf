<?xml version="1.0" encoding="UTF-8"?>
<!--
  Copyright (c) 2019-2023, NVIDIA CORPORATION.

  Licensed under the Apache License, Version 2.0 (the "License");
  you may not use this file except in compliance with the License.
  You may obtain a copy of the License at

      http://www.apache.org/licenses/LICENSE-2.0

  Unless required by applicable law or agreed to in writing, software
  distributed under the License is distributed on an "AS IS" BASIS,
  WITHOUT WARRANTIES OR CONDITIONS OF ANY KIND, either express or implied.
  See the License for the specific language governing permissions and
  limitations under the License.
-->
<project xmlns="http://maven.apache.org/POM/4.0.0"
         xmlns:xsi="http://www.w3.org/2001/XMLSchema-instance"
         xsi:schemaLocation="http://maven.apache.org/POM/4.0.0 http://maven.apache.org/xsd/maven-4.0.0.xsd">
    <modelVersion>4.0.0</modelVersion>

    <groupId>ai.rapids</groupId>
    <artifactId>cudf</artifactId>
<<<<<<< HEAD
    <version>24.04.1-SNAPSHOT</version>
=======
    <version>24.06.0-SNAPSHOT</version>
>>>>>>> dc829b83

    <name>cudfjni</name>
    <description>
        This project provides java bindings for cudf, to be able to process large amounts of data on a GPU.
        This is still a work in progress so some APIs may change until the 1.0 release.
    </description>
    <url>http://ai.rapids</url>

    <licenses>
        <license>
            <name>Apache License, Version 2.0</name>
            <url>https://www.apache.org/licenses/LICENSE-2.0.txt</url>
            <distribution>repo</distribution>
            <comments>A business-friendly OSS license</comments>
        </license>
    </licenses>
    <scm>
        <connection>scm:git:https://github.com/rapidsai/cudf.git</connection>
        <developerConnection>scm:git:git@github.com:rapidsai/cudf.git</developerConnection>
        <tag>HEAD</tag>
        <url>https://github.com/rapidsai/cudf</url>
    </scm>
    <developers>
        <developer>
            <id>revans2</id>
            <name>Robert Evans</name>
            <email>bobby@apache.org</email>
            <roles>
                <role>Committer</role>
            </roles>
            <timezone>-6</timezone>
        </developer>
        <developer>
            <id>jlowe</id>
            <name>Jason Lowe</name>
            <email>jlowe@nvidia.com</email>
            <roles>
                <role>Committer</role>
            </roles>
            <timezone>-6</timezone>
        </developer>
        <developer>
            <id>abellina</id>
            <name>Alessandro Bellina</name>
            <email>abellina@nvidia.com</email>
            <roles>
                <role>Committer</role>
            </roles>
            <timezone>-6</timezone>
        </developer>
        <developer>
            <id>tgraves</id>
            <name>Thomas Graves</name>
            <email>tgraves@nvidia.com</email>
            <roles>
                <role>Committer</role>
            </roles>
            <timezone>-6</timezone>
        </developer>
        <developer>
            <id>rjafri</id>
            <name>Raza Jafri</name>
            <email>rjafri@nvidia.com</email>
            <roles>
                <role>Committer</role>
            </roles>
            <timezone>-8</timezone>
        </developer>
        <developer>
            <id>nartal</id>
            <name>Niranjan Artal</name>
            <email>nartal@nvidia.com</email>
            <roles>
                <role>Committer</role>
            </roles>
            <timezone>-8</timezone>
        </developer>
    </developers>

    <dependencies>
        <dependency>
            <groupId>org.slf4j</groupId>
            <artifactId>slf4j-api</artifactId>
            <version>${slf4j.version}</version>
            <scope>compile</scope>
        </dependency>
        <dependency>
            <groupId>org.junit.jupiter</groupId>
            <artifactId>junit-jupiter-api</artifactId>
            <version>${junit.version}</version>
            <scope>test</scope>
        </dependency>
        <dependency>
            <groupId>org.junit.jupiter</groupId>
            <artifactId>junit-jupiter-params</artifactId>
            <version>${junit.version}</version>
            <scope>test</scope>
        </dependency>
        <dependency>
            <groupId>org.slf4j</groupId>
            <artifactId>slf4j-simple</artifactId>
            <version>${slf4j.version}</version>
            <scope>test</scope>
        </dependency>
        <dependency>
            <groupId>org.mockito</groupId>
            <artifactId>mockito-core</artifactId>
            <version>2.25.0</version>
            <scope>test</scope>
        </dependency>
        <dependency>
            <groupId>org.apache.arrow</groupId>
            <artifactId>arrow-vector</artifactId>
            <version>${arrow.version}</version>
            <scope>test</scope>
        </dependency>
        <dependency>
            <groupId>org.apache.parquet</groupId>
            <artifactId>parquet-avro</artifactId>
            <version>1.10.0</version>
            <scope>test</scope>
        </dependency>
        <dependency>
            <groupId>org.apache.hadoop</groupId>
            <artifactId>hadoop-common</artifactId>
            <version>3.2.4</version>
            <scope>test</scope>
        </dependency>
    </dependencies>

    <properties>
        <project.build.sourceEncoding>UTF-8</project.build.sourceEncoding>
        <maven.compiler.source>1.8</maven.compiler.source>
        <maven.compiler.target>1.8</maven.compiler.target>
        <junit.version>5.4.2</junit.version>
        <ai.rapids.refcount.debug>false</ai.rapids.refcount.debug>
        <ai.rapids.cudf.nvtx.enabled>false</ai.rapids.cudf.nvtx.enabled>
        <native.build.path>${basedir}/target/cmake-build</native.build.path>
        <skipNativeCopy>false</skipNativeCopy>
        <cxx.flags/>
        <CMAKE_EXPORT_COMPILE_COMMANDS>OFF</CMAKE_EXPORT_COMPILE_COMMANDS>
        <CUDA_STATIC_RUNTIME>OFF</CUDA_STATIC_RUNTIME>
        <CUDF_USE_PER_THREAD_DEFAULT_STREAM>OFF</CUDF_USE_PER_THREAD_DEFAULT_STREAM>
        <USE_GDS>OFF</USE_GDS>
        <GPU_ARCHS>RAPIDS</GPU_ARCHS>
        <CUDF_JNI_LIBCUDF_STATIC>OFF</CUDF_JNI_LIBCUDF_STATIC>
        <native.build.path>${project.build.directory}/cmake-build</native.build.path>
        <slf4j.version>1.7.30</slf4j.version>
        <arrow.version>0.15.1</arrow.version>
        <parallel.level>4</parallel.level>
        <CUDF_CPP_BUILD_DIR/>
        <cmake.ccache.opts/>
    </properties>

    <profiles>
        <profile>
            <id>no-cxx-deprecation-warnings</id>
            <properties>
                <cxx.flags>-Wno-deprecated-declarations</cxx.flags>
            </properties>
        </profile>
        <profile>
            <id>default-tests</id>
            <build>
                <plugins>
                    <plugin>
                        <artifactId>maven-surefire-plugin</artifactId>
                        <configuration>
                            <excludes>
                                <exclude>**/CudaFatalTest.java</exclude>
                                <exclude>**/ColumnViewNonEmptyNullsTest.java</exclude>
                            </excludes>
                        </configuration>
                        <executions>
                            <execution>
                                <id>main-tests</id>
                                <goals>
                                    <goal>test</goal>
                                </goals>
                            </execution>
                            <execution>
                                <id>non-empty-null-test</id>
                                <goals>
                                    <goal>test</goal>
                                </goals>
                                <configuration>
                                    <argLine>-da:ai.rapids.cudf.AssertEmptyNulls</argLine>
                                    <test>*/ColumnViewNonEmptyNullsTest.java</test>
                                </configuration>
                            </execution>
                            <execution>
                                <id>fatal-cuda-test</id>
                                <goals>
                                    <goal>test</goal>
                                </goals>
                                <configuration>
                                    <reuseForks>false</reuseForks>
                                    <test>*/CudaFatalTest.java</test>
                                </configuration>
                            </execution>
                        </executions>
                    </plugin>
                </plugins>
            </build>
        </profile>
        <profile>
            <id>no-cufile-tests</id>
            <activation>
                <property>
                    <name>USE_GDS</name>
                    <value>!ON</value>
                </property>
            </activation>
            <build>
                <plugins>
                    <plugin>
                        <artifactId>maven-surefire-plugin</artifactId>
                        <configuration>
                            <excludes>
                                <exclude>**/ColumnViewNonEmptyNullsTest.java</exclude>
                                <exclude>**/CuFileTest.java</exclude>
                                <exclude>**/CudaFatalTest.java</exclude>
                            </excludes>
                        </configuration>
                        <executions>
                            <execution>
                                <id>main-tests</id>
                                <goals>
                                    <goal>test</goal>
                                </goals>
                            </execution>
                            <execution>
                                <id>fatal-cuda-test</id>
                                <goals>
                                    <goal>test</goal>
                                </goals>
                                <configuration>
                                    <reuseForks>false</reuseForks>
                                    <test>*/CudaFatalTest.java</test>
                                </configuration>
                            </execution>
                            <execution>
                                <id>non-empty-null-test</id>
                                <goals>
                                    <goal>test</goal>
                                </goals>
                                <configuration>
                                    <argLine>-da:ai.rapids.cudf.AssertEmptyNulls</argLine>
                                    <test>*/ColumnViewNonEmptyNullsTest.java</test>
                                </configuration>
                            </execution>
                        </executions>
                    </plugin>
                </plugins>
            </build>
        </profile>
        <profile>
            <id>release</id>
            <distributionManagement>
                <snapshotRepository>
                    <id>ossrh</id>
                    <url>https://oss.sonatype.org/content/repositories/snapshots</url>
                </snapshotRepository>
            </distributionManagement>
            <properties>
                <gpg.passphrase>${GPG_PASSPHRASE}</gpg.passphrase>
            </properties>
            <build>
                <plugins>
                    <plugin>
                        <groupId>org.apache.maven.plugins</groupId>
                        <artifactId>maven-source-plugin</artifactId>
                        <version>2.2.1</version>
                        <executions>
                            <execution>
                                <id>attach-sources</id>
                                <goals>
                                    <goal>jar-no-fork</goal>
                                </goals>
                            </execution>
                            <execution>
                                <id>test-jars</id>
                                <goals>
                                    <goal>test-jar</goal>
                                </goals>
                            </execution>
                        </executions>
                        <configuration>
                            <excludeResources>true</excludeResources>
                        </configuration>
                    </plugin>
                    <plugin>
                        <groupId>org.apache.maven.plugins</groupId>
                        <artifactId>maven-javadoc-plugin</artifactId>
                        <version>2.9.1</version>
                        <executions>
                            <execution>
                                <id>attach-javadocs</id>
                                <goals>
                                    <goal>jar</goal>
                                </goals>
                                <configuration>
                                    <additionalparam>-Xdoclint:none</additionalparam>
                                </configuration>
                            </execution>
                        </executions>
                    </plugin>
                    <plugin>
                        <groupId>org.apache.maven.plugins</groupId>
                        <artifactId>maven-gpg-plugin</artifactId>
                        <version>1.5</version>
                        <executions>
                            <execution>
                                <id>sign-artifacts</id>
                                <phase>verify</phase>
                                <goals>
                                    <goal>sign</goal>
                                </goals>
                            </execution>
                        </executions>
                    </plugin>
                    <plugin>
                        <groupId>org.sonatype.plugins</groupId>
                        <artifactId>nexus-staging-maven-plugin</artifactId>
                        <version>1.6.7</version>
                        <extensions>true</extensions>
                        <configuration>
                            <serverId>ossrh</serverId>
                            <nexusUrl>https://oss.sonatype.org/</nexusUrl>
                            <autoReleaseAfterClose>false</autoReleaseAfterClose>
                        </configuration>
                    </plugin>
                </plugins>
            </build>
        </profile>
    </profiles>

    <build>
        <resources>
            <resource>
                <!-- Include the properties file to provide the build information. -->
                <directory>${project.build.directory}/extra-resources</directory>
                <filtering>true</filtering>
            </resource>
            <resource>
                <directory>${basedir}/..</directory>
                <targetPath>META-INF</targetPath>
                <includes>
                    <include>LICENSE</include>
                </includes>
            </resource>
        </resources>
        <pluginManagement>
            <plugins>
                <plugin>
                    <groupId>org.codehaus.gmaven</groupId>
                    <artifactId>gmaven-plugin</artifactId>
                    <version>1.5</version>
                </plugin>
                <plugin>
                    <artifactId>maven-exec-plugin</artifactId>
                    <version>1.6.0</version>
                </plugin>
                <plugin>
                    <artifactId>maven-clean-plugin</artifactId>
                    <version>3.1.0</version>
                </plugin>
                <plugin>
                    <artifactId>maven-resources-plugin</artifactId>
                    <!-- downgrade version so symlinks are followed -->
                    <version>2.6</version>
                </plugin>
                <plugin>
                    <artifactId>maven-compiler-plugin</artifactId>
                    <version>3.8.0</version>
                </plugin>
                <plugin>
                    <artifactId>maven-surefire-plugin</artifactId>
                    <version>2.22.0</version>
                    <dependencies>
                        <dependency>
                            <groupId>org.junit.platform</groupId>
                            <artifactId>junit-platform-surefire-provider</artifactId>
                            <version>1.2.0</version>
                        </dependency>
                        <dependency>
                            <groupId>org.junit.jupiter</groupId>
                            <artifactId>junit-jupiter-engine</artifactId>
                            <version>5.4.2</version>
                        </dependency>
                        <dependency>
                            <!-- to get around bug https://github.com/junit-team/junit5/issues/1367 -->
                            <groupId>org.apache.maven.surefire</groupId>
                            <artifactId>surefire-logger-api</artifactId>
                            <version>2.21.0</version>
                        </dependency>
                    </dependencies>
                </plugin>
                <plugin>
                    <groupId>org.apache.maven.plugins</groupId>
                    <artifactId>maven-failsafe-plugin</artifactId>
                    <version>2.22.0</version>
                </plugin>
                <plugin>
                    <artifactId>maven-jar-plugin</artifactId>
                    <version>3.0.2</version>
                </plugin>
                <plugin>
                    <artifactId>maven-install-plugin</artifactId>
                    <version>2.5.2</version>
                </plugin>
                <plugin>
                    <artifactId>maven-deploy-plugin</artifactId>
                    <version>2.8.2</version>
                </plugin>
                <plugin>
                    <artifactId>maven-site-plugin</artifactId>
                    <version>3.7.1</version>
                </plugin>
                <plugin>
                    <artifactId>maven-project-info-reports-plugin</artifactId>
                    <version>3.0.0</version>
                </plugin>
            </plugins>
        </pluginManagement>

        <plugins>
            <plugin>
                <artifactId>maven-antrun-plugin</artifactId>
                <version>1.8</version>
                <executions>
                    <execution>
                        <id>cmake</id>
                        <phase>validate</phase>
                        <configuration>
                            <tasks>
                                <mkdir dir="${native.build.path}"/>
                                <exec dir="${native.build.path}"
                                      failonerror="true"
                                      executable="cmake">
                                    <arg value="${basedir}/src/main/native"/>
                                    <arg line="${cmake.ccache.opts}"/>
                                    <arg value="-DCUDA_STATIC_RUNTIME=${CUDA_STATIC_RUNTIME}" />
                                    <arg value="-DCUDF_USE_PER_THREAD_DEFAULT_STREAM=${CUDF_USE_PER_THREAD_DEFAULT_STREAM}" />
                                    <arg value="-DUSE_GDS=${USE_GDS}" />
                                    <arg value="-DCMAKE_CXX_FLAGS=${cxx.flags}"/>
                                    <arg value="-DCMAKE_EXPORT_COMPILE_COMMANDS=${CMAKE_EXPORT_COMPILE_COMMANDS}"/>
                                    <arg value="-DCUDF_CPP_BUILD_DIR=${CUDF_CPP_BUILD_DIR}"/>
                                    <arg value="-DGPU_ARCHS=${GPU_ARCHS}"/>
                                    <arg value="-DCUDF_JNI_LIBCUDF_STATIC=${CUDF_JNI_LIBCUDF_STATIC}"/>
                                    <arg value="-DCUDF_JNI_ENABLE_PROFILING=${CUDF_JNI_ENABLE_PROFILING}"/>
                                    <arg value="-DBUILD_SHARED_LIBS=ON"/>
                                </exec>
                                <exec dir="${native.build.path}"
                                      failonerror="true"
                                      executable="cmake">
                                    <arg value="--build"/>
                                    <arg value="."/>
                                    <arg value="--parallel"/>
                                    <arg value="${parallel.level}"/>
                                </exec>
                                <mkdir dir="${project.build.directory}/extra-resources"/>
                                <exec executable="bash"
                                      output="${project.build.directory}/extra-resources/cudf-java-version-info.properties">
                                    <arg value="${project.basedir}/buildscripts/build-info"/>
                                    <arg value="${project.version}"/>
                                </exec>
                            </tasks>
                        </configuration>
                        <goals>
                            <goal>run</goal>
                        </goals>
                    </execution>
                </executions>
            </plugin>
            <plugin>
                <groupId>org.codehaus.gmaven</groupId>
                <artifactId>gmaven-plugin</artifactId>
                <executions>
                    <execution>
                        <id>setproperty</id>
                        <phase>validate</phase>
                        <goals>
                            <goal>execute</goal>
                        </goals>
                        <configuration>
                            <source>
                                def sout = new StringBuffer(), serr = new StringBuffer()
                                //This only works on linux
                                def proc = 'ldd ${native.build.path}/libcudfjni.so'.execute()
                                proc.consumeProcessOutput(sout, serr)
                                proc.waitForOrKill(10000)
                                def libcudf = ~/libcudf.*\\.so\\s+=>\\s+(.*)libcudf.*\\.so\\s+.*/
                                def cudfm = libcudf.matcher(sout)
                                if (cudfm.find()) {
                                    pom.properties['native.cudf.path'] = cudfm.group(1)
                                } else {
                                    fail("Could not find cudf as a dependency of libcudfjni out> $sout err> $serr")
                                }

                                def nvccout = new StringBuffer(), nvccerr = new StringBuffer()
                                def nvccproc = 'nvcc --version'.execute()
                                nvccproc.consumeProcessOutput(nvccout, nvccerr)
                                nvccproc.waitForOrKill(10000)
                                def cudaPattern = ~/Cuda compilation tools, release ([0-9]+)/
                                def cm = cudaPattern.matcher(nvccout)
                                if (cm.find()) {
                                    def classifier = 'cuda' + cm.group(1)
                                    pom.properties['cuda.classifier'] = classifier
                                } else {
                                    fail('could not find CUDA version')
                                }
                            </source>
                        </configuration>
                    </execution>
                </executions>
            </plugin>
            <plugin>
                <groupId>org.apache.maven.plugins</groupId>
                <artifactId>maven-jar-plugin</artifactId>
                <configuration>
                    <!--Set by groovy script-->
                    <classifier>${cuda.classifier}</classifier>
                </configuration>
                <executions>
                    <execution>
                        <goals>
                            <goal>test-jar</goal>
                        </goals>
                        <configuration>
                            <classifier>tests</classifier>
                        </configuration>
                    </execution>
                </executions>
            </plugin>
            <plugin>
                <groupId>org.apache.maven.plugins</groupId>
                <artifactId>maven-surefire-plugin</artifactId>
                <configuration>
                    <!-- you can turn this off, by passing -DtrimStackTrace=true when running tests -->
                    <trimStackTrace>false</trimStackTrace>
                    <redirectTestOutputToFile>true</redirectTestOutputToFile>
                    <systemPropertyVariables>
                        <ai.rapids.refcount.debug>${ai.rapids.refcount.debug}</ai.rapids.refcount.debug>
                        <ai.rapids.cudf.nvtx.enabled>${ai.rapids.cudf.nvtx.enabled}</ai.rapids.cudf.nvtx.enabled>
                    </systemPropertyVariables>
                </configuration>
            </plugin>
            <plugin>
                <artifactId>maven-resources-plugin</artifactId>
                <executions>
                    <execution>
                        <id>copy-native-libs</id>
                        <phase>generate-resources</phase>
                        <goals>
                            <goal>copy-resources</goal>
                        </goals>
                        <configuration>
                            <overwrite>true</overwrite>
                            <skip>${skipNativeCopy}</skip>
                            <outputDirectory>${project.build.outputDirectory}/${os.arch}/${os.name}</outputDirectory>
                            <resources>
                                <resource>
                                    <directory>${native.build.path}</directory>
                                    <includes>
                                        <include>libcudfjni.so</include>
                                        <include>libcufilejni.so</include>
                                        <include>libnvcomp.so</include>
                                        <include>libnvcomp_gdeflate.so</include>
                                        <include>libnvcomp_bitcomp.so</include>
                                    </includes>
                                </resource>
                                <resource>
                                    <!--Set by groovy script-->
                                    <directory>${native.cudf.path}</directory>
                                    <includes>
                                        <include>libcudf.so</include>
                                    </includes>
                                </resource>
                            </resources>
                        </configuration>
                    </execution>
                </executions>
            </plugin>
        </plugins>
    </build>
</project><|MERGE_RESOLUTION|>--- conflicted
+++ resolved
@@ -21,11 +21,7 @@
 
     <groupId>ai.rapids</groupId>
     <artifactId>cudf</artifactId>
-<<<<<<< HEAD
-    <version>24.04.1-SNAPSHOT</version>
-=======
     <version>24.06.0-SNAPSHOT</version>
->>>>>>> dc829b83
 
     <name>cudfjni</name>
     <description>
