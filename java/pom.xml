<?xml version="1.0" encoding="UTF-8"?>
<!--
  Copyright (c) 2019-2025, NVIDIA CORPORATION.

  Licensed under the Apache License, Version 2.0 (the "License");
  you may not use this file except in compliance with the License.
  You may obtain a copy of the License at

      http://www.apache.org/licenses/LICENSE-2.0

  Unless required by applicable law or agreed to in writing, software
  distributed under the License is distributed on an "AS IS" BASIS,
  WITHOUT WARRANTIES OR CONDITIONS OF ANY KIND, either express or implied.
  See the License for the specific language governing permissions and
  limitations under the License.
-->
<project xmlns="http://maven.apache.org/POM/4.0.0"
         xmlns:xsi="http://www.w3.org/2001/XMLSchema-instance"
         xsi:schemaLocation="http://maven.apache.org/POM/4.0.0 http://maven.apache.org/xsd/maven-4.0.0.xsd">
    <modelVersion>4.0.0</modelVersion>

    <groupId>ai.rapids</groupId>
    <artifactId>cudf</artifactId>
<<<<<<< HEAD
    <version>25.02.2-SNAPSHOT</version>
=======
    <version>25.04.0-SNAPSHOT</version>
>>>>>>> 1397b6a1

    <name>cudfjni</name>
    <description>
        This project provides java bindings for cudf, to be able to process large amounts of data on a GPU.
        This is still a work in progress so some APIs may change until the 1.0 release.
    </description>
    <url>http://ai.rapids</url>

    <licenses>
        <license>
            <name>Apache License, Version 2.0</name>
            <url>https://www.apache.org/licenses/LICENSE-2.0.txt</url>
            <distribution>repo</distribution>
            <comments>A business-friendly OSS license</comments>
        </license>
    </licenses>
    <scm>
        <connection>scm:git:https://github.com/rapidsai/cudf.git</connection>
        <developerConnection>scm:git:git@github.com:rapidsai/cudf.git</developerConnection>
        <tag>HEAD</tag>
        <url>https://github.com/rapidsai/cudf</url>
    </scm>
    <developers>
        <developer>
            <id>revans2</id>
            <name>Robert Evans</name>
            <email>bobby@apache.org</email>
            <roles>
                <role>Committer</role>
            </roles>
            <timezone>-6</timezone>
        </developer>
        <developer>
            <id>abellina</id>
            <name>Alessandro Bellina</name>
            <email>abellina@nvidia.com</email>
            <roles>
                <role>Committer</role>
            </roles>
            <timezone>-6</timezone>
        </developer>
        <developer>
            <id>tgraves</id>
            <name>Thomas Graves</name>
            <email>tgraves@nvidia.com</email>
            <roles>
                <role>Committer</role>
            </roles>
            <timezone>-6</timezone>
        </developer>
        <developer>
            <id>rjafri</id>
            <name>Raza Jafri</name>
            <email>rjafri@nvidia.com</email>
            <roles>
                <role>Committer</role>
            </roles>
            <timezone>-8</timezone>
        </developer>
        <developer>
            <id>nartal</id>
            <name>Niranjan Artal</name>
            <email>nartal@nvidia.com</email>
            <roles>
                <role>Committer</role>
            </roles>
            <timezone>-8</timezone>
        </developer>
    </developers>

    <dependencies>
        <dependency>
            <groupId>org.slf4j</groupId>
            <artifactId>slf4j-api</artifactId>
            <version>${slf4j.version}</version>
            <scope>compile</scope>
        </dependency>
        <dependency>
            <groupId>org.junit.jupiter</groupId>
            <artifactId>junit-jupiter-api</artifactId>
            <version>${junit.version}</version>
            <scope>test</scope>
        </dependency>
        <dependency>
            <groupId>org.junit.jupiter</groupId>
            <artifactId>junit-jupiter-params</artifactId>
            <version>${junit.version}</version>
            <scope>test</scope>
        </dependency>
        <dependency>
            <groupId>org.slf4j</groupId>
            <artifactId>slf4j-simple</artifactId>
            <version>${slf4j.version}</version>
            <scope>test</scope>
        </dependency>
        <dependency>
            <groupId>org.mockito</groupId>
            <artifactId>mockito-core</artifactId>
            <version>2.25.0</version>
            <scope>test</scope>
        </dependency>
        <dependency>
            <groupId>org.apache.arrow</groupId>
            <artifactId>arrow-vector</artifactId>
            <version>${arrow.version}</version>
            <scope>test</scope>
        </dependency>
        <dependency>
            <groupId>org.apache.parquet</groupId>
            <artifactId>parquet-avro</artifactId>
            <version>1.10.0</version>
            <scope>test</scope>
        </dependency>
        <dependency>
            <groupId>org.apache.hadoop</groupId>
            <artifactId>hadoop-common</artifactId>
            <version>3.4.0</version>
            <scope>test</scope>
            <exclusions>
                <exclusion>
                    <groupId>org.slf4j</groupId>
                    <artifactId>slf4j-reload4j</artifactId>
                </exclusion>
                <exclusion>
                    <groupId>org.slf4j</groupId>
                    <artifactId>slf4j-log4j12</artifactId>
                </exclusion>
            </exclusions>
        </dependency>
    </dependencies>

    <properties>
        <project.build.sourceEncoding>UTF-8</project.build.sourceEncoding>
        <maven.compiler.source>1.8</maven.compiler.source>
        <maven.compiler.target>1.8</maven.compiler.target>
        <junit.version>5.4.2</junit.version>
        <ai.rapids.refcount.debug>false</ai.rapids.refcount.debug>
        <ai.rapids.cudf.nvtx.enabled>false</ai.rapids.cudf.nvtx.enabled>
        <native.build.path>${basedir}/target/cmake-build</native.build.path>
        <skipNativeCopy>false</skipNativeCopy>
        <cxx.flags/>
        <CMAKE_EXPORT_COMPILE_COMMANDS>OFF</CMAKE_EXPORT_COMPILE_COMMANDS>
        <CUDA_STATIC_RUNTIME>OFF</CUDA_STATIC_RUNTIME>
        <CUDF_USE_PER_THREAD_DEFAULT_STREAM>OFF</CUDF_USE_PER_THREAD_DEFAULT_STREAM>
        <USE_GDS>OFF</USE_GDS>
        <GPU_ARCHS>RAPIDS</GPU_ARCHS>
        <CUDF_JNI_LIBCUDF_STATIC>OFF</CUDF_JNI_LIBCUDF_STATIC>
        <native.build.path>${project.build.directory}/cmake-build</native.build.path>
        <slf4j.version>1.7.30</slf4j.version>
        <arrow.version>0.15.1</arrow.version>
        <parallel.level>4</parallel.level>
        <CUDF_CPP_BUILD_DIR/>
        <cmake.ccache.opts/>
    </properties>

    <profiles>
        <profile>
            <id>no-cxx-deprecation-warnings</id>
            <properties>
                <cxx.flags>-Wno-deprecated-declarations</cxx.flags>
            </properties>
        </profile>
        <profile>
            <id>default-tests</id>
            <build>
                <plugins>
                    <plugin>
                        <artifactId>maven-surefire-plugin</artifactId>
                        <configuration>
                            <excludes>
                                <exclude>**/CudaFatalTest.java</exclude>
                                <exclude>**/ColumnViewNonEmptyNullsTest.java</exclude>
                            </excludes>
                        </configuration>
                        <executions>
                            <execution>
                                <id>main-tests</id>
                                <goals>
                                    <goal>test</goal>
                                </goals>
                            </execution>
                            <execution>
                                <id>non-empty-null-test</id>
                                <goals>
                                    <goal>test</goal>
                                </goals>
                                <configuration>
                                    <argLine>-da:ai.rapids.cudf.AssertEmptyNulls</argLine>
                                    <test>*/ColumnViewNonEmptyNullsTest.java</test>
                                </configuration>
                            </execution>
                            <execution>
                                <id>fatal-cuda-test</id>
                                <goals>
                                    <goal>test</goal>
                                </goals>
                                <configuration>
                                    <reuseForks>false</reuseForks>
                                    <test>*/CudaFatalTest.java</test>
                                </configuration>
                            </execution>
                        </executions>
                    </plugin>
                </plugins>
            </build>
        </profile>
        <profile>
            <id>no-cufile-tests</id>
            <activation>
                <property>
                    <name>USE_GDS</name>
                    <value>!ON</value>
                </property>
            </activation>
            <build>
                <plugins>
                    <plugin>
                        <artifactId>maven-surefire-plugin</artifactId>
                        <configuration>
                            <excludes>
                                <exclude>**/ColumnViewNonEmptyNullsTest.java</exclude>
                                <exclude>**/CuFileTest.java</exclude>
                                <exclude>**/CudaFatalTest.java</exclude>
                            </excludes>
                        </configuration>
                        <executions>
                            <execution>
                                <id>main-tests</id>
                                <goals>
                                    <goal>test</goal>
                                </goals>
                            </execution>
                            <execution>
                                <id>fatal-cuda-test</id>
                                <goals>
                                    <goal>test</goal>
                                </goals>
                                <configuration>
                                    <reuseForks>false</reuseForks>
                                    <test>*/CudaFatalTest.java</test>
                                </configuration>
                            </execution>
                            <execution>
                                <id>non-empty-null-test</id>
                                <goals>
                                    <goal>test</goal>
                                </goals>
                                <configuration>
                                    <argLine>-da:ai.rapids.cudf.AssertEmptyNulls</argLine>
                                    <test>*/ColumnViewNonEmptyNullsTest.java</test>
                                </configuration>
                            </execution>
                        </executions>
                    </plugin>
                </plugins>
            </build>
        </profile>
        <profile>
            <id>release</id>
            <distributionManagement>
                <snapshotRepository>
                    <id>ossrh</id>
                    <url>https://oss.sonatype.org/content/repositories/snapshots</url>
                </snapshotRepository>
            </distributionManagement>
            <properties>
                <gpg.passphrase>${GPG_PASSPHRASE}</gpg.passphrase>
            </properties>
            <build>
                <plugins>
                    <plugin>
                        <groupId>org.apache.maven.plugins</groupId>
                        <artifactId>maven-source-plugin</artifactId>
                        <version>2.2.1</version>
                        <executions>
                            <execution>
                                <id>attach-sources</id>
                                <goals>
                                    <goal>jar-no-fork</goal>
                                </goals>
                            </execution>
                            <execution>
                                <id>test-jars</id>
                                <goals>
                                    <goal>test-jar</goal>
                                </goals>
                            </execution>
                        </executions>
                        <configuration>
                            <excludeResources>true</excludeResources>
                        </configuration>
                    </plugin>
                    <plugin>
                        <groupId>org.apache.maven.plugins</groupId>
                        <artifactId>maven-javadoc-plugin</artifactId>
                        <version>2.9.1</version>
                        <executions>
                            <execution>
                                <id>attach-javadocs</id>
                                <goals>
                                    <goal>jar</goal>
                                </goals>
                                <configuration>
                                    <additionalparam>-Xdoclint:none</additionalparam>
                                </configuration>
                            </execution>
                        </executions>
                    </plugin>
                    <plugin>
                        <groupId>org.apache.maven.plugins</groupId>
                        <artifactId>maven-gpg-plugin</artifactId>
                        <version>1.5</version>
                        <executions>
                            <execution>
                                <id>sign-artifacts</id>
                                <phase>verify</phase>
                                <goals>
                                    <goal>sign</goal>
                                </goals>
                            </execution>
                        </executions>
                    </plugin>
                    <plugin>
                        <groupId>org.sonatype.plugins</groupId>
                        <artifactId>nexus-staging-maven-plugin</artifactId>
                        <version>1.6.7</version>
                        <extensions>true</extensions>
                        <configuration>
                            <serverId>ossrh</serverId>
                            <nexusUrl>https://oss.sonatype.org/</nexusUrl>
                            <autoReleaseAfterClose>false</autoReleaseAfterClose>
                        </configuration>
                    </plugin>
                </plugins>
            </build>
        </profile>
    </profiles>

    <build>
        <resources>
            <resource>
                <!-- Include the properties file to provide the build information. -->
                <directory>${project.build.directory}/extra-resources</directory>
                <filtering>true</filtering>
            </resource>
            <resource>
                <directory>${basedir}/..</directory>
                <targetPath>META-INF</targetPath>
                <includes>
                    <include>LICENSE</include>
                </includes>
            </resource>
        </resources>
        <pluginManagement>
            <plugins>
                <plugin>
                    <groupId>org.codehaus.gmaven</groupId>
                    <artifactId>gmaven-plugin</artifactId>
                    <version>1.5</version>
                </plugin>
                <plugin>
                    <artifactId>maven-exec-plugin</artifactId>
                    <version>1.6.0</version>
                </plugin>
                <plugin>
                    <artifactId>maven-clean-plugin</artifactId>
                    <version>3.1.0</version>
                </plugin>
                <plugin>
                    <artifactId>maven-resources-plugin</artifactId>
                    <!-- downgrade version so symlinks are followed -->
                    <version>2.6</version>
                </plugin>
                <plugin>
                    <artifactId>maven-compiler-plugin</artifactId>
                    <version>3.8.0</version>
                </plugin>
                <plugin>
                    <artifactId>maven-surefire-plugin</artifactId>
                    <version>2.22.0</version>
                    <dependencies>
                        <dependency>
                            <groupId>org.junit.platform</groupId>
                            <artifactId>junit-platform-surefire-provider</artifactId>
                            <version>1.2.0</version>
                        </dependency>
                        <dependency>
                            <groupId>org.junit.jupiter</groupId>
                            <artifactId>junit-jupiter-engine</artifactId>
                            <version>5.4.2</version>
                        </dependency>
                        <dependency>
                            <!-- to get around bug https://github.com/junit-team/junit5/issues/1367 -->
                            <groupId>org.apache.maven.surefire</groupId>
                            <artifactId>surefire-logger-api</artifactId>
                            <version>2.21.0</version>
                        </dependency>
                    </dependencies>
                </plugin>
                <plugin>
                    <groupId>org.apache.maven.plugins</groupId>
                    <artifactId>maven-failsafe-plugin</artifactId>
                    <version>2.22.0</version>
                </plugin>
                <plugin>
                    <artifactId>maven-jar-plugin</artifactId>
                    <version>3.0.2</version>
                </plugin>
                <plugin>
                    <artifactId>maven-install-plugin</artifactId>
                    <version>2.5.2</version>
                </plugin>
                <plugin>
                    <artifactId>maven-deploy-plugin</artifactId>
                    <version>2.8.2</version>
                </plugin>
                <plugin>
                    <artifactId>maven-site-plugin</artifactId>
                    <version>3.7.1</version>
                </plugin>
                <plugin>
                    <artifactId>maven-project-info-reports-plugin</artifactId>
                    <version>3.0.0</version>
                </plugin>
            </plugins>
        </pluginManagement>

        <plugins>
            <plugin>
                <artifactId>maven-antrun-plugin</artifactId>
                <version>1.8</version>
                <executions>
                    <execution>
                        <id>cmake</id>
                        <phase>validate</phase>
                        <configuration>
                            <tasks>
                                <mkdir dir="${native.build.path}"/>
                                <exec dir="${native.build.path}"
                                      failonerror="true"
                                      executable="cmake">
                                    <arg value="${basedir}/src/main/native"/>
                                    <arg line="${cmake.ccache.opts}"/>
                                    <arg value="-DCUDA_STATIC_RUNTIME=${CUDA_STATIC_RUNTIME}" />
                                    <arg value="-DCUDF_USE_PER_THREAD_DEFAULT_STREAM=${CUDF_USE_PER_THREAD_DEFAULT_STREAM}" />
                                    <arg value="-DUSE_GDS=${USE_GDS}" />
                                    <arg value="-DCMAKE_CXX_FLAGS=${cxx.flags}"/>
                                    <arg value="-DCMAKE_EXPORT_COMPILE_COMMANDS=${CMAKE_EXPORT_COMPILE_COMMANDS}"/>
                                    <arg value="-DCUDF_CPP_BUILD_DIR=${CUDF_CPP_BUILD_DIR}"/>
                                    <arg value="-DGPU_ARCHS=${GPU_ARCHS}"/>
                                    <arg value="-DCUDF_JNI_LIBCUDF_STATIC=${CUDF_JNI_LIBCUDF_STATIC}"/>
                                    <arg value="-DCUDF_JNI_ENABLE_PROFILING=${CUDF_JNI_ENABLE_PROFILING}"/>
                                    <arg value="-DBUILD_SHARED_LIBS=ON"/>
                                </exec>
                                <exec dir="${native.build.path}"
                                      failonerror="true"
                                      executable="cmake">
                                    <arg value="--build"/>
                                    <arg value="."/>
                                    <arg value="--parallel"/>
                                    <arg value="${parallel.level}"/>
                                </exec>
                                <mkdir dir="${project.build.directory}/extra-resources"/>
                                <exec executable="bash"
                                      output="${project.build.directory}/extra-resources/cudf-java-version-info.properties">
                                    <arg value="${project.basedir}/buildscripts/build-info"/>
                                    <arg value="${project.version}"/>
                                </exec>
                            </tasks>
                        </configuration>
                        <goals>
                            <goal>run</goal>
                        </goals>
                    </execution>
                </executions>
            </plugin>
            <plugin>
                <groupId>org.codehaus.gmaven</groupId>
                <artifactId>gmaven-plugin</artifactId>
                <executions>
                    <execution>
                        <id>setproperty</id>
                        <phase>validate</phase>
                        <goals>
                            <goal>execute</goal>
                        </goals>
                        <configuration>
                            <source>
                                def sout = new StringBuffer(), serr = new StringBuffer()
                                //This only works on linux
                                def proc = 'ldd ${native.build.path}/libcudfjni.so'.execute()
                                proc.consumeProcessOutput(sout, serr)
                                proc.waitForOrKill(10000)
                                def libcudf = ~/libcudf.*\\.so\\s+=>\\s+(.*)libcudf.*\\.so\\s+.*/
                                def cudfm = libcudf.matcher(sout)
                                if (cudfm.find()) {
                                    pom.properties['native.cudf.path'] = cudfm.group(1)
                                } else {
                                    fail("Could not find cudf as a dependency of libcudfjni out> $sout err> $serr")
                                }

                                def nvccout = new StringBuffer(), nvccerr = new StringBuffer()
                                def nvccproc = 'nvcc --version'.execute()
                                nvccproc.consumeProcessOutput(nvccout, nvccerr)
                                nvccproc.waitForOrKill(10000)
                                def cudaPattern = ~/Cuda compilation tools, release ([0-9]+)/
                                def cm = cudaPattern.matcher(nvccout)
                                if (cm.find()) {
                                    def classifier = 'cuda' + cm.group(1)
                                    pom.properties['cuda.classifier'] = classifier
                                } else {
                                    fail('could not find CUDA version')
                                }
                            </source>
                        </configuration>
                    </execution>
                </executions>
            </plugin>
            <plugin>
                <groupId>org.apache.maven.plugins</groupId>
                <artifactId>maven-jar-plugin</artifactId>
                <configuration>
                    <!--Set by groovy script-->
                    <classifier>${cuda.classifier}</classifier>
                </configuration>
                <executions>
                    <execution>
                        <goals>
                            <goal>test-jar</goal>
                        </goals>
                        <configuration>
                            <classifier>tests</classifier>
                        </configuration>
                    </execution>
                </executions>
            </plugin>
            <plugin>
                <groupId>org.apache.maven.plugins</groupId>
                <artifactId>maven-surefire-plugin</artifactId>
                <configuration>
                    <!-- you can turn this off, by passing -DtrimStackTrace=true when running tests -->
                    <trimStackTrace>false</trimStackTrace>
                    <redirectTestOutputToFile>true</redirectTestOutputToFile>
                    <systemPropertyVariables>
                        <ai.rapids.refcount.debug>${ai.rapids.refcount.debug}</ai.rapids.refcount.debug>
                        <ai.rapids.cudf.nvtx.enabled>${ai.rapids.cudf.nvtx.enabled}</ai.rapids.cudf.nvtx.enabled>
                    </systemPropertyVariables>
                </configuration>
            </plugin>
            <plugin>
                <artifactId>maven-resources-plugin</artifactId>
                <executions>
                    <execution>
                        <id>copy-native-libs</id>
                        <phase>generate-resources</phase>
                        <goals>
                            <goal>copy-resources</goal>
                        </goals>
                        <configuration>
                            <overwrite>true</overwrite>
                            <skip>${skipNativeCopy}</skip>
                            <outputDirectory>${project.build.outputDirectory}/${os.arch}/${os.name}</outputDirectory>
                            <resources>
                                <resource>
                                    <directory>${native.build.path}</directory>
                                    <includes>
                                        <include>libcudfjni.so</include>
                                        <include>libcufilejni.so</include>
                                        <include>libnvcomp.so</include>
                                    </includes>
                                </resource>
                                <resource>
                                    <!--Set by groovy script-->
                                    <directory>${native.cudf.path}</directory>
                                    <includes>
                                        <include>libcudf.so</include>
                                    </includes>
                                </resource>
                            </resources>
                        </configuration>
                    </execution>
                </executions>
            </plugin>
        </plugins>
    </build>
</project><|MERGE_RESOLUTION|>--- conflicted
+++ resolved
@@ -21,11 +21,7 @@
 
     <groupId>ai.rapids</groupId>
     <artifactId>cudf</artifactId>
-<<<<<<< HEAD
-    <version>25.02.2-SNAPSHOT</version>
-=======
     <version>25.04.0-SNAPSHOT</version>
->>>>>>> 1397b6a1
 
     <name>cudfjni</name>
     <description>
