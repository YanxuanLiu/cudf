# This file is generated by `rapids-dependency-file-generator`.
# To make changes, edit ../../dependencies.yaml and run `rapids-dependency-file-generator`.
channels:
- rapidsai
- rapidsai-nightly
- dask/label/dev
- conda-forge
- nvidia
dependencies:
- aiobotocore>=2.2.0
- boto3>=1.21.21
- botocore>=1.24.21
- breathe>=4.35.0
- c-compiler
- cachetools
- certifi
- clang-tools=16.0.6
- clang==16.0.6
- cmake>=3.30.4
- cramjam
- cuda-cudart-dev
- cuda-nvcc
- cuda-nvrtc-dev
- cuda-nvtx-dev
- cuda-python>=12.6.2,<13.0a0
- cuda-sanitizer-api
- cuda-version=12.8
- cupy>=12.0.0
- cxx-compiler
- cython>=3.0.3,<3.1.0a0
- dask-cuda==25.6.*,>=0.0.0a0
- dlpack>=0.8,<1.0
- doxygen=1.9.1
- fastavro>=0.22.9
- flatbuffers==24.3.25
- fsspec>=0.6.0
- gcc_linux-64=13.*
- hypothesis>=6.131.7
- identify>=2.5.20
- ipython
- jupyter_client
- libcufile-dev
- libcurand-dev
- libkvikio==25.6.*,>=0.0.0a0
- librdkafka>=2.8.0,<2.9.0a0
- librmm==25.6.*,>=0.0.0a0
- make
- mmh3
- moto>=4.0.8
- msgpack-python
- myst-nb
- nanoarrow
- nbconvert
- nbformat
- nbsphinx
- ninja
- notebook
<<<<<<< HEAD
- numba-cuda>=0.11.0
=======
- numba-cuda>=0.11.0,<0.12.0a0
>>>>>>> b72a80af
- numba>=0.59.1,<0.62.0a0
- numpy>=1.23,<3.0a0
- numpydoc
- nvcomp==4.2.0.11
- nvtx>=0.2.1
- openpyxl
- packaging
- pandas
- pandas>=2.0,<2.2.4dev0
- pandoc
- polars>=1.25,<1.29
- pre-commit
- pyarrow>=14.0.0,<20.0.0a0
- pydata-sphinx-theme>=0.15.4
- pynvjitlink>=0.0.0a0
- pynvml>=12.0.0,<13.0.0a0
- pytest-benchmark
- pytest-cases>=3.8.2
- pytest-cov
- pytest-xdist
- pytest<8
- python-confluent-kafka>=2.8.0,<2.9.0a0
- python-xxhash
- python>=3.10,<3.14
- pytorch>=2.4.0
- rapids-build-backend>=0.3.0,<0.4.0.dev0
- rapids-dask-dependency==25.6.*,>=0.0.0a0
- rapids-logger==0.1.*,>=0.0.0a0
- rich
- rmm==25.6.*,>=0.0.0a0
- s3fs>=2022.3.0
- scikit-build-core>=0.10.0
- scipy
- sphinx-autobuild
- sphinx-copybutton
- sphinx-markdown-tables
- sphinx-remove-toctrees
- sphinx>=8.1.0
- sphinxcontrib-websupport
- streamz
- sysroot_linux-64==2.28
- typing_extensions>=4.0.0
- zlib>=1.2.13
- zstandard
name: all_cuda-128_arch-x86_64<|MERGE_RESOLUTION|>--- conflicted
+++ resolved
@@ -55,11 +55,7 @@
 - nbsphinx
 - ninja
 - notebook
-<<<<<<< HEAD
-- numba-cuda>=0.11.0
-=======
 - numba-cuda>=0.11.0,<0.12.0a0
->>>>>>> b72a80af
 - numba>=0.59.1,<0.62.0a0
 - numpy>=1.23,<3.0a0
 - numpydoc
